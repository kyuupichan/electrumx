--- conflicted
+++ resolved
@@ -447,15 +447,9 @@
     '''Class representing a Decred transaction input.'''
 
     @cachedproperty
-<<<<<<< HEAD
-    def is_coinbase(self):
-        return (self.prev_hash == TxInputDcr.ZERO and
-                self.prev_idx == TxInputDcr.MINUS_1)
-=======
     def is_generation(self):
         return (self.prev_idx == TxInput.MINUS_1 and
                 self.prev_hash == TxInput.ZERO)
->>>>>>> ee86de86
 
     def __str__(self):
         prev_hash = hash_to_hex_str(self.prev_hash)
@@ -550,20 +544,12 @@
 
         # Drop the coinbase-like input from a vote tx as it creates problems
         # with UTXOs lookups and mempool management
-<<<<<<< HEAD
-        if inputs[0].is_coinbase and len(inputs) > 1:
-=======
         if inputs[0].is_generation and len(inputs) > 1:
->>>>>>> ee86de86
             inputs = inputs[1:]
 
         if produce_hash:
             # TxSerializeNoWitness << 16 == 0x10000
-<<<<<<< HEAD
-            no_witness_header = pack('<I', 0x10000 | (version & 0xffff))
-=======
             no_witness_header = pack_le_uint32(0x10000 | (version & 0xffff))
->>>>>>> ee86de86
             prefix_tx = no_witness_header + self.binary[start+4:end_prefix]
             tx_hash = self.blake256(prefix_tx)
         else:
