# Copyright (c) 2016-2017, Neil Booth
# Copyright (c) 2017, the ElectrumX authors
#
# All rights reserved.
#
# The MIT License (MIT)
#
# Permission is hereby granted, free of charge, to any person obtaining
# a copy of this software and associated documentation files (the
# "Software"), to deal in the Software without restriction, including
# without limitation the rights to use, copy, modify, merge, publish,
# distribute, sublicense, and/or sell copies of the Software, and to
# permit persons to whom the Software is furnished to do so, subject to
# the following conditions:
#
# The above copyright notice and this permission notice shall be
# included in all copies or substantial portions of the Software.
#
# THE SOFTWARE IS PROVIDED "AS IS", WITHOUT WARRANTY OF ANY KIND,
# EXPRESS OR IMPLIED, INCLUDING BUT NOT LIMITED TO THE WARRANTIES OF
# MERCHANTABILITY, FITNESS FOR A PARTICULAR PURPOSE AND
# NONINFRINGEMENT. IN NO EVENT SHALL THE AUTHORS OR COPYRIGHT HOLDERS BE
# LIABLE FOR ANY CLAIM, DAMAGES OR OTHER LIABILITY, WHETHER IN AN ACTION
# OF CONTRACT, TORT OR OTHERWISE, ARISING FROM, OUT OF OR IN CONNECTION
# WITH THE SOFTWARE OR THE USE OR OTHER DEALINGS IN THE SOFTWARE.

'''Module providing coin abstraction.

Anything coin-specific should go in this file and be subclassed where
necessary for appropriate handling.
'''

from collections import namedtuple
import base64
import re
import struct
from decimal import Decimal
from hashlib import sha256
from functools import partial

import electrumx.lib.util as util
from electrumx.lib.hash import Base58, hash160, double_sha256, hash_to_hex_str
from electrumx.lib.hash import HASHX_LEN, hex_str_to_hash
from electrumx.lib.script import ScriptPubKey, OpCodes
import electrumx.lib.tx as lib_tx
import electrumx.lib.tx_dash as lib_tx_dash
import electrumx.server.block_processor as block_proc
import electrumx.server.daemon as daemon
from electrumx.server.session import (ElectrumX, DashElectrumX,
                                      SmartCashElectrumX, AuxPoWElectrumX,
                                      BitcoinSegwitElectrumX)


Block = namedtuple("Block", "raw header transactions")
OP_RETURN = OpCodes.OP_RETURN


class CoinError(Exception):
    '''Exception raised for coin-related errors.'''


class Coin(object):
    '''Base class of coin hierarchy.'''

    REORG_LIMIT = 200
    # Not sure if these are coin-specific
    RPC_URL_REGEX = re.compile('.+@(\\[[0-9a-fA-F:]+\\]|[^:]+)(:[0-9]+)?')
    VALUE_PER_COIN = 100000000
    CHUNK_SIZE = 2016
    BASIC_HEADER_SIZE = 80
    STATIC_BLOCK_HEADERS = True
    SESSIONCLS = ElectrumX
    DEFAULT_MAX_SEND = 1000000
    DESERIALIZER = lib_tx.Deserializer
    DAEMON = daemon.Daemon
    BLOCK_PROCESSOR = block_proc.BlockProcessor
    HEADER_VALUES = ('version', 'prev_block_hash', 'merkle_root', 'timestamp',
                     'bits', 'nonce')
    HEADER_UNPACK = struct.Struct('< I 32s 32s I I I').unpack_from
    MEMPOOL_HISTOGRAM_REFRESH_SECS = 500
    XPUB_VERBYTES = bytes('????', 'utf-8')
    XPRV_VERBYTES = bytes('????', 'utf-8')
    ENCODE_CHECK = Base58.encode_check
    DECODE_CHECK = Base58.decode_check
    # Peer discovery
    PEER_DEFAULT_PORTS = {'t': '50001', 's': '50002'}
    PEERS = []
    BLACKLIST_URL = None

    @classmethod
    def lookup_coin_class(cls, name, net):
        '''Return a coin class given name and network.

        Raise an exception if unrecognised.'''
        req_attrs = ['TX_COUNT', 'TX_COUNT_HEIGHT', 'TX_PER_BLOCK']
        for coin in util.subclasses(Coin):
            if (coin.NAME.lower() == name.lower() and
                    coin.NET.lower() == net.lower()):
                coin_req_attrs = req_attrs.copy()
                missing = [attr for attr in coin_req_attrs
                           if not hasattr(coin, attr)]
                if missing:
                    raise CoinError('coin {} missing {} attributes'
                                    .format(name, missing))
                return coin
        raise CoinError('unknown coin {} and network {} combination'
                        .format(name, net))

    @classmethod
    def sanitize_url(cls, url):
        # Remove surrounding ws and trailing /s
        url = url.strip().rstrip('/')
        match = cls.RPC_URL_REGEX.match(url)
        if not match:
            raise CoinError('invalid daemon URL: "{}"'.format(url))
        if match.groups()[1] is None:
            url += ':{:d}'.format(cls.RPC_PORT)
        if not url.startswith('http://') and not url.startswith('https://'):
            url = 'http://' + url
        return url + '/'

    @classmethod
    def genesis_block(cls, block):
        '''Check the Genesis block is the right one for this coin.

        Return the block less its unspendable coinbase.
        '''
        header = cls.block_header(block, 0)
        header_hex_hash = hash_to_hex_str(cls.header_hash(header))
        if header_hex_hash != cls.GENESIS_HASH:
            raise CoinError('genesis block has hash {} expected {}'
                            .format(header_hex_hash, cls.GENESIS_HASH))

        return header + bytes(1)

    @classmethod
    def hashX_from_script(cls, script):
        '''Returns a hashX from a script, or None if the script is provably
        unspendable so the output can be dropped.
        '''
        if script and script[0] == OP_RETURN:
            return None
        return sha256(script).digest()[:HASHX_LEN]

    @staticmethod
    def lookup_xverbytes(verbytes):
        '''Return a (is_xpub, coin_class) pair given xpub/xprv verbytes.'''
        # Order means BTC testnet will override NMC testnet
        for coin in util.subclasses(Coin):
            if verbytes == coin.XPUB_VERBYTES:
                return True, coin
            if verbytes == coin.XPRV_VERBYTES:
                return False, coin
        raise CoinError('version bytes unrecognised')

    @classmethod
    def address_to_hashX(cls, address):
        '''Return a hashX given a coin address.'''
        return cls.hashX_from_script(cls.pay_to_address_script(address))

    @classmethod
    def P2PKH_address_from_hash160(cls, hash160):
        '''Return a P2PKH address given a public key.'''
        assert len(hash160) == 20
        return cls.ENCODE_CHECK(cls.P2PKH_VERBYTE + hash160)

    @classmethod
    def P2PKH_address_from_pubkey(cls, pubkey):
        '''Return a coin address given a public key.'''
        return cls.P2PKH_address_from_hash160(hash160(pubkey))

    @classmethod
    def P2SH_address_from_hash160(cls, hash160):
        '''Return a coin address given a hash160.'''
        assert len(hash160) == 20
        return cls.ENCODE_CHECK(cls.P2SH_VERBYTES[0] + hash160)

    @classmethod
    def hash160_to_P2PKH_script(cls, hash160):
        return ScriptPubKey.P2PKH_script(hash160)

    @classmethod
    def hash160_to_P2PKH_hashX(cls, hash160):
        return cls.hashX_from_script(cls.hash160_to_P2PKH_script(hash160))

    @classmethod
    def pay_to_address_script(cls, address):
        '''Return a pubkey script that pays to a pubkey hash.

        Pass the address (either P2PKH or P2SH) in base58 form.
        '''
        raw = cls.DECODE_CHECK(address)

        # Require version byte(s) plus hash160.
        verbyte = -1
        verlen = len(raw) - 20
        if verlen > 0:
            verbyte, hash160 = raw[:verlen], raw[verlen:]

        if verbyte == cls.P2PKH_VERBYTE:
            return cls.hash160_to_P2PKH_script(hash160)
        if verbyte in cls.P2SH_VERBYTES:
            return ScriptPubKey.P2SH_script(hash160)

        raise CoinError('invalid address: {}'.format(address))

    @classmethod
    def privkey_WIF(cls, privkey_bytes, compressed):
        '''Return the private key encoded in Wallet Import Format.'''
        payload = bytearray(cls.WIF_BYTE) + privkey_bytes
        if compressed:
            payload.append(0x01)
        return cls.ENCODE_CHECK(payload)

    @classmethod
    def header_hash(cls, header):
        '''Given a header return hash'''
        return double_sha256(header)

    @classmethod
    def header_prevhash(cls, header):
        '''Given a header return previous hash'''
        return header[4:36]

    @classmethod
    def static_header_offset(cls, height):
        '''Given a header height return its offset in the headers file.

        If header sizes change at some point, this is the only code
        that needs updating.'''
        assert cls.STATIC_BLOCK_HEADERS
        return height * cls.BASIC_HEADER_SIZE

    @classmethod
    def static_header_len(cls, height):
        '''Given a header height return its length.'''
        return (cls.static_header_offset(height + 1)
                - cls.static_header_offset(height))

    @classmethod
    def block_header(cls, block, height):
        '''Returns the block header given a block and its height.'''
        return block[:cls.static_header_len(height)]

    @classmethod
    def block(cls, raw_block, height):
        '''Return a Block namedtuple given a raw block and its height.'''
        header = cls.block_header(raw_block, height)
        txs = cls.DESERIALIZER(raw_block, start=len(header)).read_tx_block()
        return Block(raw_block, header, txs)

    @classmethod
    def decimal_value(cls, value):
        '''Return the number of standard coin units as a Decimal given a
        quantity of smallest units.

        For example 1 BTC is returned for 100 million satoshis.
        '''
        return Decimal(value) / cls.VALUE_PER_COIN

    @classmethod
    def electrum_header(cls, header, height):
        h = dict(zip(cls.HEADER_VALUES, cls.HEADER_UNPACK(header)))
        # Add the height that is not present in the header itself
        h['block_height'] = height
        # Convert bytes to str
        h['prev_block_hash'] = hash_to_hex_str(h['prev_block_hash'])
        h['merkle_root'] = hash_to_hex_str(h['merkle_root'])
        return h

    @classmethod
    def warn_old_client_on_tx_broadcast(cls, client_ver):
        return False


class AuxPowMixin(object):
    STATIC_BLOCK_HEADERS = False
    DESERIALIZER = lib_tx.DeserializerAuxPow
    SESSIONCLS = AuxPoWElectrumX
    # AuxPoW headers are significantly larger, so the DEFAULT_MAX_SEND from
    # Bitcoin is insufficient.  In Namecoin mainnet, 5 MB wasn't enough to
    # sync, while 10 MB worked fine.
    DEFAULT_MAX_SEND = 10000000

    @classmethod
    def header_hash(cls, header):
        '''Given a header return hash'''
        return double_sha256(header[:cls.BASIC_HEADER_SIZE])

    @classmethod
    def block_header(cls, block, height):
        '''Return the AuxPow block header bytes'''
        deserializer = cls.DESERIALIZER(block)
        return deserializer.read_header(height, cls.BASIC_HEADER_SIZE)


class EquihashMixin(object):
    STATIC_BLOCK_HEADERS = False
    BASIC_HEADER_SIZE = 140  # Excluding Equihash solution
    DESERIALIZER = lib_tx.DeserializerEquihash
    HEADER_VALUES = ('version', 'prev_block_hash', 'merkle_root', 'reserved',
                     'timestamp', 'bits', 'nonce')
    HEADER_UNPACK = struct.Struct('< I 32s 32s 32s I I 32s').unpack_from

    @classmethod
    def electrum_header(cls, header, height):
        h = dict(zip(cls.HEADER_VALUES, cls.HEADER_UNPACK(header)))
        # Add the height that is not present in the header itself
        h['block_height'] = height
        # Convert bytes to str
        h['prev_block_hash'] = hash_to_hex_str(h['prev_block_hash'])
        h['merkle_root'] = hash_to_hex_str(h['merkle_root'])
        h['reserved'] = hash_to_hex_str(h['reserved'])
        h['nonce'] = hash_to_hex_str(h['nonce'])
        return h

    @classmethod
    def block_header(cls, block, height):
        '''Return the block header bytes'''
        deserializer = cls.DESERIALIZER(block)
        return deserializer.read_header(height, cls.BASIC_HEADER_SIZE)


class ScryptMixin(object):

    DESERIALIZER = lib_tx.DeserializerTxTime
    HEADER_HASH = None

    @classmethod
    def header_hash(cls, header):
        '''Given a header return the hash.'''
        if cls.HEADER_HASH is None:
            import scrypt
            cls.HEADER_HASH = lambda x: scrypt.hash(x, x, 1024, 1, 1, 32)

        version, = util.unpack_le_uint32_from(header)
        if version > 6:
            return super().header_hash(header)
        else:
            return cls.HEADER_HASH(header)


class KomodoMixin(object):
    P2PKH_VERBYTE = bytes.fromhex("3C")
    P2SH_VERBYTES = [bytes.fromhex("55")]
    WIF_BYTE = bytes.fromhex("BC")
    GENESIS_HASH = ('027e3758c3a65b12aa1046462b486d0a'
                    '63bfa1beae327897f56c5cfb7daaae71')
    DESERIALIZER = lib_tx.DeserializerZcash


class BitcoinMixin(object):
    SHORTNAME = "BTC"
    NET = "mainnet"
    XPUB_VERBYTES = bytes.fromhex("0488b21e")
    XPRV_VERBYTES = bytes.fromhex("0488ade4")
    P2PKH_VERBYTE = bytes.fromhex("00")
    P2SH_VERBYTES = [bytes.fromhex("05")]
    WIF_BYTE = bytes.fromhex("80")
    GENESIS_HASH = ('000000000019d6689c085ae165831e93'
                    '4ff763ae46a2a6c172b3f1b60a8ce26f')
    RPC_PORT = 8332


class HOdlcoin(Coin):
    NAME = "HOdlcoin"
    SHORTNAME = "HODLC"
    NET = "mainnet"
    BASIC_HEADER_SIZE = 88
    P2PKH_VERBYTE = bytes.fromhex("28")
    P2SH_VERBYTES = [bytes.fromhex("05")]
    WIF_BYTE = bytes.fromhex("a8")
    GENESIS_HASH = ('008872e5582924544e5c707ee4b839bb'
                    '82c28a9e94e917c94b40538d5658c04b')
    DESERIALIZER = lib_tx.DeserializerSegWit
    TX_COUNT = 258858
    TX_COUNT_HEIGHT = 382138
    TX_PER_BLOCK = 5


class BitcoinSV(BitcoinMixin, Coin):
    NAME = "BitcoinSV"
    SHORTNAME = "BSV"
    TX_COUNT = 267318795
    TX_COUNT_HEIGHT = 557037
    TX_PER_BLOCK = 400
    PEERS = [
        'sv.electrumx.cash s t',
        'sv1.hsmiths.com t60003 s60004',
        'satoshi.vision.cash s',
        'electroncash.cascharia.com s t',
    ]


class BitcoinCash(BitcoinMixin, Coin):
    NAME = "BitcoinCashABC"   # Some releases later remove the ABC suffix
    SHORTNAME = "BCH"
    TX_COUNT = 265479628
    TX_COUNT_HEIGHT = 556592
    TX_PER_BLOCK = 400
    PEERS = [
        'bch.imaginary.cash s t',
        'electroncash.dk s t',
        'wallet.satoshiscoffeehouse.com s t',
    ]
    BLOCK_PROCESSOR = block_proc.LTORBlockProcessor

    @classmethod
    def warn_old_client_on_tx_broadcast(cls, client_ver):
        if client_ver < (3, 3, 4):
            return ('<br/><br/>'
                    'Your transaction was successfully broadcast.<br/><br/>'
                    'However, you are using a VULNERABLE version of Electron Cash.<br/>'
                    'Download the latest version from this web site ONLY:<br/>'
                    'https://electroncash.org/'
                    '<br/><br/>')
        return False


class BitcoinSegwit(BitcoinMixin, Coin):
    NAME = "BitcoinSegwit"
    DESERIALIZER = lib_tx.DeserializerSegWit
    SESSIONCLS = BitcoinSegwitElectrumX
    MEMPOOL_HISTOGRAM_REFRESH_SECS = 120
    TX_COUNT = 318337769
    TX_COUNT_HEIGHT = 524213
    TX_PER_BLOCK = 1400
    BLACKLIST_URL = 'https://electrum.org/blacklist.json'
    PEERS = [
        'btc.smsys.me s995',
        'E-X.not.fyi s t',
        'elec.luggs.co s443',
        'electrum.vom-stausee.de s t',
        'electrum.hsmiths.com s t',
        'helicarrier.bauerj.eu s t',
        'hsmiths4fyqlw5xw.onion s t',
        'luggscoqbymhvnkp.onion t80',
        'ozahtqwp25chjdjd.onion s t',
        'node.arihanc.com s t',
        'arihancckjge66iv.onion s t',
    ]

    @classmethod
    def warn_old_client_on_tx_broadcast(cls, client_ver):
        if client_ver < (3, 3, 3):
            return ('<br/><br/>'
                    'Your transaction was successfully broadcast.<br/><br/>'
                    'However, you are using a VULNERABLE version of Electrum.<br/>'
                    'Download the new version from the usual place:<br/>'
                    'https://electrum.org/'
                    '<br/><br/>')
        return False


class BitcoinGold(EquihashMixin, BitcoinMixin, Coin):
    CHUNK_SIZE = 252
    NAME = "BitcoinGold"
    SHORTNAME = "BTG"
    FORK_HEIGHT = 491407
    P2PKH_VERBYTE = bytes.fromhex("26")
    P2SH_VERBYTES = [bytes.fromhex("17")]
    DESERIALIZER = lib_tx.DeserializerEquihashSegWit
    TX_COUNT = 265026255
    TX_COUNT_HEIGHT = 499923
    TX_PER_BLOCK = 50
    REORG_LIMIT = 1000
    RPC_PORT = 8338
    PEERS = [
        'electrumx-eu.bitcoingold.org s50002 t50001',
        'electrumx-us.bitcoingold.org s50002 t50001',
        'electrumx-eu.btcgpu.org s50002 t50001',
        'electrumx-us.btcgpu.org s50002 t50001'
    ]

    @classmethod
    def header_hash(cls, header):
        '''Given a header return hash'''
        height, = util.unpack_le_uint32_from(header, 68)
        if height >= cls.FORK_HEIGHT:
            return double_sha256(header)
        else:
            return double_sha256(header[:68] + header[100:112])

    @classmethod
    def electrum_header(cls, header, height):
        h = super().electrum_header(header, height)
        h['reserved'] = hash_to_hex_str(header[72:100])
        h['solution'] = hash_to_hex_str(header[140:])
        return h


class BitcoinGoldTestnet(BitcoinGold):
    FORK_HEIGHT = 1
    SHORTNAME = "TBTG"
    XPUB_VERBYTES = bytes.fromhex("043587CF")
    XPRV_VERBYTES = bytes.fromhex("04358394")
    P2PKH_VERBYTE = bytes.fromhex("6F")
    P2SH_VERBYTES = [bytes.fromhex("C4")]
    WIF_BYTE = bytes.fromhex("EF")
    TX_COUNT = 0
    TX_COUNT_HEIGHT = 1
    NET = 'testnet'
    RPC_PORT = 18338
    GENESIS_HASH = ('00000000e0781ebe24b91eedc293adfe'
                    'a2f557b53ec379e78959de3853e6f9f6')
    PEERS = [
        'test-node1.bitcoingold.org s50002',
        'test-node2.bitcoingold.org s50002',
        'test-node3.bitcoingold.org s50002',
        'test-node1.btcgpu.org s50002',
        'test-node2.btcgpu.org s50002',
        'test-node3.btcgpu.org s50002'
    ]


class BitcoinGoldRegtest(BitcoinGold):
    FORK_HEIGHT = 2000
    SHORTNAME = "TBTG"
    XPUB_VERBYTES = bytes.fromhex("043587CF")
    XPRV_VERBYTES = bytes.fromhex("04358394")
    P2PKH_VERBYTE = bytes.fromhex("6F")
    P2SH_VERBYTES = [bytes.fromhex("C4")]
    WIF_BYTE = bytes.fromhex("EF")
    TX_COUNT = 0
    TX_COUNT_HEIGHT = 1
    NET = 'regtest'
    RPC_PORT = 18444
    GENESIS_HASH = ('0f9188f13cb7b2c71f2a335e3a4fc328'
                    'bf5beb436012afca590b1a11466e2206')
    PEERS = []


class BitcoinDiamond(BitcoinSegwit, Coin):
    NAME = "BitcoinDiamond"
    SHORTNAME = "BCD"
    TX_VERSION = 12
    TX_COUNT = 274277819
    TX_COUNT_HEIGHT = 498678
    TX_PER_BLOCK = 50
    REORG_LIMIT = 1000
    PEERS = []
    VALUE_PER_COIN = 10000000
    DESERIALIZER = lib_tx.DeserializerBitcoinDiamondSegWit


class Emercoin(Coin):
    NAME = "Emercoin"
    SHORTNAME = "EMC"
    NET = "mainnet"
    XPUB_VERBYTES = bytes.fromhex("0488b21e")
    XPRV_VERBYTES = bytes.fromhex("0488ade4")
    P2PKH_VERBYTE = bytes.fromhex("21")
    P2SH_VERBYTES = [bytes.fromhex("5c")]
    WIF_BYTE = bytes.fromhex("80")
    GENESIS_HASH = ('00000000bcccd459d036a588d1008fce'
                    '8da3754b205736f32ddfd35350e84c2d')
    TX_COUNT = 217380620
    TX_COUNT_HEIGHT = 464000
    TX_PER_BLOCK = 1700
    VALUE_PER_COIN = 1000000
    RPC_PORT = 6662

    DESERIALIZER = lib_tx.DeserializerTxTimeAuxPow

    PEERS = []

    @classmethod
    def block_header(cls, block, height):
        '''Returns the block header given a block and its height.'''
        deserializer = cls.DESERIALIZER(block)

        if deserializer.is_merged_block():
            return deserializer.read_header(height, cls.BASIC_HEADER_SIZE)
        return block[:cls.static_header_len(height)]

    @classmethod
    def header_hash(cls, header):
        '''Given a header return hash'''
        return double_sha256(header[:cls.BASIC_HEADER_SIZE])


class BitcoinTestnetMixin(object):
    SHORTNAME = "XTN"
    NET = "testnet"
    XPUB_VERBYTES = bytes.fromhex("043587cf")
    XPRV_VERBYTES = bytes.fromhex("04358394")
    P2PKH_VERBYTE = bytes.fromhex("6f")
    P2SH_VERBYTES = [bytes.fromhex("c4")]
    WIF_BYTE = bytes.fromhex("ef")
    GENESIS_HASH = ('000000000933ea01ad0ee984209779ba'
                    'aec3ced90fa3f408719526f8d77f4943')
    REORG_LIMIT = 8000
    TX_COUNT = 12242438
    TX_COUNT_HEIGHT = 1035428
    TX_PER_BLOCK = 21
    RPC_PORT = 18332
    PEER_DEFAULT_PORTS = {'t': '51001', 's': '51002'}


class BitcoinSVTestnet(BitcoinTestnetMixin, Coin):
    '''Bitcoin Testnet for Bitcoin SV daemons.'''
    NAME = "BitcoinSV"
    PEERS = [
        'electrontest.cascharia.com t51001 s51002',
    ]


class BitcoinCashTestnet(BitcoinTestnetMixin, Coin):
    '''Bitcoin Testnet for Bitcoin Cash daemons.'''
    NAME = "BitcoinCashABC"
    PEERS = [
        'bch0.kister.net t s',
        'testnet.imaginary.cash t50001 s50002',
        'blackie.c3-soft.com t60001 s60002',
    ]
    BLOCK_PROCESSOR = block_proc.LTORBlockProcessor

    @classmethod
    def warn_old_client_on_tx_broadcast(cls, client_ver):
        if client_ver < (3, 3, 4):
            return ('<br/><br/>'
                    'Your transaction was successfully broadcast.<br/><br/>'
                    'However, you are using a VULNERABLE version of Electron Cash.<br/>'
                    'Download the latest version from this web site ONLY:<br/>'
                    'https://electroncash.org/'
                    '<br/><br/>')
        return False


class BitcoinSVRegtest(BitcoinSVTestnet):
    NET = "regtest"
    GENESIS_HASH = ('0f9188f13cb7b2c71f2a335e3a4fc328'
                    'bf5beb436012afca590b1a11466e2206')
    PEERS = []
    TX_COUNT = 1
    TX_COUNT_HEIGHT = 1


class BitcoinSegwitTestnet(BitcoinTestnetMixin, Coin):
    '''Bitcoin Testnet for Core bitcoind >= 0.13.1.'''
    NAME = "BitcoinSegwit"
    DESERIALIZER = lib_tx.DeserializerSegWit
    SESSIONCLS = BitcoinSegwitElectrumX
    PEERS = [
        'electrum.akinbo.org s t',
        'he36kyperp3kbuxu.onion s t',
        'testnet.hsmiths.com t53011 s53012',
        'hsmithsxurybd7uh.onion t53011 s53012',
        'testnetnode.arihanc.com s t',
        'w3e2orjpiiv2qwem3dw66d7c4krink4nhttngkylglpqe5r22n6n5wid.onion s t',
        'testnet.qtornado.com s t',
    ]

    @classmethod
    def warn_old_client_on_tx_broadcast(cls, client_ver):
        if client_ver < (3, 3, 3):
            return ('<br/><br/>'
                    'Your transaction was successfully broadcast.<br/><br/>'
                    'However, you are using a VULNERABLE version of Electrum.<br/>'
                    'Download the new version from the usual place:<br/>'
                    'https://electrum.org/'
                    '<br/><br/>')
        return False


class BitcoinSegwitRegtest(BitcoinSegwitTestnet):
    NAME = "BitcoinSegwit"
    NET = "regtest"
    GENESIS_HASH = ('0f9188f13cb7b2c71f2a335e3a4fc328'
                    'bf5beb436012afca590b1a11466e2206')
    PEERS = []
    TX_COUNT = 1
    TX_COUNT_HEIGHT = 1


class BitcoinNolnet(BitcoinCash):
    '''Bitcoin Unlimited nolimit testnet.'''
    NET = "nolnet"
    GENESIS_HASH = ('0000000057e31bd2066c939a63b7b862'
                    '3bd0f10d8c001304bdfc1a7902ae6d35')
    PEERS = []
    REORG_LIMIT = 8000
    TX_COUNT = 583589
    TX_COUNT_HEIGHT = 8617
    TX_PER_BLOCK = 50
    RPC_PORT = 28332
    PEER_DEFAULT_PORTS = {'t': '52001', 's': '52002'}


class Litecoin(Coin):
    NAME = "Litecoin"
    SHORTNAME = "LTC"
    NET = "mainnet"
    XPUB_VERBYTES = bytes.fromhex("0488b21e")
    XPRV_VERBYTES = bytes.fromhex("0488ade4")
    P2PKH_VERBYTE = bytes.fromhex("30")
    P2SH_VERBYTES = [bytes.fromhex("32"), bytes.fromhex("05")]
    WIF_BYTE = bytes.fromhex("b0")
    GENESIS_HASH = ('12a765e31ffd4059bada1e25190f6e98'
                    'c99d9714d334efa41a195a7e7e04bfe2')
    DESERIALIZER = lib_tx.DeserializerSegWit
    TX_COUNT = 8908766
    TX_COUNT_HEIGHT = 1105256
    TX_PER_BLOCK = 10
    RPC_PORT = 9332
    REORG_LIMIT = 800
    PEERS = [
        'elec.luggs.co s444',
        'electrum-ltc.bysh.me s t',
        'electrum-ltc.ddns.net s t',
        'electrum-ltc.wilv.in s t',
        'electrum.cryptomachine.com p1000 s t',
        'electrum.ltc.xurious.com s t',
        'eywr5eubdbbe2laq.onion s50008 t50007',
    ]


class LitecoinTestnet(Litecoin):
    SHORTNAME = "XLT"
    NET = "testnet"
    XPUB_VERBYTES = bytes.fromhex("043587cf")
    XPRV_VERBYTES = bytes.fromhex("04358394")
    P2PKH_VERBYTE = bytes.fromhex("6f")
    P2SH_VERBYTES = [bytes.fromhex("3a"), bytes.fromhex("c4")]
    WIF_BYTE = bytes.fromhex("ef")
    GENESIS_HASH = ('4966625a4b2851d9fdee139e56211a0d'
                    '88575f59ed816ff5e6a63deb4e3e29a0')
    TX_COUNT = 21772
    TX_COUNT_HEIGHT = 20800
    TX_PER_BLOCK = 2
    RPC_PORT = 19332
    REORG_LIMIT = 4000
    PEER_DEFAULT_PORTS = {'t': '51001', 's': '51002'}
    PEERS = [
        'electrum-ltc.bysh.me s t',
        'electrum.ltc.xurious.com s t',
    ]


class LitecoinRegtest(LitecoinTestnet):
    NET = "regtest"
    GENESIS_HASH = ('530827f38f93b43ed12af0b3ad25a288'
                    'dc02ed74d6d7857862df51fc56c416f9')
    PEERS = []
    TX_COUNT = 1
    TX_COUNT_HEIGHT = 1


class BitcoinCashRegtest(BitcoinTestnetMixin, Coin):
    NAME = "BitcoinCashABC"   # Some releases later remove the ABC suffix
    NET = "regtest"
    PEERS = []
    GENESIS_HASH = ('0f9188f13cb7b2c71f2a335e3a4fc328'
                    'bf5beb436012afca590b1a11466e2206')
    TX_COUNT = 1
    TX_COUNT_HEIGHT = 1
    BLOCK_PROCESSOR = block_proc.LTORBlockProcessor


class Viacoin(AuxPowMixin, Coin):
    NAME = "Viacoin"
    SHORTNAME = "VIA"
    NET = "mainnet"
    P2PKH_VERBYTE = bytes.fromhex("47")
    P2SH_VERBYTES = [bytes.fromhex("21")]
    WIF_BYTE = bytes.fromhex("c7")
    GENESIS_HASH = ('4e9b54001f9976049830128ec0331515'
                    'eaabe35a70970d79971da1539a400ba1')
    TX_COUNT = 113638
    TX_COUNT_HEIGHT = 3473674
    TX_PER_BLOCK = 30
    RPC_PORT = 5222
    REORG_LIMIT = 5000
    DESERIALIZER = lib_tx.DeserializerAuxPowSegWit
    PEERS = [
        'vialectrum.bitops.me s t',
        'server.vialectrum.org s t',
        'vialectrum.viacoin.net s t',
        'viax1.bitops.me s t',
    ]


class ViacoinTestnet(Viacoin):
    SHORTNAME = "TVI"
    NET = "testnet"
    P2PKH_VERBYTE = bytes.fromhex("7f")
    P2SH_VERBYTES = [bytes.fromhex("c4")]
    WIF_BYTE = bytes.fromhex("ff")
    GENESIS_HASH = ('00000007199508e34a9ff81e6ec0c477'
                    'a4cccff2a4767a8eee39c11db367b008')
    RPC_PORT = 25222
    REORG_LIMIT = 2500
    PEER_DEFAULT_PORTS = {'t': '51001', 's': '51002'}
    PEERS = [
        'vialectrum.bysh.me s t',
    ]


class ViacoinTestnetSegWit(ViacoinTestnet):
    NET = "testnet-segwit"
    DESERIALIZER = lib_tx.DeserializerSegWit


class Unitus(Coin):
    NAME = "Unitus"
    SHORTNAME = "UIS"
    NET = "mainnet"
    XPUB_VERBYTES = bytes.fromhex("0488B21E")
    XPRV_VERBYTES = bytes.fromhex("0488ADE4")
    P2PKH_VERBYTE = bytes.fromhex("44")
    P2SH_VERBYTES = [bytes.fromhex("0A")]
    WIF_BYTE = bytes.fromhex("84")
    GENESIS_HASH = ('d8a2b2439d013a59f3bfc626a33487a3'
                    'd7d27e42a3c9e0b81af814cd8e592f31')
    DESERIALIZER = lib_tx.DeserializerSegWit
    TX_COUNT = 3484561
    TX_COUNT_HEIGHT = 1697605
    TX_PER_BLOCK = 3
    RPC_PORT = 50604
    REORG_LIMIT = 2000
    PEERS = [
        'electrumx.unituscurrency.com s t',
    ]


# Source: namecoin.org
class Namecoin(AuxPowMixin, Coin):
    NAME = "Namecoin"
    SHORTNAME = "NMC"
    NET = "mainnet"
    XPUB_VERBYTES = bytes.fromhex("d7dd6370")
    XPRV_VERBYTES = bytes.fromhex("d7dc6e31")
    P2PKH_VERBYTE = bytes.fromhex("34")
    P2SH_VERBYTES = [bytes.fromhex("0d")]
    WIF_BYTE = bytes.fromhex("e4")
    GENESIS_HASH = ('000000000062b72c5e2ceb45fbc8587e'
                    '807c155b0da735e6483dfba2f0a9c770')
    TX_COUNT = 4415768
    TX_COUNT_HEIGHT = 329065
    TX_PER_BLOCK = 10
    RPC_PORT = 8336
    PEERS = [
        'elec.luggs.co s446',
        'luggscoqbymhvnkp.onion t82',
        'ulrichard.ch s50006 t50005',
    ]
    BLOCK_PROCESSOR = block_proc.NamecoinBlockProcessor

    @classmethod
    def split_name_script(cls, script):
        from electrumx.lib.script import _match_ops, Script, ScriptError

        try:
            ops = Script.get_ops(script)
        except ScriptError:
            return None, script

        match = _match_ops

        # Name opcodes
        OP_NAME_NEW = OpCodes.OP_1
        OP_NAME_FIRSTUPDATE = OpCodes.OP_2
        OP_NAME_UPDATE = OpCodes.OP_3

        # Opcode sequences for name operations
        NAME_NEW_OPS = [OP_NAME_NEW, -1, OpCodes.OP_2DROP]
        NAME_FIRSTUPDATE_OPS = [OP_NAME_FIRSTUPDATE, -1, -1, -1,
                                OpCodes.OP_2DROP, OpCodes.OP_2DROP]
        NAME_UPDATE_OPS = [OP_NAME_UPDATE, -1, -1, OpCodes.OP_2DROP,
                           OpCodes.OP_DROP]

        name_script_op_count = None
        name_pushdata = None

        # Detect name operations; determine count of opcodes.
        # Also extract the name field -- we might use that for something in a
        # future version.
        if match(ops[:len(NAME_NEW_OPS)], NAME_NEW_OPS):
            name_script_op_count = len(NAME_NEW_OPS)
        elif match(ops[:len(NAME_FIRSTUPDATE_OPS)], NAME_FIRSTUPDATE_OPS):
            name_script_op_count = len(NAME_FIRSTUPDATE_OPS)
            name_pushdata = ops[1]
        elif match(ops[:len(NAME_UPDATE_OPS)], NAME_UPDATE_OPS):
            name_script_op_count = len(NAME_UPDATE_OPS)
            name_pushdata = ops[1]

        if name_script_op_count is None:
            return None, script

        # Find the end position of the name data
        n = 0
        for i in range(name_script_op_count):
            # Content of this loop is copied from Script.get_ops's loop
            op = script[n]
            n += 1

            if op <= OpCodes.OP_PUSHDATA4:
                # Raw bytes follow
                if op < OpCodes.OP_PUSHDATA1:
                    dlen = op
                elif op == OpCodes.OP_PUSHDATA1:
                    dlen = script[n]
                    n += 1
                elif op == OpCodes.OP_PUSHDATA2:
                    dlen, = struct.unpack('<H', script[n: n + 2])
                    n += 2
                else:
                    dlen, = struct.unpack('<I', script[n: n + 4])
                    n += 4
                if n + dlen > len(script):
                    raise IndexError
                op = (op, script[n:n + dlen])
                n += dlen
        # Strip the name data to yield the address script
        address_script = script[n:]

        if name_pushdata is None:
            return None, address_script

        normalized_name_op_script = bytearray()
        normalized_name_op_script.append(OP_NAME_UPDATE)
        normalized_name_op_script.extend(Script.push_data(name_pushdata[1]))
        normalized_name_op_script.extend(Script.push_data(bytes([])))
        normalized_name_op_script.append(OpCodes.OP_2DROP)
        normalized_name_op_script.append(OpCodes.OP_DROP)
        normalized_name_op_script.append(OpCodes.OP_RETURN)

        return bytes(normalized_name_op_script), address_script

    @classmethod
    def hashX_from_script(cls, script):
        name_op_script, address_script = cls.split_name_script(script)

        return super().hashX_from_script(address_script)

    @classmethod
    def address_from_script(cls, script):
        name_op_script, address_script = cls.split_name_script(script)

        return super().address_from_script(address_script)

    @classmethod
    def name_hashX_from_script(cls, script):
        name_op_script, address_script = cls.split_name_script(script)

        if name_op_script is None:
            return None

        return super().hashX_from_script(name_op_script)


class NamecoinTestnet(Namecoin):
    NAME = "Namecoin"
    SHORTNAME = "XNM"
    NET = "testnet"
    P2PKH_VERBYTE = bytes.fromhex("6f")
    P2SH_VERBYTES = [bytes.fromhex("c4")]
    WIF_BYTE = bytes.fromhex("ef")
    GENESIS_HASH = ('00000007199508e34a9ff81e6ec0c477'
                    'a4cccff2a4767a8eee39c11db367b008')


class Dogecoin(AuxPowMixin, Coin):
    NAME = "Dogecoin"
    SHORTNAME = "DOGE"
    NET = "mainnet"
    XPUB_VERBYTES = bytes.fromhex("02facafd")
    XPRV_VERBYTES = bytes.fromhex("02fac398")
    P2PKH_VERBYTE = bytes.fromhex("1e")
    P2SH_VERBYTES = [bytes.fromhex("16")]
    WIF_BYTE = bytes.fromhex("9e")
    GENESIS_HASH = ('1a91e3dace36e2be3bf030a65679fe82'
                    '1aa1d6ef92e7c9902eb318182c355691')
    TX_COUNT = 27583427
    TX_COUNT_HEIGHT = 1604979
    TX_PER_BLOCK = 20
    REORG_LIMIT = 2000


class DogecoinTestnet(Dogecoin):
    NAME = "Dogecoin"
    SHORTNAME = "XDT"
    NET = "testnet"
    P2PKH_VERBYTE = bytes.fromhex("71")
    P2SH_VERBYTES = [bytes.fromhex("c4")]
    WIF_BYTE = bytes.fromhex("f1")
    GENESIS_HASH = ('bb0a78264637406b6360aad926284d54'
                    '4d7049f45189db5664f3c4d07350559e')


# Source: https://github.com/motioncrypto/motion
class Motion(Coin):
    NAME = "Motion"
    SHORTNAME = "XMN"
    NET = "mainnet"
    XPUB_VERBYTES = bytes.fromhex("0488B21E")
    XPRV_VERBYTES = bytes.fromhex("0488ADE4")
    GENESIS_HASH = ('000001e9dc60dd2618e91f7b90141349'
                    '22c374496b61c1a272519b1c39979d78')
    P2PKH_VERBYTE = bytes.fromhex("32")
    P2SH_VERBYTES = [bytes.fromhex("12")]
    WIF_BYTE = bytes.fromhex("80")
    TX_COUNT_HEIGHT = 54353
    TX_COUNT = 92701
    TX_PER_BLOCK = 4
    RPC_PORT = 3385
    SESSIONCLS = DashElectrumX
    DAEMON = daemon.DashDaemon

    @classmethod
    def header_hash(cls, header):
        '''Given a header return the hash.'''
        import x16r_hash
        return x16r_hash.getPoWHash(header)


# Source: https://github.com/dashpay/dash
class Dash(Coin):
    NAME = "Dash"
    SHORTNAME = "DASH"
    NET = "mainnet"
    XPUB_VERBYTES = bytes.fromhex("02fe52cc")
    XPRV_VERBYTES = bytes.fromhex("02fe52f8")
    GENESIS_HASH = ('00000ffd590b1485b3caadc19b22e637'
                    '9c733355108f107a430458cdf3407ab6')
    P2PKH_VERBYTE = bytes.fromhex("4c")
    P2SH_VERBYTES = [bytes.fromhex("10")]
    WIF_BYTE = bytes.fromhex("cc")
    TX_COUNT_HEIGHT = 569399
    TX_COUNT = 2157510
    TX_PER_BLOCK = 4
    RPC_PORT = 9998
    PEERS = [
        'electrum.dash.org s t',
        'electrum.masternode.io s t',
        'electrum-drk.club s t',
        'dashcrypto.space s t',
        'electrum.dash.siampm.com s t',
        'wl4sfwq2hwxnodof.onion s t',
    ]
    SESSIONCLS = DashElectrumX
    DAEMON = daemon.DashDaemon
    DESERIALIZER = lib_tx_dash.DeserializerDash

    @classmethod
    def header_hash(cls, header):
        '''Given a header return the hash.'''
        import x11_hash
        return x11_hash.getPoWHash(header)


class DashTestnet(Dash):
    SHORTNAME = "tDASH"
    NET = "testnet"
    XPUB_VERBYTES = bytes.fromhex("3a805837")
    XPRV_VERBYTES = bytes.fromhex("3a8061a0")
    GENESIS_HASH = ('00000bafbc94add76cb75e2ec9289483'
                    '7288a481e5c005f6563d91623bf8bc2c')
    P2PKH_VERBYTE = bytes.fromhex("8c")
    P2SH_VERBYTES = [bytes.fromhex("13")]
    WIF_BYTE = bytes.fromhex("ef")
    TX_COUNT_HEIGHT = 101619
    TX_COUNT = 132681
    TX_PER_BLOCK = 1
    RPC_PORT = 19998
    PEER_DEFAULT_PORTS = {'t': '51001', 's': '51002'}
    PEERS = [
        'electrum.dash.siampm.com s t',
        'dasht.random.re s54002 t54001',
    ]


class Argentum(AuxPowMixin, Coin):
    NAME = "Argentum"
    SHORTNAME = "ARG"
    NET = "mainnet"
    P2PKH_VERBYTE = bytes.fromhex("17")
    P2SH_VERBYTES = [bytes.fromhex("05")]
    WIF_BYTE = bytes.fromhex("97")
    GENESIS_HASH = ('88c667bc63167685e4e4da058fffdfe8'
                    'e007e5abffd6855de52ad59df7bb0bb2')
    TX_COUNT = 2263089
    TX_COUNT_HEIGHT = 2050260
    TX_PER_BLOCK = 2000
    RPC_PORT = 13581


class ArgentumTestnet(Argentum):
    SHORTNAME = "XRG"
    NET = "testnet"
    P2PKH_VERBYTE = bytes.fromhex("6f")
    P2SH_VERBYTES = [bytes.fromhex("c4")]
    WIF_BYTE = bytes.fromhex("ef")
    REORG_LIMIT = 2000


class DigiByte(Coin):
    NAME = "DigiByte"
    SHORTNAME = "DGB"
    NET = "mainnet"
    P2PKH_VERBYTE = bytes.fromhex("1E")
    P2SH_VERBYTES = [bytes.fromhex("05")]
    WIF_BYTE = bytes.fromhex("80")
    GENESIS_HASH = ('7497ea1b465eb39f1c8f507bc877078f'
                    'e016d6fcb6dfad3a64c98dcc6e1e8496')
    DESERIALIZER = lib_tx.DeserializerSegWit
    TX_COUNT = 1046018
    TX_COUNT_HEIGHT = 1435000
    TX_PER_BLOCK = 1000
    RPC_PORT = 12022


class DigiByteTestnet(DigiByte):
    NET = "testnet"
    P2PKH_VERBYTE = bytes.fromhex("6f")
    P2SH_VERBYTES = [bytes.fromhex("c4")]
    WIF_BYTE = bytes.fromhex("ef")
    GENESIS_HASH = ('b5dca8039e300198e5fe7cd23bdd1728'
                    'e2a444af34c447dbd0916fa3430a68c2')
    RPC_PORT = 15022
    REORG_LIMIT = 2000


class FairCoin(Coin):
    NAME = "FairCoin"
    SHORTNAME = "FAIR"
    NET = "mainnet"
    P2PKH_VERBYTE = bytes.fromhex("5f")
    P2SH_VERBYTES = [bytes.fromhex("24")]
    WIF_BYTE = bytes.fromhex("df")
    GENESIS_HASH = ('beed44fa5e96150d95d56ebd5d262578'
                    '1825a9407a5215dd7eda723373a0a1d7')
    BASIC_HEADER_SIZE = 108
    HEADER_VALUES = ('version', 'prev_block_hash', 'merkle_root',
                     'payload_hash', 'timestamp', 'creatorId')
    HEADER_UNPACK = struct.Struct('< I 32s 32s 32s I I').unpack_from
    TX_COUNT = 505
    TX_COUNT_HEIGHT = 470
    TX_PER_BLOCK = 1
    RPC_PORT = 40405
    PEER_DEFAULT_PORTS = {'t': '51811', 's': '51812'}
    PEERS = [
        'electrum.faircoin.world s',
        'electrumfair.punto0.org s',
    ]

    @classmethod
    def block(cls, raw_block, height):
        '''Return a Block namedtuple given a raw block and its height.'''
        if height > 0:
            return super().block(raw_block, height)
        else:
            return Block(raw_block, cls.block_header(raw_block, height), [])

    @classmethod
    def electrum_header(cls, header, height):
        h = super().electrum_header(header, height)
        h['payload_hash'] = hash_to_hex_str(h['payload_hash'])
        return h


class Zcash(EquihashMixin, Coin):
    NAME = "Zcash"
    SHORTNAME = "ZEC"
    NET = "mainnet"
    P2PKH_VERBYTE = bytes.fromhex("1CB8")
    P2SH_VERBYTES = [bytes.fromhex("1CBD")]
    WIF_BYTE = bytes.fromhex("80")
    GENESIS_HASH = ('00040fe8ec8471911baa1db1266ea15d'
                    'd06b4a8a5c453883c000b031973dce08')
    DESERIALIZER = lib_tx.DeserializerZcash
    TX_COUNT = 329196
    TX_COUNT_HEIGHT = 68379
    TX_PER_BLOCK = 5
    RPC_PORT = 8232
    REORG_LIMIT = 800


class ZcashTestnet(Zcash):
    SHORTNAME = "TAZ"
    NET = "testnet"
    P2PKH_VERBYTE = bytes.fromhex("1D25")
    P2SH_VERBYTES = [bytes.fromhex("1CBA")]
    WIF_BYTE = bytes.fromhex("EF")
    GENESIS_HASH = ('05a60a92d99d85997cce3b87616c089f'
                    '6124d7342af37106edc76126334a2c38')
    TX_COUNT = 242312
    TX_COUNT_HEIGHT = 321685
    TX_PER_BLOCK = 2
    RPC_PORT = 18232


class SnowGem(EquihashMixin, Coin):
    NAME = "SnowGem"
    SHORTNAME = "XSG"
    NET = "mainnet"
    P2PKH_VERBYTE = bytes.fromhex("1C28")
    P2SH_VERBYTES = [bytes.fromhex("1C2D")]
    WIF_BYTE = bytes.fromhex("80")
    GENESIS_HASH = ('00068b35729d9d2b0c294ff1fe9af009'
                    '4740524311a131de40e7f705e4c29a5b')
    DESERIALIZER = lib_tx.DeserializerZcash
    TX_COUNT = 1680878
    TX_COUNT_HEIGHT = 627250
    TX_PER_BLOCK = 2
    RPC_PORT = 16112
    REORG_LIMIT = 800
    CHUNK_SIZE = 200


class BitcoinZ(EquihashMixin, Coin):
    NAME = "BitcoinZ"
    SHORTNAME = "BTCZ"
    NET = "mainnet"
    P2PKH_VERBYTE = bytes.fromhex("1CB8")
    P2SH_VERBYTES = [bytes.fromhex("1CBD")]
    WIF_BYTE = bytes.fromhex("80")
    GENESIS_HASH = ('f499ee3d498b4298ac6a64205b8addb7'
                    'c43197e2a660229be65db8a4534d75c1')
    DESERIALIZER = lib_tx.DeserializerZcash
    TX_COUNT = 171976
    TX_COUNT_HEIGHT = 81323
    TX_PER_BLOCK = 3
    RPC_PORT = 1979
    REORG_LIMIT = 800


class Hush(EquihashMixin, Coin):
    NAME = "Hush"
    SHORTNAME = "HUSH"
    NET = "mainnet"
    P2PKH_VERBYTE = bytes.fromhex("1CB8")
    P2SH_VERBYTES = [bytes.fromhex("1CBD")]
    WIF_BYTE = bytes.fromhex("80")
    GENESIS_HASH = ('0003a67bc26fe564b75daf11186d3606'
                    '52eb435a35ba3d9d3e7e5d5f8e62dc17')
    DESERIALIZER = lib_tx.DeserializerZcash
    TX_COUNT = 329196
    TX_COUNT_HEIGHT = 68379
    TX_PER_BLOCK = 5
    RPC_PORT = 8822
    REORG_LIMIT = 800


class ZelCash(EquihashMixin, Coin):
    NAME = "ZelCash"
    SHORTNAME = "ZEL"
    NET = "mainnet"
    P2PKH_VERBYTE = bytes.fromhex("1CB8")
    P2SH_VERBYTES = [bytes.fromhex("1CBD")]
    WIF_BYTE = bytes.fromhex("80")
    GENESIS_HASH = ('00052461a5006c2e3b74ce48992a0869'
                    '5607912d5604c3eb8da25749b0900444')
    DESERIALIZER = lib_tx.DeserializerZcash
    TX_COUNT = 450539
    TX_COUNT_HEIGHT = 167114
    TX_PER_BLOCK = 3
    RPC_PORT = 16124
    REORG_LIMIT = 800


class Zclassic(EquihashMixin, Coin):
    NAME = "Zclassic"
    SHORTNAME = "ZCL"
    NET = "mainnet"
    P2PKH_VERBYTE = bytes.fromhex("1CB8")
    P2SH_VERBYTES = [bytes.fromhex("1CBD")]
    WIF_BYTE = bytes.fromhex("80")
    GENESIS_HASH = ('0007104ccda289427919efc39dc9e4d4'
                    '99804b7bebc22df55f8b834301260602')
    DESERIALIZER = lib_tx.DeserializerZcash
    TX_COUNT = 329196
    TX_COUNT_HEIGHT = 68379
    TX_PER_BLOCK = 5
    RPC_PORT = 8023
    REORG_LIMIT = 800


class Koto(Coin):
    NAME = "Koto"
    SHORTNAME = "KOTO"
    NET = "mainnet"
    P2PKH_VERBYTE = bytes.fromhex("1836")
    P2SH_VERBYTES = [bytes.fromhex("183B")]
    WIF_BYTE = bytes.fromhex("80")
    GENESIS_HASH = ('6d424c350729ae633275d51dc3496e16'
                    'cd1b1d195c164da00f39c499a2e9959e')
    DESERIALIZER = lib_tx.DeserializerZcash
    TX_COUNT = 158914
    TX_COUNT_HEIGHT = 67574
    TX_PER_BLOCK = 3
    RPC_PORT = 8432
    REORG_LIMIT = 800
    PEERS = [
        'fr.kotocoin.info s t',
        'electrum.kotocoin.info s t',
    ]


class KotoTestnet(Koto):
    SHORTNAME = "TOKO"
    NET = "testnet"
    P2PKH_VERBYTE = bytes.fromhex("18A4")
    P2SH_VERBYTES = [bytes.fromhex("1839")]
    WIF_BYTE = bytes.fromhex("EF")
    GENESIS_HASH = ('bf84afbde20c2d213b68b231ddb585ab'
                    '616ef7567226820f00d9b397d774d2f0')
    TX_COUNT = 91144
    TX_COUNT_HEIGHT = 89662
    TX_PER_BLOCK = 1
    RPC_PORT = 18432
    PEER_DEFAULT_PORTS = {'t': '51001', 's': '51002'}
    PEERS = [
        'testnet.kotocoin.info s t',
    ]


class Komodo(KomodoMixin, EquihashMixin, Coin):
    NAME = "Komodo"
    SHORTNAME = "KMD"
    NET = "mainnet"
    TX_COUNT = 693629
    TX_COUNT_HEIGHT = 491777
    TX_PER_BLOCK = 2
    RPC_PORT = 7771
    REORG_LIMIT = 800
    PEERS = []


class Monaize(KomodoMixin, EquihashMixin, Coin):
    NAME = "Monaize"
    SHORTNAME = "MNZ"
    NET = "mainnet"
    TX_COUNT = 256
    TX_COUNT_HEIGHT = 128
    TX_PER_BLOCK = 2
    RPC_PORT = 14337
    REORG_LIMIT = 800
    PEERS = []


class Einsteinium(Coin):
    NAME = "Einsteinium"
    SHORTNAME = "EMC2"
    NET = "mainnet"
    P2PKH_VERBYTE = bytes.fromhex("21")
    P2SH_VERBYTES = [bytes.fromhex("05")]
    WIF_BYTE = bytes.fromhex("b0")
    GENESIS_HASH = ('4e56204bb7b8ac06f860ff1c845f03f9'
                    '84303b5b97eb7b42868f714611aed94b')
    DESERIALIZER = lib_tx.DeserializerSegWit
    TX_COUNT = 2087559
    TX_COUNT_HEIGHT = 1358517
    TX_PER_BLOCK = 2
    RPC_PORT = 41879
    REORG_LIMIT = 2000


class Blackcoin(ScryptMixin, Coin):
    NAME = "Blackcoin"
    SHORTNAME = "BLK"
    NET = "mainnet"
    P2PKH_VERBYTE = bytes.fromhex("19")
    P2SH_VERBYTES = [bytes.fromhex("55")]
    WIF_BYTE = bytes.fromhex("99")
    GENESIS_HASH = ('000001faef25dec4fbcf906e6242621d'
                    'f2c183bf232f263d0ba5b101911e4563')
    DAEMON = daemon.LegacyRPCDaemon
    TX_COUNT = 4594999
    TX_COUNT_HEIGHT = 1667070
    TX_PER_BLOCK = 3
    RPC_PORT = 15715
    REORG_LIMIT = 5000


class Bitbay(ScryptMixin, Coin):
    NAME = "Bitbay"
    SHORTNAME = "BAY"
    NET = "mainnet"
    P2PKH_VERBYTE = bytes.fromhex("19")
    P2SH_VERBYTES = [bytes.fromhex("55")]
    WIF_BYTE = bytes.fromhex("99")
    GENESIS_HASH = ('0000075685d3be1f253ce777174b1594'
                    '354e79954d2a32a6f77fe9cba00e6467')
    TX_COUNT = 4594999
    TX_COUNT_HEIGHT = 1667070
    TX_PER_BLOCK = 3
    RPC_PORT = 19914
    REORG_LIMIT = 5000


class Peercoin(Coin):
    NAME = "Peercoin"
    SHORTNAME = "PPC"
    NET = "mainnet"
    P2PKH_VERBYTE = bytes.fromhex("37")
    P2SH_VERBYTES = [bytes.fromhex("75")]
    WIF_BYTE = bytes.fromhex("b7")
    GENESIS_HASH = ('0000000032fe677166d54963b62a4677'
                    'd8957e87c508eaa4fd7eb1c880cd27e3')
    DESERIALIZER = lib_tx.DeserializerTxTime
    DAEMON = daemon.FakeEstimateFeeDaemon
    ESTIMATE_FEE = 0.01
    RELAY_FEE = 0.01
    TX_COUNT = 1207356
    TX_COUNT_HEIGHT = 306425
    TX_PER_BLOCK = 4
    RPC_PORT = 9902
    REORG_LIMIT = 5000

    PEERS = [
        "electrum.peercoinexplorer.net s"
    ]

    VALUE_PER_COIN = 1000000


class PeercoinTestnet(Peercoin):
    NAME = "PeercoinTestnet"
    SHORTNAME = "tPPC"
    NET = "testnet"
    P2PKH_VERBYTE = bytes.fromhex("6f")
    P2SH_VERBYTES = [bytes.fromhex("c4")]
    WIF_BYTE = bytes.fromhex("ef")
    GENESIS_HASH = ('00000001f757bb737f6596503e17cd17'
                    'b0658ce630cc727c0cca81aec47c9f06')
    ESTIMATE_FEE = 0.001


class Trezarcoin(Coin):
    NAME = "Trezarcoin"
    SHORTNAME = "TZC"
    NET = "mainnet"
    VALUE_PER_COIN = 1000000
    XPUB_VERBYTES = bytes.fromhex("0488B21E")
    XPRV_VERBYTES = bytes.fromhex("0488ADE4")
    P2PKH_VERBYTE = bytes.fromhex("42")
    P2SH_VERBYTES = [bytes.fromhex("08")]
    WIF_BYTE = bytes.fromhex("c2")
    GENESIS_HASH = ('24502ba55d673d2ee9170d83dae2d1ad'
                    'b3bfb4718e4f200db9951382cc4f6ee6')
    DESERIALIZER = lib_tx.DeserializerTrezarcoin
    HEADER_HASH = lib_tx.DeserializerTrezarcoin.blake2s
    HEADER_HASH_GEN = lib_tx.DeserializerTrezarcoin.blake2s_gen
    BASIC_HEADER_SIZE = 80
    TX_COUNT = 742886
    TX_COUNT_HEIGHT = 643128
    TX_PER_BLOCK = 2
    RPC_PORT = 17299
    REORG_LIMIT = 2000
    PEERS = [
        'electrumx1.trezarcoin.com s t',
    ]

    @classmethod
    def genesis_block(cls, block):
        '''Check the Genesis block is the right one for this coin.

        Return the block less its unspendable coinbase.
        '''
        header = cls.block_header(block, 0)
        header_hex_hash = cls.HEADER_HASH_GEN(header)
        if header_hex_hash != cls.GENESIS_HASH:
            raise CoinError('genesis block has hash {} expected {}'
                            .format(header_hex_hash, cls.GENESIS_HASH))
        return header + bytes(1)

    @classmethod
    def header_hash(cls, header):
        '''Given a header return the hash.'''
        return cls.HEADER_HASH(header)


class Reddcoin(Coin):
    NAME = "Reddcoin"
    SHORTNAME = "RDD"
    NET = "mainnet"
    P2PKH_VERBYTE = bytes.fromhex("3d")
    P2SH_VERBYTES = [bytes.fromhex("05")]
    WIF_BYTE = bytes.fromhex("bd")
    GENESIS_HASH = ('b868e0d95a3c3c0e0dadc67ee587aaf9'
                    'dc8acbf99e3b4b3110fad4eb74c1decc')
    DESERIALIZER = lib_tx.DeserializerReddcoin
    TX_COUNT = 5413508
    TX_COUNT_HEIGHT = 1717382
    TX_PER_BLOCK = 3
    RPC_PORT = 45443


class TokenPay(ScryptMixin, Coin):
    NAME = "TokenPay"
    SHORTNAME = "TPAY"
    NET = "mainnet"
    P2PKH_VERBYTE = bytes.fromhex("41")
    P2SH_VERBYTES = [bytes.fromhex("7e")]
    WIF_BYTE = bytes.fromhex("b3")
    GENESIS_HASH = ('000008b71ab32e585a23f0de642dc113'
                    '740144e94c0ece047751e9781f953ae9')
    DESERIALIZER = lib_tx.DeserializerTokenPay
    DAEMON = daemon.LegacyRPCDaemon
    TX_COUNT = 147934
    TX_COUNT_HEIGHT = 73967
    TX_PER_BLOCK = 100
    RPC_PORT = 8800
    REORG_LIMIT = 500
    XPUB_VERBYTES = bytes.fromhex("0488B21E")
    XPRV_VERBYTES = bytes.fromhex("0488ADE4")

    PEERS = [
        "electrum-us.tpay.ai s",
        "electrum-eu.tpay.ai s",
    ]


class Vertcoin(Coin):
    NAME = "Vertcoin"
    SHORTNAME = "VTC"
    NET = "mainnet"
    XPUB_VERBYTES = bytes.fromhex("0488B21E")
    XPRV_VERBYTES = bytes.fromhex("0488ADE4")
    P2PKH_VERBYTE = bytes.fromhex("47")
    P2SH_VERBYTES = [bytes.fromhex("05")]
    WIF_BYTE = bytes.fromhex("80")
    GENESIS_HASH = ('4d96a915f49d40b1e5c2844d1ee2dccb'
                    '90013a990ccea12c492d22110489f0c4')
    DESERIALIZER = lib_tx.DeserializerSegWit
    TX_COUNT = 2383423
    TX_COUNT_HEIGHT = 759076
    TX_PER_BLOCK = 3
    RPC_PORT = 5888
    REORG_LIMIT = 1000


class Monacoin(Coin):
    NAME = "Monacoin"
    SHORTNAME = "MONA"
    NET = "mainnet"
    XPUB_VERBYTES = bytes.fromhex("0488B21E")
    XPRV_VERBYTES = bytes.fromhex("0488ADE4")
    P2PKH_VERBYTE = bytes.fromhex("32")
    P2SH_VERBYTES = [bytes.fromhex("37"), bytes.fromhex("05")]
    WIF_BYTE = bytes.fromhex("B0")
    GENESIS_HASH = ('ff9f1c0116d19de7c9963845e129f9ed'
                    '1bfc0b376eb54fd7afa42e0d418c8bb6')
    DESERIALIZER = lib_tx.DeserializerSegWit
    TX_COUNT = 2568580
    TX_COUNT_HEIGHT = 1029766
    TX_PER_BLOCK = 2
    RPC_PORT = 9402
    REORG_LIMIT = 1000
    BLACKLIST_URL = 'https://electrum-mona.org/blacklist.json'
    PEERS = [
        'electrumx.tamami-foundation.org s t',
        'electrumx2.tamami-foundation.org s t',
        'electrumx3.tamami-foundation.org s t',
        'electrumx2.monacoin.nl s t',
        'electrumx3.monacoin.nl s t',
        'electrumx1.monacoin.ninja s t',
        'electrumx2.monacoin.ninja s t',
        'electrumx2.movsign.info s t',
        'electrum-mona.bitbank.cc s t',
        'ri7rzlmdaf4eqbza.onion s t',
    ]


class MonacoinTestnet(Monacoin):
    SHORTNAME = "XMN"
    NET = "testnet"
    XPUB_VERBYTES = bytes.fromhex("043587CF")
    XPRV_VERBYTES = bytes.fromhex("04358394")
    P2PKH_VERBYTE = bytes.fromhex("6F")
    P2SH_VERBYTES = [bytes.fromhex("75"), bytes.fromhex("C4")]
    WIF_BYTE = bytes.fromhex("EF")
    GENESIS_HASH = ('a2b106ceba3be0c6d097b2a6a6aacf9d'
                    '638ba8258ae478158f449c321061e0b2')
    TX_COUNT = 83602
    TX_COUNT_HEIGHT = 83252
    TX_PER_BLOCK = 1
    RPC_PORT = 19402
    REORG_LIMIT = 1000
    PEER_DEFAULT_PORTS = {'t': '51001', 's': '51002'}
    PEERS = [
        'electrumx1.testnet.monacoin.ninja s t',
        'electrumx1.testnet.monacoin.nl s t',
    ]


class Crown(AuxPowMixin, Coin):
    NAME = "Crown"
    SHORTNAME = "CRW"
    NET = "mainnet"
    XPUB_VERBYTES = bytes.fromhex("0488b21e")
    XPRV_VERBYTES = bytes.fromhex("0488ade4")
    P2PKH_VERBYTE = bytes.fromhex("00")
    P2SH_VERBYTES = [bytes.fromhex("1c")]
    WIF_BYTE = bytes.fromhex("80")
    GENESIS_HASH = ('0000000085370d5e122f64f4ab19c686'
                    '14ff3df78c8d13cb814fd7e69a1dc6da')
    TX_COUNT = 13336629
    TX_COUNT_HEIGHT = 1268206
    TX_PER_BLOCK = 10
    RPC_PORT = 9341
    REORG_LIMIT = 1000
    PEERS = [
        'sgp-crwseed.crowndns.info s t',
        'blr-crwseed.crowndns.info s t',
        'sfo-crwseed.crowndns.info s t',
        'nyc-crwseed.crowndns.info s t',
        'ams-crwseed.crowndns.info s t',
        'tor-crwseed.crowndns.info s t',
        'lon-crwseed.crowndns.info s t',
        'fra-crwseed.crowndns.info s t',
    ]


class Fujicoin(Coin):
    NAME = "Fujicoin"
    SHORTNAME = "FJC"
    NET = "mainnet"
    XPUB_VERBYTES = bytes.fromhex("0488b21e")
    XPRV_VERBYTES = bytes.fromhex("0488ade4")
    P2PKH_VERBYTE = bytes.fromhex("24")
    P2SH_VERBYTES = [bytes.fromhex("10")]
    WIF_BYTE = bytes.fromhex("a4")
    GENESIS_HASH = ('adb6d9cfd74075e7f91608add4bd2a2e'
                    'a636f70856183086842667a1597714a0')
    DESERIALIZER = lib_tx.DeserializerSegWit
    TX_COUNT = 170478
    TX_COUNT_HEIGHT = 1521676
    TX_PER_BLOCK = 1
    RPC_PORT = 3776
    REORG_LIMIT = 1000


class Neblio(ScryptMixin, Coin):
    NAME = "Neblio"
    SHORTNAME = "NEBL"
    NET = "mainnet"
    XPUB_VERBYTES = bytes.fromhex("0488b21e")
    XPRV_VERBYTES = bytes.fromhex("0488ade4")
    P2PKH_VERBYTE = bytes.fromhex("35")
    P2SH_VERBYTES = [bytes.fromhex("70")]
    WIF_BYTE = bytes.fromhex("80")
    GENESIS_HASH = ('7286972be4dbc1463d256049b7471c25'
                    '2e6557e222cab9be73181d359cd28bcc')
    TX_COUNT = 23675
    TX_COUNT_HEIGHT = 22785
    TX_PER_BLOCK = 1
    RPC_PORT = 6326
    REORG_LIMIT = 1000


class Bitzeny(Coin):
    NAME = "Bitzeny"
    SHORTNAME = "ZNY"
    NET = "mainnet"
    XPUB_VERBYTES = bytes.fromhex("0488b21e")
    XPRV_VERBYTES = bytes.fromhex("0488ade4")
    P2PKH_VERBYTE = bytes.fromhex("51")
    P2SH_VERBYTES = [bytes.fromhex("05")]
    WIF_BYTE = bytes.fromhex("80")
    GENESIS_HASH = ('000009f7e55e9e3b4781e22bd87a7cfa'
                    '4acada9e4340d43ca738bf4e9fb8f5ce')
    ESTIMATE_FEE = 0.001
    RELAY_FEE = 0.001
    DAEMON = daemon.FakeEstimateFeeDaemon
    TX_COUNT = 1408733
    TX_COUNT_HEIGHT = 1015115
    TX_PER_BLOCK = 1
    RPC_PORT = 9252
    REORG_LIMIT = 1000

    @classmethod
    def header_hash(cls, header):
        '''Given a header return the hash.'''
        import zny_yescrypt
        return zny_yescrypt.getPoWHash(header)


class CanadaeCoin(AuxPowMixin, Coin):
    NAME = "CanadaeCoin"
    SHORTNAME = "CDN"
    NET = "mainnet"
    XPUB_VERBYTES = bytes.fromhex("0488b21e")
    XPRV_VERBYTES = bytes.fromhex("0488ade4")
    P2PKH_VERBYTE = bytes.fromhex("1C")
    P2SH_VERBYTES = [bytes.fromhex("05")]
    WIF_BYTE = bytes.fromhex("9c")
    GENESIS_HASH = ('863626dadaef221e2e2f30ff3dacae44'
                    'cabdae9e0028058072181b3fb675d94a')
    ESTIMATE_FEE = 0.0001
    RELAY_FEE = 0.0001
    DAEMON = daemon.FakeEstimateFeeDaemon
    TX_COUNT = 3455905
    TX_COUNT_HEIGHT = 3645419
    TX_PER_BLOCK = 1
    RPC_PORT = 34330
    REORG_LIMIT = 1000


class Denarius(Coin):
    NAME = "Denarius"
    SHORTNAME = "DNR"
    NET = "mainnet"
    XPUB_VERBYTES = bytes.fromhex("0488b21e")
    XPRV_VERBYTES = bytes.fromhex("0488ade4")
    P2PKH_VERBYTE = bytes.fromhex("1E")  # Address starts with a D
    P2SH_VERBYTES = [bytes.fromhex("5A")]
    WIF_BYTE = bytes.fromhex("9E")  # WIF starts with a 6
    GENESIS_HASH = ('00000d5dbbda01621cfc16bbc1f9bf32'
                    '64d641a5dbf0de89fd0182c2c4828fcd')
    DESERIALIZER = lib_tx.DeserializerTxTime
    TX_COUNT = 4230
    RPC_PORT = 32339
    ESTIMATE_FEE = 0.00001
    RELAY_FEE = 0.00001
    DAEMON = daemon.FakeEstimateFeeDaemon
    TX_COUNT_HEIGHT = 306187
    TX_PER_BLOCK = 4000

    @classmethod
    def header_hash(cls, header):
        '''Given a header return the hash.'''
        import tribus_hash
        return tribus_hash.getPoWHash(header)


class DenariusTestnet(Denarius):
    NET = "testnet"
    XPUB_VERBYTES = bytes.fromhex("043587cf")
    XPRV_VERBYTES = bytes.fromhex("04358394")
    P2PKH_VERBYTE = bytes.fromhex("12")
    P2SH_VERBYTES = [bytes.fromhex("74")]
    WIF_BYTE = bytes.fromhex("ef")
    GENESIS_HASH = ('000086bfe8264d241f7f8e5393f74778'
                    '4b8ca2aa98bdd066278d590462a4fdb4')
    RPC_PORT = 32338
    REORG_LIMIT = 2000


class Sibcoin(Dash):
    NAME = "Sibcoin"
    SHORTNAME = "SIB"
    NET = "mainnet"
    XPUB_VERBYTES = bytes.fromhex("0488b21e")
    XPRV_VERBYTES = bytes.fromhex("0488ade4")
    P2PKH_VERBYTE = bytes.fromhex("3F")
    P2SH_VERBYTES = [bytes.fromhex("28")]
    WIF_BYTE = bytes.fromhex("80")
    GENESIS_HASH = ('00000c492bf73490420868bc577680bf'
                    'c4c60116e7e85343bc624787c21efa4c')
    DAEMON = daemon.DashDaemon
    TX_COUNT = 1000
    TX_COUNT_HEIGHT = 10000
    TX_PER_BLOCK = 1
    RPC_PORT = 1944
    REORG_LIMIT = 1000
    PEERS = []

    @classmethod
    def header_hash(cls, header):
        '''
        Given a header return the hash for sibcoin.
        Need to download `x11_gost_hash` module
        Source code: https://github.com/ivansib/x11_gost_hash
        '''
        import x11_gost_hash
        return x11_gost_hash.getPoWHash(header)


class Chips(Coin):
    NAME = "Chips"
    SHORTNAME = "CHIPS"
    NET = "mainnet"
    P2PKH_VERBYTE = bytes.fromhex("3c")
    P2SH_VERBYTES = [bytes.fromhex("55")]
    WIF_BYTE = bytes.fromhex("bc")
    GENESIS_HASH = ('0000006e75f6aa0efdbf7db03132aa4e'
                    '4d0c84951537a6f5a7c39a0a9d30e1e7')
    DESERIALIZER = lib_tx.DeserializerSegWit
    TX_COUNT = 145290
    TX_COUNT_HEIGHT = 318637
    TX_PER_BLOCK = 2
    RPC_PORT = 57776
    REORG_LIMIT = 800


class Feathercoin(Coin):
    NAME = "Feathercoin"
    SHORTNAME = "FTC"
    NET = "mainnet"
    XPUB_VERBYTES = bytes.fromhex("0488BC26")
    XPRV_VERBYTES = bytes.fromhex("0488DAEE")
    P2PKH_VERBYTE = bytes.fromhex("0E")
    P2SH_VERBYTES = [bytes.fromhex("05")]
    WIF_BYTE = bytes.fromhex("8E")
    GENESIS_HASH = ('12a765e31ffd4059bada1e25190f6e98'
                    'c99d9714d334efa41a195a7e7e04bfe2')
    DESERIALIZER = lib_tx.DeserializerSegWit
    TX_COUNT = 3170843
    TX_COUNT_HEIGHT = 1981777
    TX_PER_BLOCK = 2
    RPC_PORT = 9337
    REORG_LIMIT = 2000
    PEERS = [
        'electrumx-ch-1.feathercoin.ch s t',
    ]


class UFO(Coin):
    NAME = "UniformFiscalObject"
    SHORTNAME = "UFO"
    NET = "mainnet"
    XPUB_VERBYTES = bytes.fromhex("0488B21E")
    XPRV_VERBYTES = bytes.fromhex("0488ADE4")
    P2PKH_VERBYTE = bytes.fromhex("1B")
    P2SH_VERBYTES = [bytes.fromhex("44")]
    WIF_BYTE = bytes.fromhex("9B")
    GENESIS_HASH = ('ba1d39b4928ab03d813d952daf65fb77'
                    '97fcf538a9c1b8274f4edc8557722d13')
    DESERIALIZER = lib_tx.DeserializerSegWit
    TX_COUNT = 1608926
    TX_COUNT_HEIGHT = 1300154
    TX_PER_BLOCK = 2
    RPC_PORT = 9888
    REORG_LIMIT = 2000
    PEERS = [
        'electrumx1.ufobject.com s t',
    ]


class Newyorkcoin(AuxPowMixin, Coin):
    NAME = "Newyorkcoin"
    SHORTNAME = "NYC"
    NET = "mainnet"
    P2PKH_VERBYTE = bytes.fromhex("3c")
    P2SH_VERBYTES = [bytes.fromhex("16")]
    WIF_BYTE = bytes.fromhex("bc")
    GENESIS_HASH = ('5597f25c062a3038c7fd815fe46c67de'
                    'dfcb3c839fbc8e01ed4044540d08fe48')
    TX_COUNT = 5161944
    TX_COUNT_HEIGHT = 3948743
    TX_PER_BLOCK = 2
    REORG_LIMIT = 2000


class NewyorkcoinTestnet(Newyorkcoin):
    SHORTNAME = "tNYC"
    NET = "testnet"
    P2PKH_VERBYTE = bytes.fromhex("71")
    P2SH_VERBYTES = [bytes.fromhex("c4")]
    WIF_BYTE = bytes.fromhex("f1")
    GENESIS_HASH = ('24463e4d3c625b0a9059f309044c2cf0'
                    'd7e196cf2a6ecce901f24f681be33c8f')
    TX_COUNT = 5161944
    TX_COUNT_HEIGHT = 3948743
    TX_PER_BLOCK = 2
    REORG_LIMIT = 2000


class Bitcore(BitcoinMixin, Coin):
    NAME = "Bitcore"
    SHORTNAME = "BTX"
    P2PKH_VERBYTE = bytes.fromhex("03")
    P2SH_VERBYTES = [bytes.fromhex("7D")]
    WIF_BYTE = bytes.fromhex("80")
    DESERIALIZER = lib_tx.DeserializerSegWit
    GENESIS_HASH = ('604148281e5c4b7f2487e5d03cd60d8e'
                    '6f69411d613f6448034508cea52e9574')
    TX_COUNT = 126979
    TX_COUNT_HEIGHT = 126946
    TX_PER_BLOCK = 2
    RPC_PORT = 8556
    PEERS = [
        'ele1.bitcore.cc s t',
        'ele2.bitcore.cc s t',
        'ele3.bitcore.cc s t',
        'ele4.bitcore.cc s t'
    ]


class GameCredits(Coin):
    NAME = "GameCredits"
    SHORTNAME = "GAME"
    NET = "mainnet"
    P2PKH_VERBYTE = bytes.fromhex("26")
    P2SH_VERBYTES = [bytes.fromhex("05")]
    WIF_BYTE = bytes.fromhex("a6")
    GENESIS_HASH = ('91ec5f25ee9a0ffa1af7d4da4db9a552'
                    '228dd2dc77cdb15b738be4e1f55f30ee')
    DESERIALIZER = lib_tx.DeserializerSegWit
    TX_COUNT = 316796
    TX_COUNT_HEIGHT = 2040250
    TX_PER_BLOCK = 2
    RPC_PORT = 40001
    REORG_LIMIT = 1000


class Machinecoin(Coin):
    NAME = "Machinecoin"
    SHORTNAME = "MAC"
    NET = "mainnet"
    XPUB_VERBYTES = bytes.fromhex("0488b21e")
    XPRV_VERBYTES = bytes.fromhex("0488ade4")
    P2PKH_VERBYTE = bytes.fromhex("32")
    P2SH_VERBYTES = [bytes.fromhex("26"), bytes.fromhex("05")]
    WIF_BYTE = bytes.fromhex("b2")
    GENESIS_HASH = ('6a1f879bcea5471cbfdee1fd0cb2ddcc'
                    '4fed569a500e352d41de967703e83172')
    DESERIALIZER = lib_tx.DeserializerSegWit
    TX_COUNT = 137641
    TX_COUNT_HEIGHT = 513020
    TX_PER_BLOCK = 2
    RPC_PORT = 40332
    REORG_LIMIT = 800


class BitcoinAtom(Coin):
    NAME = "BitcoinAtom"
    SHORTNAME = "BCA"
    NET = "mainnet"
    P2PKH_VERBYTE = bytes.fromhex("17")
    P2SH_VERBYTES = [bytes.fromhex("0a")]
    WIF_BYTE = bytes.fromhex("80")
    GENESIS_HASH = ('000000000019d6689c085ae165831e93'
                    '4ff763ae46a2a6c172b3f1b60a8ce26f')
    STATIC_BLOCK_HEADERS = False
    DESERIALIZER = lib_tx.DeserializerBitcoinAtom
    HEADER_SIZE_POST_FORK = 84
    BLOCK_PROOF_OF_STAKE = 0x01
    BLOCK_PROOF_OF_STAKE_FLAGS = b'\x01\x00\x00\x00'
    TX_COUNT = 295158744
    TX_COUNT_HEIGHT = 589197
    TX_PER_BLOCK = 10
    RPC_PORT = 9136
    REORG_LIMIT = 5000

    @classmethod
    def header_hash(cls, header):
        '''Given a header return hash'''
        header_to_be_hashed = header[:cls.BASIC_HEADER_SIZE]
        # New block header format has some extra flags in the end
        if len(header) == cls.HEADER_SIZE_POST_FORK:
            flags, = util.unpack_le_uint32_from(header, len(header) - 4)
            # Proof of work blocks have special serialization
            if flags & cls.BLOCK_PROOF_OF_STAKE != 0:
                header_to_be_hashed += cls.BLOCK_PROOF_OF_STAKE_FLAGS

        return double_sha256(header_to_be_hashed)

    @classmethod
    def block_header(cls, block, height):
        '''Return the block header bytes'''
        deserializer = cls.DESERIALIZER(block)
        return deserializer.read_header(height, cls.BASIC_HEADER_SIZE)


class Decred(Coin):
    NAME = "Decred"
    SHORTNAME = "DCR"
    NET = "mainnet"
    XPUB_VERBYTES = bytes.fromhex("02fda926")
    XPRV_VERBYTES = bytes.fromhex("02fda4e8")
    P2PKH_VERBYTE = bytes.fromhex("073f")
    P2SH_VERBYTES = [bytes.fromhex("071a")]
    WIF_BYTE = bytes.fromhex("22de")
    GENESIS_HASH = ('298e5cc3d985bfe7f81dc135f360abe0'
                    '89edd4396b86d2de66b0cef42b21d980')
    BASIC_HEADER_SIZE = 180
    HEADER_HASH = lib_tx.DeserializerDecred.blake256
    DESERIALIZER = lib_tx.DeserializerDecred
    DAEMON = daemon.DecredDaemon
    BLOCK_PROCESSOR = block_proc.DecredBlockProcessor
    ENCODE_CHECK = partial(Base58.encode_check,
                           hash_fn=lib_tx.DeserializerDecred.blake256d)
    DECODE_CHECK = partial(Base58.decode_check,
                           hash_fn=lib_tx.DeserializerDecred.blake256d)
    HEADER_VALUES = ('version', 'prev_block_hash', 'merkle_root', 'stake_root',
                     'vote_bits', 'final_state', 'voters', 'fresh_stake',
                     'revocations', 'pool_size', 'bits', 'sbits',
                     'block_height', 'size', 'timestamp', 'nonce',
                     'extra_data', 'stake_version')
    HEADER_UNPACK = struct.Struct(
        '< i 32s 32s 32s H 6s H B B I I Q I I I I 32s I').unpack_from
    TX_COUNT = 4629388
    TX_COUNT_HEIGHT = 260628
    TX_PER_BLOCK = 17
    REORG_LIMIT = 1000
    RPC_PORT = 9109

    @classmethod
    def header_hash(cls, header):
        '''Given a header return the hash.'''
        return cls.HEADER_HASH(header)

    @classmethod
    def block(cls, raw_block, height):
        '''Return a Block namedtuple given a raw block and its height.'''
        if height > 0:
            return super().block(raw_block, height)
        else:
            return Block(raw_block, cls.block_header(raw_block, height), [])

    @classmethod
    def electrum_header(cls, header, height):
        h = super().electrum_header(header, height)
        h['stake_root'] = hash_to_hex_str(h['stake_root'])
        h['final_state'] = hash_to_hex_str(h['final_state'])
        h['extra_data'] = hash_to_hex_str(h['extra_data'])
        return h


class DecredTestnet(Decred):
    SHORTNAME = "tDCR"
    NET = "testnet"
    XPUB_VERBYTES = bytes.fromhex("043587d1")
    XPRV_VERBYTES = bytes.fromhex("04358397")
    P2PKH_VERBYTE = bytes.fromhex("0f21")
    P2SH_VERBYTES = [bytes.fromhex("0efc")]
    WIF_BYTE = bytes.fromhex("230e")
    GENESIS_HASH = (
        'a649dce53918caf422e9c711c858837e08d626ecfcd198969b24f7b634a49bac')
    BASIC_HEADER_SIZE = 180
    ALLOW_ADVANCING_ERRORS = True
    TX_COUNT = 217380620
    TX_COUNT_HEIGHT = 464000
    TX_PER_BLOCK = 1800
    REORG_LIMIT = 1000
    RPC_PORT = 19109


class Axe(Dash):
    NAME = "Axe"
    SHORTNAME = "AXE"
    NET = "mainnet"
    XPUB_VERBYTES = bytes.fromhex("02fe52cc")
    XPRV_VERBYTES = bytes.fromhex("02fe52f8")
    P2PKH_VERBYTE = bytes.fromhex("37")
    P2SH_VERBYTES = [bytes.fromhex("10")]
    WIF_BYTE = bytes.fromhex("cc")
    GENESIS_HASH = ('00000c33631ca6f2f61368991ce2dc03'
                    '306b5bb50bf7cede5cfbba6db38e52e6')
    SESSIONCLS = DashElectrumX
    DAEMON = daemon.DashDaemon
    DESERIALIZER = lib_tx_dash.DeserializerDash
    TX_COUNT = 18405
    TX_COUNT_HEIGHT = 30237
    TX_PER_BLOCK = 1
    RPC_PORT = 9337
    REORG_LIMIT = 1000
    PEERS = []

    @classmethod
    def header_hash(cls, header):
        '''
        Given a header return the hash for AXE.
        Need to download `axe_hash` module
        Source code: https://github.com/AXErunners/axe_hash
        '''
        import x11_hash
        return x11_hash.getPoWHash(header)


class Xuez(Coin):
    NAME = "Xuez"
    SHORTNAME = "XUEZ"
    NET = "mainnet"
    XPUB_VERBYTES = bytes.fromhex("022d2533")
    XPRV_VERBYTES = bytes.fromhex("0221312b")
    P2PKH_VERBYTE = bytes.fromhex("48")
    P2SH_VERBYTES = [bytes.fromhex("12")]
    WIF_BYTE = bytes.fromhex("d4")
    GENESIS_HASH = ('000000e1febc39965b055e8e0117179a'
                    '4d18e24e7aaa0c69864c4054b4f29445')
    TX_COUNT = 30000
    TX_COUNT_HEIGHT = 15000
    TX_PER_BLOCK = 1
    RPC_PORT = 41799
    REORG_LIMIT = 1000
    BASIC_HEADER_SIZE = 112
    PEERS = []

    @classmethod
    def header_hash(cls, header):
        '''
        Given a header return the hash for Xuez.
        Need to download `xevan_hash` module
        Source code: https://github.com/xuez/xuez
        '''
        version, = util.unpack_le_uint32_from(header)

        import xevan_hash

        if version == 1:
            return xevan_hash.getPoWHash(header[:80])
        else:
            return xevan_hash.getPoWHash(header)

    @classmethod
    def electrum_header(cls, header, height):
        h = super().electrum_header(header, height)
        if h['version'] > 1:
            h['nAccumulatorCheckpoint'] = hash_to_hex_str(header[80:])
        return h


class Pac(Coin):
    NAME = "PAC"
    SHORTNAME = "PAC"
    NET = "mainnet"
    XPUB_VERBYTES = bytes.fromhex("0488B21E")
    XPRV_VERBYTES = bytes.fromhex("0488ADE4")
    GENESIS_HASH = ('00000354655ff039a51273fe61d3b493'
                    'bd2897fe6c16f732dbc4ae19f04b789e')
    P2PKH_VERBYTE = bytes.fromhex("37")
    P2SH_VERBYTES = [bytes.fromhex("0A")]
    WIF_BYTE = bytes.fromhex("CC")
    TX_COUNT_HEIGHT = 14939
    TX_COUNT = 23708
    TX_PER_BLOCK = 2
    RPC_PORT = 7111
    PEERS = [
        'electrum.paccoin.io s t',
        'electro-pac.paccoin.io s t'
    ]
    SESSIONCLS = DashElectrumX
    DAEMON = daemon.DashDaemon
    ESTIMATE_FEE = 0.00001
    RELAY_FEE = 0.00001

    @classmethod
    def header_hash(cls, header):
        '''Given a header return the hash.'''
        import x11_hash
        return x11_hash.getPoWHash(header)


class PacTestnet(Pac):
    SHORTNAME = "tPAC"
    NET = "testnet"
    XPUB_VERBYTES = bytes.fromhex("043587CF")
    XPRV_VERBYTES = bytes.fromhex("04358394")
    GENESIS_HASH = ('00000da63bd9478b655ef6bf1bf76cd9'
                    'af05202ab68643f9091e049b2b5280ed')
    P2PKH_VERBYTE = bytes.fromhex("78")
    P2SH_VERBYTES = [bytes.fromhex("0E")]
    WIF_BYTE = bytes.fromhex("EF")
    TX_COUNT_HEIGHT = 16275
    TX_COUNT = 16275
    TX_PER_BLOCK = 1
    RPC_PORT = 17111


class Zcoin(Coin):
    NAME = "Zcoin"
    SHORTNAME = "XZC"
    NET = "mainnet"
    P2PKH_VERBYTE = bytes.fromhex("52")
    P2SH_VERBYTES = [bytes.fromhex("07")]
    WIF_BYTE = bytes.fromhex("d2")
    GENESIS_HASH = ('4381deb85b1b2c9843c222944b616d99'
                    '7516dcbd6a964e1eaf0def0830695233')
    TX_COUNT = 667154
    TX_COUNT_HEIGHT = 100266
    TX_PER_BLOCK = 4000  # 2000 for 1MB block
    IRC_PREFIX = None
    RPC_PORT = 8888
    REORG_LIMIT = 5000
    PEER_DEFAULT_PORTS = {'t': '50001', 's': '50002'}
    MTP_HEADER_EXTRA_SIZE = 100
    MTP_HEADER_DATA_SIZE = 198864
    MTP_HEADER_DATA_START = Coin.BASIC_HEADER_SIZE + MTP_HEADER_EXTRA_SIZE
    MTP_HEADER_DATA_END = MTP_HEADER_DATA_START + MTP_HEADER_DATA_SIZE
    STATIC_BLOCK_HEADERS = False
    DAEMON = daemon.ZcoinMtpDaemon
    PEERS = [
        'electrum.polispay.com'
    ]

    @classmethod
    def is_mtp(cls, header):
        from electrumx.lib.util import unpack_le_uint32_from, hex_to_bytes
        if isinstance(header, str):
            nVersion, = unpack_le_uint32_from(hex_to_bytes(header[0:4*2]))
        elif isinstance(header, bytes):
            nVersion, = unpack_le_uint32_from(header[0:4])
        else:
            raise "Cannot handle the passed type"
        return nVersion & 0x1000

    @classmethod
    def block_header(cls, block, height):
        sz = cls.BASIC_HEADER_SIZE
        if cls.is_mtp(block):
            sz += cls.MTP_HEADER_EXTRA_SIZE
        return block[:sz]

    @classmethod
    def header_hash(cls, header):
        sz = cls.BASIC_HEADER_SIZE
        if cls.is_mtp(header):
            sz += cls.MTP_HEADER_EXTRA_SIZE
        return double_sha256(header[:sz])


class ZcoinTestnet(Zcoin):
    SHORTNAME = "tXZC"
    NET = "testnet"
    XPUB_VERBYTES = bytes.fromhex("043587cf")
    XPRV_VERBYTES = bytes.fromhex("04358394")
    P2PKH_VERBYTE = bytes.fromhex("41")
    P2SH_VERBYTES = [bytes.fromhex("b2")]
    WIF_BYTE = bytes.fromhex("b9")
    GENESIS_HASH = '1e3487fdb1a7d46dac3e8f3e58339c6e' \
                   'ff54abf6aef353485f3ed64250a35e89'
    REORG_LIMIT = 8000
    RPC_PORT = 18888


class GINCoin(Coin):
    NAME = "GINCoin"
    SHORTNAME = "GIN"
    NET = "mainnet"
    XPUB_VERBYTES = bytes.fromhex("0488B21E")
    XPRV_VERBYTES = bytes.fromhex("0488ADE4")
    GENESIS_HASH = ('00000cd6bde619b2c3b23ad2e384328a'
                    '450a37fa28731debf748c3b17f91f97d')
    P2PKH_VERBYTE = bytes.fromhex("37")
    P2SH_VERBYTES = [bytes.fromhex("38")]
    WIF_BYTE = bytes.fromhex("3c")
    TX_COUNT_HEIGHT = 225000
    TX_COUNT = 470784
    TX_PER_BLOCK = 4
    RPC_PORT = 10211
    PEERS = [
        'electrum.polispay.com'
    ]
    SESSIONCLS = DashElectrumX
    DAEMON = daemon.DashDaemon

    # Seems that the main lyra2z_hash python package doesn't works.
    # Tested and working with: https://github.com/LapoLab/lyra2z-py
    @classmethod
    def header_hash(cls, header):
        timestamp = util.unpack_le_uint32_from(header, 68)[0]
        if timestamp > 1550246400:
            import x16rt_hash
            return x16rt_hash.getPoWHash(header)
        elif timestamp > 1525651200:
            import lyra2z_hash
            return lyra2z_hash.getPoWHash(header)
        import neoscrypt
        return neoscrypt.getPoWHash(header)


class Polis(Coin):
    NAME = "Polis"
    SHORTNAME = "POLIS"
    NET = "mainnet"
    XPUB_VERBYTES = bytes.fromhex("03E25D7E")
    XPRV_VERBYTES = bytes.fromhex("03E25945")
    GENESIS_HASH = ('000009701eb781a8113b1af1d814e2f0'
                    '60f6408a2c990db291bc5108a1345c1e')
    P2PKH_VERBYTE = bytes.fromhex("37")
    P2SH_VERBYTES = [bytes.fromhex("38")]
    WIF_BYTE = bytes.fromhex("3c")
    TX_COUNT_HEIGHT = 280600
    TX_COUNT = 635415
    TX_PER_BLOCK = 4
    RPC_PORT = 24127
    PEERS = [
        'electrum.polispay.com'
    ]
    SESSIONCLS = DashElectrumX
    DAEMON = daemon.DashDaemon

    @classmethod
    def header_hash(cls, header):
        '''Given a header return the hash.'''
        import x11_hash
        return x11_hash.getPoWHash(header)


class MNPCoin(Coin):
    NAME = "MNPCoin"
    SHORTNAME = "MNP"
    NET = "mainnet"
    XPUB_VERBYTES = bytes.fromhex("0488B21E")
    XPRV_VERBYTES = bytes.fromhex("0488ADE4")
    GENESIS_HASH = ('00000924036c67d803ce606ded814312'
                    '7e62fa2111dd3b063880a1067c69ccb1')
    P2PKH_VERBYTE = bytes.fromhex("32")
    P2SH_VERBYTES = [bytes.fromhex("35")]
    WIF_BYTE = bytes.fromhex("37")
    TX_COUNT_HEIGHT = 248000
    TX_COUNT = 506447
    TX_PER_BLOCK = 4
    RPC_PORT = 13373
    PEERS = [
        'electrum.polispay.com'
    ]
    SESSIONCLS = DashElectrumX
    DAEMON = daemon.DashDaemon

    @classmethod
    def header_hash(cls, header):
        '''Given a header return the hash.'''
        import quark_hash
        return quark_hash.getPoWHash(header)


class ColossusXT(Coin):
    NAME = "ColossusXT"
    SHORTNAME = "COLX"
    NET = "mainnet"
    XPUB_VERBYTES = bytes.fromhex("0488B21E")
    XPRV_VERBYTES = bytes.fromhex("0488ADE4")
    GENESIS_HASH = ('a0ce8206c908357008c1b9a8ba2813af'
                    'f0989ca7f72d62b14e652c55f02b4f5c')
    P2PKH_VERBYTE = bytes.fromhex("1E")
    P2SH_VERBYTES = [bytes.fromhex("0D")]
    WIF_BYTE = bytes.fromhex("D4")
    TX_COUNT_HEIGHT = 356500
    BASIC_HEADER_SIZE = 80
    HDR_V5_HEIGHT = 500000
    HDR_V5_SIZE = 112
    HDR_V5_START_OFFSET = HDR_V5_HEIGHT * BASIC_HEADER_SIZE
    TX_COUNT = 761041
    TX_PER_BLOCK = 4
    RPC_PORT = 51473
    PEERS = [
        'electrum.polispay.com'
    ]
    SESSIONCLS = DashElectrumX
    DAEMON = daemon.DashDaemon

    @classmethod
    def static_header_offset(cls, height):
        assert cls.STATIC_BLOCK_HEADERS
        if height >= cls.HDR_V5_HEIGHT:
            relative_v4_offset = (height - cls.HDR_V5_HEIGHT) * cls.HDR_V5_SIZE
            return cls.HDR_V5_START_OFFSET + relative_v4_offset
        else:
            return height * cls.BASIC_HEADER_SIZE

    @classmethod
    def header_hash(cls, header):
        version, = util.unpack_le_uint32_from(header)
        if version >= 5:
            return super().header_hash(header)
        else:
            import quark_hash
            return quark_hash.getPoWHash(header)


class Minexcoin(EquihashMixin, Coin):
    NAME = "Minexcoin"
    SHORTNAME = "MNX"
    NET = "mainnet"
    P2PKH_VERBYTE = bytes.fromhex("4b")
    P2SH_VERBYTES = [bytes.fromhex("05")]
    WIF_BYTE = bytes.fromhex("80")
    GENESIS_HASH = ('490a36d9451a55ed197e34aca7414b35'
                    'd775baa4a8e896f1c577f65ce2d214cb')
    STATIC_BLOCK_HEADERS = True
    BASIC_HEADER_SIZE = 209
    HEADER_SIZE_NO_SOLUTION = 140
    TX_COUNT = 327963
    TX_COUNT_HEIGHT = 74495
    TX_PER_BLOCK = 5
    RPC_PORT = 8022
    CHUNK_SIZE = 960
    PEERS = [
        'electrumx.xpresit.net s t',
        'elex01-ams.turinex.eu s t',
        'eu.minexpool.nl s t'
    ]

    @classmethod
    def electrum_header(cls, header, height):
        h = super().electrum_header(header, height)
        h['solution'] = hash_to_hex_str(header[cls.HEADER_SIZE_NO_SOLUTION:])
        return h

    @classmethod
    def block_header(cls, block, height):
        '''Return the block header bytes'''
        deserializer = cls.DESERIALIZER(block)
        return deserializer.read_header(height, cls.HEADER_SIZE_NO_SOLUTION)


class Groestlcoin(Coin):
    NAME = "Groestlcoin"
    SHORTNAME = "GRS"
    NET = "mainnet"
    XPUB_VERBYTES = bytes.fromhex("0488b21e")
    XPRV_VERBYTES = bytes.fromhex("0488ade4")
    P2PKH_VERBYTE = bytes.fromhex("24")
    P2SH_VERBYTES = [bytes.fromhex("05")]
    WIF_BYTE = bytes.fromhex("80")
    GENESIS_HASH = ('00000ac5927c594d49cc0bdb81759d0d'
                    'a8297eb614683d3acb62f0703b639023')
    DESERIALIZER = lib_tx.DeserializerGroestlcoin
    TX_COUNT = 115900
    TX_COUNT_HEIGHT = 1601528
    TX_PER_BLOCK = 5
    RPC_PORT = 1441
    BLACKLIST_URL = 'https://groestlcoin.org/blacklist.json'
    PEERS = [
        'electrum1.groestlcoin.org s t',
        'electrum2.groestlcoin.org s t',
        '6brsrbiinpc32tfc.onion t',
        'xkj42efxrcy6vbfw.onion t',
    ]

    def grshash(data):
        import groestlcoin_hash
        return groestlcoin_hash.getHash(data, len(data))

    @classmethod
    def header_hash(cls, header):
        '''Given a header return the hash.'''
        return cls.grshash(header)

    ENCODE_CHECK = partial(Base58.encode_check, hash_fn=grshash)
    DECODE_CHECK = partial(Base58.decode_check, hash_fn=grshash)


class GroestlcoinTestnet(Groestlcoin):
    SHORTNAME = "TGRS"
    NET = "testnet"
    XPUB_VERBYTES = bytes.fromhex("043587cf")
    XPRV_VERBYTES = bytes.fromhex("04358394")
    P2PKH_VERBYTE = bytes.fromhex("6f")
    P2SH_VERBYTES = [bytes.fromhex("c4")]
    WIF_BYTE = bytes.fromhex("ef")
    GENESIS_HASH = ('000000ffbb50fc9898cdd36ec163e6ba'
                    '23230164c0052a28876255b7dcf2cd36')
    RPC_PORT = 17766
    PEERS = [
        'electrum-test1.groestlcoin.org s t',
        'electrum-test2.groestlcoin.org s t',
        '7frvhgofuf522b5i.onion t',
        'aocojvqcybdoxekv.onion t',
    ]


class Pivx(Coin):
    NAME = "Pivx"
    SHORTNAME = "PIVX"
    NET = "mainnet"
    XPUB_VERBYTES = bytes.fromhex("022D2533")
    XPRV_VERBYTES = bytes.fromhex("0221312B")
    P2PKH_VERBYTE = bytes.fromhex("1e")
    P2SH_VERBYTES = [bytes.fromhex("0d")]
    WIF_BYTE = bytes.fromhex("d4")
    GENESIS_HASH = ('0000041e482b9b9691d98eefb4847340'
                    '5c0b8ec31b76df3797c74a78680ef818')
    BASIC_HEADER_SIZE = 80
    HDR_V4_SIZE = 112
    HDR_V4_HEIGHT = 863787
    HDR_V4_START_OFFSET = HDR_V4_HEIGHT * BASIC_HEADER_SIZE
    TX_COUNT = 2930206
    TX_COUNT_HEIGHT = 1299212
    TX_PER_BLOCK = 2
    RPC_PORT = 51473

    @classmethod
    def static_header_offset(cls, height):
        assert cls.STATIC_BLOCK_HEADERS
        if height >= cls.HDR_V4_HEIGHT:
            relative_v4_offset = (height - cls.HDR_V4_HEIGHT) * cls.HDR_V4_SIZE
            return cls.HDR_V4_START_OFFSET + relative_v4_offset
        else:
            return height * cls.BASIC_HEADER_SIZE

    @classmethod
    def header_hash(cls, header):
        version, = util.unpack_le_uint32_from(header)
        if version >= 4:
            return super().header_hash(header)
        else:
            import quark_hash
            return quark_hash.getPoWHash(header)


class PivxTestnet(Pivx):
    SHORTNAME = "tPIVX"
    NET = "testnet"
    XPUB_VERBYTES = bytes.fromhex("3a8061a0")
    XPRV_VERBYTES = bytes.fromhex("3a805837")
    P2PKH_VERBYTE = bytes.fromhex("8B")
    P2SH_VERBYTES = [bytes.fromhex("13")]
    WIF_BYTE = bytes.fromhex("EF")
    GENESIS_HASH = (
        '0000041e482b9b9691d98eefb48473405c0b8ec31b76df3797c74a78680ef818')
    BASIC_HEADER_SIZE = 80
    HDR_V4_SIZE = 112
    HDR_V4_HEIGHT = 863787
    HDR_V4_START_OFFSET = HDR_V4_HEIGHT * BASIC_HEADER_SIZE
    TX_COUNT = 2157510
    TX_COUNT_HEIGHT = 569399
    TX_PER_BLOCK = 2
    RPC_PORT = 51472


class Bitg(Coin):

    NAME = "BitcoinGreen"
    SHORTNAME = "BITG"
    NET = "mainnet"
    XPUB_VERBYTES = bytes.fromhex("0488b21e")
    XPRV_VERBYTES = bytes.fromhex("0488ade4")
    P2PKH_VERBYTE = bytes.fromhex("26")
    P2SH_VERBYTES = [bytes.fromhex("06")]
    WIF_BYTE = bytes.fromhex("2e")
    GENESIS_HASH = (
        '000008467c3a9c587533dea06ad9380cded3ed32f9742a6c0c1aebc21bf2bc9b')
    DAEMON = daemon.DashDaemon
    TX_COUNT = 1000
    TX_COUNT_HEIGHT = 10000
    TX_PER_BLOCK = 1
    RPC_PORT = 9332
    REORG_LIMIT = 1000
    SESSIONCLS = DashElectrumX
    DAEMON = daemon.DashDaemon

    @classmethod
    def header_hash(cls, header):
        '''Given a header return the hash.'''
        import quark_hash
        return quark_hash.getPoWHash(header)


class tBitg(Bitg):
    SHORTNAME = "tBITG"
    NET = "testnet"
    XPUB_VERBYTES = bytes.fromhex("043587cf")
    XPRV_VERBYTES = bytes.fromhex("04358394")
    P2PKH_VERBYTE = bytes.fromhex("62")
    P2SH_VERBYTES = [bytes.fromhex("0c")]
    WIF_BYTE = bytes.fromhex("6c")
    GENESIS_HASH = (
        '000008467c3a9c587533dea06ad9380cded3ed32f9742a6c0c1aebc21bf2bc9b')
    RPC_PORT = 19332


class CivX(Coin):
    NAME = "CivX"
    SHORTNAME = "CIVX"
    NET = "mainnet"
    XPUB_VERBYTES = bytes.fromhex("0488b21e")
    XPRV_VERBYTES = bytes.fromhex("0488ade4")
    GENESIS_HASH = ('00000036090a68c523471da7a4f0f958'
                    'c1b4403fef74a003be7f71877699cab7')
    P2PKH_VERBYTE = bytes.fromhex("1C")
    P2SH_VERBYTE = [bytes.fromhex("57")]
    WIF_BYTE = bytes.fromhex("9C")
    RPC_PORT = 4561
    TX_COUNT = 1000
    TX_COUNT_HEIGHT = 10000
    TX_PER_BLOCK = 4
    DAEMON = daemon.PreLegacyRPCDaemon
    DESERIALIZER = lib_tx.DeserializerTxTime

    @classmethod
    def header_hash(cls, header):
        version, = util.unpack_le_uint32_from(header)

        if version > 2:
            return double_sha256(header)
        else:
            return hex_str_to_hash(CivX.GENESIS_HASH)


class CivXTestnet(CivX):
    SHORTNAME = "tCIVX"
    NET = "testnet"
    XPUB_VERBYTES = bytes.fromhex("043587cf")
    XPRV_VERBYTES = bytes.fromhex("04358394")
    GENESIS_HASH = ('0000059bb2c2048493efcb0f1a034972'
                    'b3ce4089d54c93b69aaab212fb369887')
    P2PKH_VERBYTE = bytes.fromhex("4B")
    P2SH_VERBYTE = [bytes.fromhex("CE")]
    WIF_BYTE = bytes.fromhex("CB")
    RPC_PORT = 14561

    @classmethod
    def header_hash(cls, header):
        version, = util.unpack_le_uint32_from(header)

        if version > 2:
            return double_sha256(header)
        else:
<<<<<<< HEAD
            return hex_str_to_hash(CivXTestnet.GENESIS_HASH)
=======
            return hex_str_to_hash(CivXTestnet.GENESIS_HASH)


class SmartCash(Coin):
    NAME = "SmartCash"
    SHORTNAME = "SMART"
    NET = "mainnet"
    P2PKH_VERBYTE = bytes.fromhex("3f")
    P2SH_VERBYTES = [bytes.fromhex("12")]
    WIF_BYTE = bytes.fromhex("bf")
    GENESIS_HASH = ('000007acc6970b812948d14ea5a0a13d'
                    'b0fdd07d5047c7e69101fa8b361e05a4')
    DESERIALIZER = lib_tx.DeserializerSmartCash
    RPC_PORT = 9679
    REORG_LIMIT = 5000
    TX_COUNT = 1115016
    TX_COUNT_HEIGHT = 541656
    TX_PER_BLOCK = 1
    ENCODE_CHECK = partial(Base58.encode_check,
                           hash_fn=lib_tx.DeserializerSmartCash.keccak)
    DECODE_CHECK = partial(Base58.decode_check,
                           hash_fn=lib_tx.DeserializerSmartCash.keccak)
    HEADER_HASH = lib_tx.DeserializerSmartCash.keccak
    DAEMON = daemon.SmartCashDaemon
    SESSIONCLS = SmartCashElectrumX

    @classmethod
    def header_hash(cls, header):
        '''Given a header return the hash.'''
        return cls.HEADER_HASH(header)


class NIX(Coin):
    NAME = "NIX"
    SHORTNAME = "NIX"
    NET = "mainnet"
    XPUB_VERBYTES = bytes.fromhex("0488b21e")
    XPRV_VERBYTES = bytes.fromhex("0488ade4")
    P2PKH_VERBYTE = bytes.fromhex("26")
    P2SH_VERBYTES = [bytes.fromhex("35")]
    WIF_BYTE = bytes.fromhex("80")
    GENESIS_HASH = ('dd28ad86def767c3cfc34267a950d871'
                    'fc7462bc57ea4a929fc3596d9b598e41')
    DESERIALIZER = lib_tx.DeserializerSegWit
    TX_COUNT = 114240
    TX_COUNT_HEIGHT = 87846
    TX_PER_BLOCK = 3
    RPC_PORT = 6215
    REORG_LIMIT = 1000


class NIXTestnet(NIX):
    SHORTNAME = "tNIX"
    NET = "testnet"
    XPUB_VERBYTES = bytes.fromhex("0488b21e")
    XPRV_VERBYTES = bytes.fromhex("0488ade4")
    GENESIS_HASH = ('dd28ad86def767c3cfc34267a950d871'
                    'fc7462bc57ea4a929fc3596d9b598e41')
    P2PKH_VERBYTE = bytes.fromhex("01")
    P2SH_VERBYTE = [bytes.fromhex("03")]
    WIF_BYTE = bytes.fromhex("80")
    RPC_PORT = 16215
    DESERIALIZER = lib_tx.DeserializerSegWit


class Noir(Coin):
    NAME = "Noir"
    SHORTNAME = "NOR"
    NET = "mainnet"
    XPUB_VERBYTES = bytes.fromhex("0488b21e")
    XPRV_VERBYTES = bytes.fromhex("0488ade4")
    P2PKH_VERBYTE = bytes.fromhex("80")
    P2SH_VERBYTES = [bytes.fromhex("07")]
    WIF_BYTE = bytes.fromhex("D0")
    GENESIS_HASH = ('23911212a525e3d149fcad6c559c8b17'
                    'f1e8326a272a75ff9bb315c8d96433ef')
    RPC_PORT = 8825
    TX_COUNT = 586369
    TX_COUNT_HEIGHT = 379290
    TX_PER_BLOCK = 5


class BitcoinPlus(Coin):
    NAME = "BitcoinPlus"
    SHORTNAME = "XBC"
    NET = "mainnet"
    XPUB_VERBYTES = bytes.fromhex("0488B21E")
    XPRV_VERBYTES = bytes.fromhex("0488ADE4")
    P2PKH_VERBYTE = bytes.fromhex("19")
    P2SH_VERBYTES = [bytes.fromhex("55")]
    WIF_BYTE = bytes.fromhex("99")
    GENESIS_HASH = ('0000005f6a28e686f641c616e56182d1'
                    'b43afbe08a223f23bda23cdf9d55b882')
    DESERIALIZER = lib_tx.DeserializerTxTime
    DAEMON = daemon.LegacyRPCDaemon
    TX_COUNT = 1479247
    TX_COUNT_HEIGHT = 749740
    TX_PER_BLOCK = 2
    RPC_PORT = 8885
    REORG_LIMIT = 2000

    @classmethod
    def header_hash(cls, header):
        '''Given a header return the hash.'''
        import x13_hash
        return x13_hash.getPoWHash(header)


class Myriadcoin(AuxPowMixin, Coin):
    NAME = "Myriadcoin"
    SHORTNAME = "XMY"
    NET = "mainnet"
    XPUB_VERBYTES = bytes.fromhex("0488b21e")
    XPRV_VERBYTES = bytes.fromhex("0488ade4")
    P2PKH_VERBYTE = bytes.fromhex("32")
    P2SH_VERBYTES = [bytes.fromhex("09")]
    WIF_BYTE = bytes.fromhex("b2")
    GENESIS_HASH = ('00000ffde4c020b5938441a0ea3d314b'
                    'f619eff0b38f32f78f7583cffa1ea485')
    DESERIALIZER = lib_tx.DeserializerAuxPowSegWit
    TX_COUNT = 1976629
    TX_COUNT_HEIGHT = 2580356
    TX_PER_BLOCK = 20
    REORG_LIMIT = 2000
    RPC_PORT = 10889


class MyriadcoinTestnet(Myriadcoin):
    NAME = "Myriadcoin"
    SHORTNAME = "XMT"
    NET = "testnet"
    XPUB_VERBYTES = bytes.fromhex("043587cf")
    XPRV_VERBYTES = bytes.fromhex("04358394")
    P2PKH_VERBYTE = bytes.fromhex("58")
    P2SH_VERBYTES = [bytes.fromhex("bc")]
    WIF_BYTE = bytes.fromhex("ef")
    GENESIS_HASH = ('0000017ce2a79c8bddafbbe47c004aa9'
                    '2b20678c354b34085f62b762084b9788')


class Sparks(Coin):
    NAME = "Sparks"
    SHORTNAME = "SPK"
    NET = "mainnet"
    XPUB_VERBYTES = bytes.fromhex("0488B21E")
    XPRV_VERBYTES = bytes.fromhex("0488ADE4")
    GENESIS_HASH = ('00000a5c6ddfaac5097218560d5b92d4'
                    '16931cfeba1abf10c81d1d6a232fc8ea')
    P2PKH_VERBYTE = bytes.fromhex("26")
    P2SH_VERBYTES = [bytes.fromhex("0A")]
    WIF_BYTE = bytes.fromhex("C6")
    TX_COUNT_HEIGHT = 117400
    TX_COUNT = 162310
    TX_PER_BLOCK = 4
    RPC_PORT = 8818
    SESSIONCLS = DashElectrumX
    DAEMON = daemon.DashDaemon

    @classmethod
    def header_hash(cls, header):
        import neoscrypt
        return neoscrypt.getPoWHash(header)


# Source: https://github.com/LIMXTEC/BitSend
class Bitsend(Coin):
    NAME = "Bitsend"
    SHORTNAME = "BSD"
    NET = "mainnet"
    XPUB_VERBYTES = bytes.fromhex("0488B21E")
    XPRV_VERBYTES = bytes.fromhex("0488ADE4")
    P2PKH_VERBYTE = bytes.fromhex("66")
    P2SH_VERBYTES = [bytes.fromhex("05")]
    WIF_BYTE = bytes.fromhex("cc")
    GENESIS_HASH = ('0000012e1b8843ac9ce8c18603658eaf'
                    '8895f99d3f5e7e1b7b1686f35e3c087a')
    TX_COUNT = 974672
    TX_COUNT_HEIGHT = 586022
    TX_PER_BLOCK = 2
    RPC_PORT = 8800
    REORG_LIMIT = 1000
    DESERIALIZER = lib_tx.DeserializerSegWit
    XEVAN_TIMESTAMP = 1477958400
    PEERS = [
        'ele1.bitsend.cc s t',
        '51.15.121.233 s t'
    ]

    @classmethod
    def header_hash(cls, header):
        from datetime import datetime
        timestamp, = util.unpack_le_uint32_from(header, 68)
        t = datetime.fromtimestamp(timestamp).strftime("%A, %B %d, %Y %I:%M:%S")
        version, = util.unpack_le_uint32_from(header, 0)
        if timestamp > cls.XEVAN_TIMESTAMP:
            import xevan_hash
            return xevan_hash.getPoWHash(header)
        else:
            import x11_hash
            return x11_hash.getPoWHash(header)

    @classmethod
    def genesis_block(cls, block):
        header = cls.block_header(block, 0)
        header_hex_hash = hash_to_hex_str(cls.header_hash(header))
        if header_hex_hash != cls.GENESIS_HASH:
            raise CoinError('genesis block has hash {} expected {}'
                            .format(header_hex_hash, cls.GENESIS_HASH))
        return header + bytes(1)


class Ravencoin(Coin):
    NAME = "Ravencoin"
    SHORTNAME = "RVN"
    NET = "mainnet"
    XPUB_VERBYTES = bytes.fromhex("0488B21E")
    XPRV_VERBYTES = bytes.fromhex("0488ADE4")
    P2PKH_VERBYTE = bytes.fromhex("3C")
    P2SH_VERBYTES = [bytes.fromhex("7A")]
    WIF_BYTE = bytes.fromhex("80")
    GENESIS_HASH = ('0000006b444bc2f2ffe627be9d9e7e7a'
                    '0730000870ef6eb6da46c8eae389df90')
    DESERIALIZER = lib_tx.DeserializerSegWit
    TX_COUNT = 3911020
    TX_COUNT_HEIGHT = 602000
    TX_PER_BLOCK = 4
    RPC_PORT = 8766
    REORG_LIMIT = 55
    PEERS = [
        'rvn.satoshi.org.uk s t',
        'electrum-rvn.minermore.com s t',
        '153.126.197.243 s t'
    ]
    @classmethod
    def header_hash(cls, header):
        '''Given a header return the hash.'''
        import x16r_hash
        return x16r_hash.getPoWHash(header)


class RavencoinTestnet(Ravencoin):
    NET = "testnet"
    XPUB_VERBYTES = bytes.fromhex("043587CF")
    XPRV_VERBYTES = bytes.fromhex("04358394")
    P2PKH_VERBYTE = bytes.fromhex("6F")
    P2SH_VERBYTES = [bytes.fromhex("C4")]
    WIF_BYTE = bytes.fromhex("EF")
    GENESIS_HASH = ('000000ecfc5e6324a079542221d00e10'
                    '362bdc894d56500c414060eea8a3ad5a')
    TX_COUNT = 108085
    TX_COUNT_HEIGHT = 60590
    TX_PER_BLOCK = 4
    RPC_PORT = 18766
    PEER_DEFAULT_PORTS = {'t': '50003', 's': '50004'}
    REORG_LIMIT = 55
    PEERS = [
        'rvn.satoshi.org.uk s t'
    ]


class Onixcoin(Coin):
    NAME = "Onixcoin"
    SHORTNAME = "ONX"
    NET = "mainnet"
    XPUB_VERBYTES = bytes.fromhex("0488B21E")
    XPRV_VERBYTES = bytes.fromhex("0488ADE4")
    P2PKH_VERBYTE = bytes.fromhex("4B")
    P2SH_VERBYTES = [bytes.fromhex("05")]
    WIF_BYTE = bytes.fromhex("80")
    GENESIS_HASH = ('000007140b7a6ca0b64965824f5731f6'
                    'e86daadf19eb299033530b1e61236e43')
    TX_COUNT = 431808
    TX_COUNT_HEIGHT = 321132
    TX_PER_BLOCK = 10
    RPC_PORT = 41019
    REORG_LIMIT = 800
    PEERS = []
    SESSIONCLS = DashElectrumX
    DAEMON = daemon.DashDaemon

    @classmethod
    def header_hash(cls, header):
        '''Given a header return the hash.'''
        import x11_hash
        return x11_hash.getPoWHash(header)
>>>>>>> 5e5f97c2
<|MERGE_RESOLUTION|>--- conflicted
+++ resolved
@@ -2592,9 +2592,6 @@
         if version > 2:
             return double_sha256(header)
         else:
-<<<<<<< HEAD
-            return hex_str_to_hash(CivXTestnet.GENESIS_HASH)
-=======
             return hex_str_to_hash(CivXTestnet.GENESIS_HASH)
 
 
@@ -2879,5 +2876,4 @@
     def header_hash(cls, header):
         '''Given a header return the hash.'''
         import x11_hash
-        return x11_hash.getPoWHash(header)
->>>>>>> 5e5f97c2
+        return x11_hash.getPoWHash(header)