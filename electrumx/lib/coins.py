# Copyright (c) 2016-2017, Neil Booth
# Copyright (c) 2017, the ElectrumX authors
#
# All rights reserved.
#
# The MIT License (MIT)
#
# Permission is hereby granted, free of charge, to any person obtaining
# a copy of this software and associated documentation files (the
# "Software"), to deal in the Software without restriction, including
# without limitation the rights to use, copy, modify, merge, publish,
# distribute, sublicense, and/or sell copies of the Software, and to
# permit persons to whom the Software is furnished to do so, subject to
# the following conditions:
#
# The above copyright notice and this permission notice shall be
# included in all copies or substantial portions of the Software.
#
# THE SOFTWARE IS PROVIDED "AS IS", WITHOUT WARRANTY OF ANY KIND,
# EXPRESS OR IMPLIED, INCLUDING BUT NOT LIMITED TO THE WARRANTIES OF
# MERCHANTABILITY, FITNESS FOR A PARTICULAR PURPOSE AND
# NONINFRINGEMENT. IN NO EVENT SHALL THE AUTHORS OR COPYRIGHT HOLDERS BE
# LIABLE FOR ANY CLAIM, DAMAGES OR OTHER LIABILITY, WHETHER IN AN ACTION
# OF CONTRACT, TORT OR OTHERWISE, ARISING FROM, OUT OF OR IN CONNECTION
# WITH THE SOFTWARE OR THE USE OR OTHER DEALINGS IN THE SOFTWARE.

'''Module providing coin abstraction.

Anything coin-specific should go in this file and be subclassed where
necessary for appropriate handling.
'''

from collections import namedtuple
import base64
import re
import struct
from decimal import Decimal
from hashlib import sha256
from functools import partial

import electrumx.lib.util as util
from electrumx.lib.hash import Base58, hash160, double_sha256, hash_to_hex_str
from electrumx.lib.hash import HASHX_LEN, hex_str_to_hash
from electrumx.lib.script import ScriptPubKey, OpCodes
import electrumx.lib.tx as lib_tx
import electrumx.lib.tx_dash as lib_tx_dash
import electrumx.server.block_processor as block_proc
import electrumx.server.daemon as daemon
from electrumx.server.session import (ElectrumX, DashElectrumX,
                                      SmartCashElectrumX, AuxPoWElectrumX)


Block = namedtuple("Block", "raw header transactions")
OP_RETURN = OpCodes.OP_RETURN


class CoinError(Exception):
    '''Exception raised for coin-related errors.'''


class Coin(object):
    '''Base class of coin hierarchy.'''

    REORG_LIMIT = 200
    # Not sure if these are coin-specific
    RPC_URL_REGEX = re.compile('.+@(\\[[0-9a-fA-F:]+\\]|[^:]+)(:[0-9]+)?')
    VALUE_PER_COIN = 100000000
    CHUNK_SIZE = 2016
    BASIC_HEADER_SIZE = 80
    STATIC_BLOCK_HEADERS = True
    SESSIONCLS = ElectrumX
    DEFAULT_MAX_SEND = 1000000
    DESERIALIZER = lib_tx.Deserializer
    DAEMON = daemon.Daemon
    BLOCK_PROCESSOR = block_proc.BlockProcessor
    HEADER_VALUES = ('version', 'prev_block_hash', 'merkle_root', 'timestamp',
                     'bits', 'nonce')
    HEADER_UNPACK = struct.Struct('< I 32s 32s I I I').unpack_from
    MEMPOOL_HISTOGRAM_REFRESH_SECS = 500
    XPUB_VERBYTES = bytes('????', 'utf-8')
    XPRV_VERBYTES = bytes('????', 'utf-8')
    ENCODE_CHECK = Base58.encode_check
    DECODE_CHECK = Base58.decode_check
    # Peer discovery
    PEER_DEFAULT_PORTS = {'t': '50001', 's': '50002'}
    PEERS = []
    BLACKLIST_URL = None

    @classmethod
    def lookup_coin_class(cls, name, net):
        '''Return a coin class given name and network.

        Raise an exception if unrecognised.'''
        req_attrs = ['TX_COUNT', 'TX_COUNT_HEIGHT', 'TX_PER_BLOCK']
        for coin in util.subclasses(Coin):
            if (coin.NAME.lower() == name.lower() and
                    coin.NET.lower() == net.lower()):
                coin_req_attrs = req_attrs.copy()
                missing = [attr for attr in coin_req_attrs
                           if not hasattr(coin, attr)]
                if missing:
                    raise CoinError('coin {} missing {} attributes'
                                    .format(name, missing))
                return coin
        raise CoinError('unknown coin {} and network {} combination'
                        .format(name, net))

    @classmethod
    def sanitize_url(cls, url):
        # Remove surrounding ws and trailing /s
        url = url.strip().rstrip('/')
        match = cls.RPC_URL_REGEX.match(url)
        if not match:
            raise CoinError('invalid daemon URL: "{}"'.format(url))
        if match.groups()[1] is None:
            url += ':{:d}'.format(cls.RPC_PORT)
        if not url.startswith('http://') and not url.startswith('https://'):
            url = 'http://' + url
        return url + '/'

    @classmethod
    def genesis_block(cls, block):
        '''Check the Genesis block is the right one for this coin.

        Return the block less its unspendable coinbase.
        '''
        header = cls.block_header(block, 0)
        header_hex_hash = hash_to_hex_str(cls.header_hash(header))
        if header_hex_hash != cls.GENESIS_HASH:
            raise CoinError('genesis block has hash {} expected {}'
                            .format(header_hex_hash, cls.GENESIS_HASH))

        return header + bytes(1)

    @classmethod
    def hashX_from_script(cls, script):
        '''Returns a hashX from a script, or None if the script is provably
        unspendable so the output can be dropped.
        '''
        if script and script[0] == OP_RETURN:
            return None
        return sha256(script).digest()[:HASHX_LEN]

    @staticmethod
    def lookup_xverbytes(verbytes):
        '''Return a (is_xpub, coin_class) pair given xpub/xprv verbytes.'''
        # Order means BTC testnet will override NMC testnet
        for coin in util.subclasses(Coin):
            if verbytes == coin.XPUB_VERBYTES:
                return True, coin
            if verbytes == coin.XPRV_VERBYTES:
                return False, coin
        raise CoinError('version bytes unrecognised')

    @classmethod
    def address_to_hashX(cls, address):
        '''Return a hashX given a coin address.'''
        return cls.hashX_from_script(cls.pay_to_address_script(address))

    @classmethod
    def P2PKH_address_from_hash160(cls, hash160):
        '''Return a P2PKH address given a public key.'''
        assert len(hash160) == 20
        return cls.ENCODE_CHECK(cls.P2PKH_VERBYTE + hash160)

    @classmethod
    def P2PKH_address_from_pubkey(cls, pubkey):
        '''Return a coin address given a public key.'''
        return cls.P2PKH_address_from_hash160(hash160(pubkey))

    @classmethod
    def P2SH_address_from_hash160(cls, hash160):
        '''Return a coin address given a hash160.'''
        assert len(hash160) == 20
        return cls.ENCODE_CHECK(cls.P2SH_VERBYTES[0] + hash160)

    @classmethod
    def hash160_to_P2PKH_script(cls, hash160):
        return ScriptPubKey.P2PKH_script(hash160)

    @classmethod
    def hash160_to_P2PKH_hashX(cls, hash160):
        return cls.hashX_from_script(cls.hash160_to_P2PKH_script(hash160))

    @classmethod
    def pay_to_address_script(cls, address):
        '''Return a pubkey script that pays to a pubkey hash.

        Pass the address (either P2PKH or P2SH) in base58 form.
        '''
        raw = cls.DECODE_CHECK(address)

        # Require version byte(s) plus hash160.
        verbyte = -1
        verlen = len(raw) - 20
        if verlen > 0:
            verbyte, hash160 = raw[:verlen], raw[verlen:]

        if verbyte == cls.P2PKH_VERBYTE:
            return cls.hash160_to_P2PKH_script(hash160)
        if verbyte in cls.P2SH_VERBYTES:
            return ScriptPubKey.P2SH_script(hash160)

        raise CoinError('invalid address: {}'.format(address))

    @classmethod
    def privkey_WIF(cls, privkey_bytes, compressed):
        '''Return the private key encoded in Wallet Import Format.'''
        payload = bytearray(cls.WIF_BYTE) + privkey_bytes
        if compressed:
            payload.append(0x01)
        return cls.ENCODE_CHECK(payload)

    @classmethod
    def header_hash(cls, header):
        '''Given a header return hash'''
        return double_sha256(header)

    @classmethod
    def header_prevhash(cls, header):
        '''Given a header return previous hash'''
        return header[4:36]

    @classmethod
    def static_header_offset(cls, height):
        '''Given a header height return its offset in the headers file.

        If header sizes change at some point, this is the only code
        that needs updating.'''
        assert cls.STATIC_BLOCK_HEADERS
        return height * cls.BASIC_HEADER_SIZE

    @classmethod
    def static_header_len(cls, height):
        '''Given a header height return its length.'''
        return (cls.static_header_offset(height + 1)
                - cls.static_header_offset(height))

    @classmethod
    def block_header(cls, block, height):
        '''Returns the block header given a block and its height.'''
        return block[:cls.static_header_len(height)]

    @classmethod
    def block(cls, raw_block, height):
        '''Return a Block namedtuple given a raw block and its height.'''
        header = cls.block_header(raw_block, height)
        txs = cls.DESERIALIZER(raw_block, start=len(header)).read_tx_block()
        return Block(raw_block, header, txs)

    @classmethod
    def decimal_value(cls, value):
        '''Return the number of standard coin units as a Decimal given a
        quantity of smallest units.

        For example 1 BTC is returned for 100 million satoshis.
        '''
        return Decimal(value) / cls.VALUE_PER_COIN

    @classmethod
    def electrum_header(cls, header, height):
        h = dict(zip(cls.HEADER_VALUES, cls.HEADER_UNPACK(header)))
        # Add the height that is not present in the header itself
        h['block_height'] = height
        # Convert bytes to str
        h['prev_block_hash'] = hash_to_hex_str(h['prev_block_hash'])
        h['merkle_root'] = hash_to_hex_str(h['merkle_root'])
        return h

    @classmethod
    def upgrade_required(cls, client_ver):
        return False


class AuxPowMixin(object):
    STATIC_BLOCK_HEADERS = False
    DESERIALIZER = lib_tx.DeserializerAuxPow
    SESSIONCLS = AuxPoWElectrumX
    # AuxPoW headers are significantly larger, so the DEFAULT_MAX_SEND from
    # Bitcoin is insufficient.  In Namecoin mainnet, 5 MB wasn't enough to
    # sync, while 10 MB worked fine.
    DEFAULT_MAX_SEND = 10000000

    @classmethod
    def header_hash(cls, header):
        '''Given a header return hash'''
        return double_sha256(header[:cls.BASIC_HEADER_SIZE])

    @classmethod
    def block_header(cls, block, height):
        '''Return the AuxPow block header bytes'''
        deserializer = cls.DESERIALIZER(block)
        return deserializer.read_header(height, cls.BASIC_HEADER_SIZE)


class EquihashMixin(object):
    STATIC_BLOCK_HEADERS = False
    BASIC_HEADER_SIZE = 140  # Excluding Equihash solution
    DESERIALIZER = lib_tx.DeserializerEquihash
    HEADER_VALUES = ('version', 'prev_block_hash', 'merkle_root', 'reserved',
                     'timestamp', 'bits', 'nonce')
    HEADER_UNPACK = struct.Struct('< I 32s 32s 32s I I 32s').unpack_from

    @classmethod
    def electrum_header(cls, header, height):
        h = dict(zip(cls.HEADER_VALUES, cls.HEADER_UNPACK(header)))
        # Add the height that is not present in the header itself
        h['block_height'] = height
        # Convert bytes to str
        h['prev_block_hash'] = hash_to_hex_str(h['prev_block_hash'])
        h['merkle_root'] = hash_to_hex_str(h['merkle_root'])
        h['reserved'] = hash_to_hex_str(h['reserved'])
        h['nonce'] = hash_to_hex_str(h['nonce'])
        return h

    @classmethod
    def block_header(cls, block, height):
        '''Return the block header bytes'''
        deserializer = cls.DESERIALIZER(block)
        return deserializer.read_header(height, cls.BASIC_HEADER_SIZE)


class ScryptMixin(object):

    DESERIALIZER = lib_tx.DeserializerTxTime
    HEADER_HASH = None

    @classmethod
    def header_hash(cls, header):
        '''Given a header return the hash.'''
        if cls.HEADER_HASH is None:
            import scrypt
            cls.HEADER_HASH = lambda x: scrypt.hash(x, x, 1024, 1, 1, 32)

        version, = util.unpack_le_uint32_from(header)
        if version > 6:
            return super().header_hash(header)
        else:
            return cls.HEADER_HASH(header)


class KomodoMixin(object):
    P2PKH_VERBYTE = bytes.fromhex("3C")
    P2SH_VERBYTES = [bytes.fromhex("55")]
    WIF_BYTE = bytes.fromhex("BC")
    GENESIS_HASH = ('027e3758c3a65b12aa1046462b486d0a'
                    '63bfa1beae327897f56c5cfb7daaae71')
    DESERIALIZER = lib_tx.DeserializerZcash


class BitcoinMixin(object):
    SHORTNAME = "BTC"
    NET = "mainnet"
    XPUB_VERBYTES = bytes.fromhex("0488b21e")
    XPRV_VERBYTES = bytes.fromhex("0488ade4")
    P2PKH_VERBYTE = bytes.fromhex("00")
    P2SH_VERBYTES = [bytes.fromhex("05")]
    WIF_BYTE = bytes.fromhex("80")
    GENESIS_HASH = ('000000000019d6689c085ae165831e93'
                    '4ff763ae46a2a6c172b3f1b60a8ce26f')
    RPC_PORT = 8332


class HOdlcoin(Coin):
    NAME = "HOdlcoin"
    SHORTNAME = "HODLC"
    NET = "mainnet"
    BASIC_HEADER_SIZE = 88
    P2PKH_VERBYTE = bytes.fromhex("28")
    P2SH_VERBYTES = [bytes.fromhex("05")]
    WIF_BYTE = bytes.fromhex("a8")
    GENESIS_HASH = ('008872e5582924544e5c707ee4b839bb'
                    '82c28a9e94e917c94b40538d5658c04b')
    DESERIALIZER = lib_tx.DeserializerSegWit
    TX_COUNT = 258858
    TX_COUNT_HEIGHT = 382138
    TX_PER_BLOCK = 5


class BitcoinSV(BitcoinMixin, Coin):
    NAME = "BitcoinSV"
    SHORTNAME = "BSV"
    TX_COUNT = 267318795
    TX_COUNT_HEIGHT = 557037
    TX_PER_BLOCK = 400
    PEERS = [
        'sv.electrumx.cash s t',
        'sv1.hsmiths.com t60003 s60004',
        'satoshi.vision.cash s',
        'electroncash.cascharia.com s t',
    ]


class BitcoinCash(BitcoinMixin, Coin):
    NAME = "BitcoinCashABC"   # Some releases later remove the ABC suffix
    SHORTNAME = "BCH"
    TX_COUNT = 265479628
    TX_COUNT_HEIGHT = 556592
    TX_PER_BLOCK = 400
    PEERS = [
        'bch.imaginary.cash s t',
        'electroncash.dk s t',
        'wallet.satoshiscoffeehouse.com s t',
    ]
    BLOCK_PROCESSOR = block_proc.LTORBlockProcessor

    @classmethod
    def upgrade_required(cls, client_ver):
        if client_ver < (3, 3, 4):
            return ('<br/><br/>'
                    'Your transaction was successfully broadcast.<br/><br/>'
                    'However, you are using a VULNERABLE version of Electron Cash.<br/>'
                    'Download the latest version from this web site ONLY:<br/>'
                    'https://electroncash.org/'
                    '<br/><br/>')
        return False


class BitcoinSegwit(BitcoinMixin, Coin):
    NAME = "BitcoinSegwit"
    DESERIALIZER = lib_tx.DeserializerSegWit
    MEMPOOL_HISTOGRAM_REFRESH_SECS = 120
    TX_COUNT = 318337769
    TX_COUNT_HEIGHT = 524213
    TX_PER_BLOCK = 1400
    BLACKLIST_URL = 'https://electrum.org/blacklist.json'
    PEERS = [
        'btc.smsys.me s995',
        'E-X.not.fyi s t',
        'elec.luggs.co s443',
        'electrum.vom-stausee.de s t',
        'electrum.hsmiths.com s t',
        'helicarrier.bauerj.eu s t',
        'hsmiths4fyqlw5xw.onion s t',
        'luggscoqbymhvnkp.onion t80',
        'ozahtqwp25chjdjd.onion s t',
        'node.arihanc.com s t',
        'arihancckjge66iv.onion s t',
    ]

    @classmethod
    def upgrade_required(cls, client_ver):
        if client_ver < (3, 3, 3):
            return ('<br/><br/>'
                    'Your transaction was successfully broadcast.<br/><br/>'
                    'However, you are using a VULNERABLE version of Electrum.<br/>'
                    'Download the new version from the usual place:<br/>'
                    'https://electrum.org/'
                    '<br/><br/>')
        return False


class BitcoinGold(EquihashMixin, BitcoinMixin, Coin):
    CHUNK_SIZE = 252
    NAME = "BitcoinGold"
    SHORTNAME = "BTG"
    FORK_HEIGHT = 491407
    P2PKH_VERBYTE = bytes.fromhex("26")
    P2SH_VERBYTES = [bytes.fromhex("17")]
    DESERIALIZER = lib_tx.DeserializerEquihashSegWit
    TX_COUNT = 265026255
    TX_COUNT_HEIGHT = 499923
    TX_PER_BLOCK = 50
    REORG_LIMIT = 1000
    RPC_PORT = 8338
    PEERS = [
        'electrumx-eu.bitcoingold.org s50002 t50001',
        'electrumx-us.bitcoingold.org s50002 t50001',
        'electrumx-eu.btcgpu.org s50002 t50001',
        'electrumx-us.btcgpu.org s50002 t50001'
    ]

    @classmethod
    def header_hash(cls, header):
        '''Given a header return hash'''
        height, = util.unpack_le_uint32_from(header, 68)
        if height >= cls.FORK_HEIGHT:
            return double_sha256(header)
        else:
            return double_sha256(header[:68] + header[100:112])

    @classmethod
    def electrum_header(cls, header, height):
        h = super().electrum_header(header, height)
        h['reserved'] = hash_to_hex_str(header[72:100])
        h['solution'] = hash_to_hex_str(header[140:])
        return h


class BitcoinGoldTestnet(BitcoinGold):
    FORK_HEIGHT = 1
    SHORTNAME = "TBTG"
    XPUB_VERBYTES = bytes.fromhex("043587CF")
    XPRV_VERBYTES = bytes.fromhex("04358394")
    P2PKH_VERBYTE = bytes.fromhex("6F")
    P2SH_VERBYTES = [bytes.fromhex("C4")]
    WIF_BYTE = bytes.fromhex("EF")
    TX_COUNT = 0
    TX_COUNT_HEIGHT = 1
    NET = 'testnet'
    RPC_PORT = 18338
    GENESIS_HASH = ('00000000e0781ebe24b91eedc293adfe'
                    'a2f557b53ec379e78959de3853e6f9f6')
    PEERS = [
        'test-node1.bitcoingold.org s50002',
        'test-node2.bitcoingold.org s50002',
        'test-node3.bitcoingold.org s50002',
        'test-node1.btcgpu.org s50002',
        'test-node2.btcgpu.org s50002',
        'test-node3.btcgpu.org s50002'
    ]


class BitcoinGoldRegtest(BitcoinGold):
    FORK_HEIGHT = 2000
    SHORTNAME = "TBTG"
    XPUB_VERBYTES = bytes.fromhex("043587CF")
    XPRV_VERBYTES = bytes.fromhex("04358394")
    P2PKH_VERBYTE = bytes.fromhex("6F")
    P2SH_VERBYTES = [bytes.fromhex("C4")]
    WIF_BYTE = bytes.fromhex("EF")
    TX_COUNT = 0
    TX_COUNT_HEIGHT = 1
    NET = 'regtest'
    RPC_PORT = 18444
    GENESIS_HASH = ('0f9188f13cb7b2c71f2a335e3a4fc328'
                    'bf5beb436012afca590b1a11466e2206')
    PEERS = []


class BitcoinDiamond(BitcoinSegwit, Coin):
    NAME = "BitcoinDiamond"
    SHORTNAME = "BCD"
    TX_VERSION = 12
    TX_COUNT = 274277819
    TX_COUNT_HEIGHT = 498678
    TX_PER_BLOCK = 50
    REORG_LIMIT = 1000
    PEERS = []
    VALUE_PER_COIN = 10000000
    DESERIALIZER = lib_tx.DeserializerBitcoinDiamondSegWit


class Emercoin(Coin):
    NAME = "Emercoin"
    SHORTNAME = "EMC"
    NET = "mainnet"
    XPUB_VERBYTES = bytes.fromhex("0488b21e")
    XPRV_VERBYTES = bytes.fromhex("0488ade4")
    P2PKH_VERBYTE = bytes.fromhex("21")
    P2SH_VERBYTES = [bytes.fromhex("5c")]
    WIF_BYTE = bytes.fromhex("80")
    GENESIS_HASH = ('00000000bcccd459d036a588d1008fce'
                    '8da3754b205736f32ddfd35350e84c2d')
    TX_COUNT = 217380620
    TX_COUNT_HEIGHT = 464000
    TX_PER_BLOCK = 1700
    VALUE_PER_COIN = 1000000
    RPC_PORT = 6662

    DESERIALIZER = lib_tx.DeserializerTxTimeAuxPow

    PEERS = []

    @classmethod
    def block_header(cls, block, height):
        '''Returns the block header given a block and its height.'''
        deserializer = cls.DESERIALIZER(block)

        if deserializer.is_merged_block():
            return deserializer.read_header(height, cls.BASIC_HEADER_SIZE)
        return block[:cls.static_header_len(height)]

    @classmethod
    def header_hash(cls, header):
        '''Given a header return hash'''
        return double_sha256(header[:cls.BASIC_HEADER_SIZE])


class BitcoinTestnetMixin(object):
    SHORTNAME = "XTN"
    NET = "testnet"
    XPUB_VERBYTES = bytes.fromhex("043587cf")
    XPRV_VERBYTES = bytes.fromhex("04358394")
    P2PKH_VERBYTE = bytes.fromhex("6f")
    P2SH_VERBYTES = [bytes.fromhex("c4")]
    WIF_BYTE = bytes.fromhex("ef")
    GENESIS_HASH = ('000000000933ea01ad0ee984209779ba'
                    'aec3ced90fa3f408719526f8d77f4943')
    REORG_LIMIT = 8000
    TX_COUNT = 12242438
    TX_COUNT_HEIGHT = 1035428
    TX_PER_BLOCK = 21
    RPC_PORT = 18332
    PEER_DEFAULT_PORTS = {'t': '51001', 's': '51002'}


class BitcoinSVTestnet(BitcoinTestnetMixin, Coin):
    '''Bitcoin Testnet for Bitcoin SV daemons.'''
    NAME = "BitcoinSV"
    PEERS = [
        'electrontest.cascharia.com t51001 s51002',
    ]


class BitcoinCashTestnet(BitcoinTestnetMixin, Coin):
    '''Bitcoin Testnet for Bitcoin Cash daemons.'''
    NAME = "BitcoinCashABC"
    PEERS = [
        'bch0.kister.net t s',
        'testnet.imaginary.cash t50001 s50002',
        'blackie.c3-soft.com t60001 s60002',
    ]
    BLOCK_PROCESSOR = block_proc.LTORBlockProcessor

    @classmethod
    def upgrade_required(cls, client_ver):
        if client_ver < (3, 3, 4):
            return ('<br/><br/>'
                    'Your transaction was successfully broadcast.<br/><br/>'
                    'However, you are using a VULNERABLE version of Electron Cash.<br/>'
                    'Download the latest version from this web site ONLY:<br/>'
                    'https://electroncash.org/'
                    '<br/><br/>')
        return False


class BitcoinSVRegtest(BitcoinSVTestnet):
    NET = "regtest"
    GENESIS_HASH = ('0f9188f13cb7b2c71f2a335e3a4fc328'
                    'bf5beb436012afca590b1a11466e2206')
    PEERS = []
    TX_COUNT = 1
    TX_COUNT_HEIGHT = 1


class BitcoinSegwitTestnet(BitcoinTestnetMixin, Coin):
    '''Bitcoin Testnet for Core bitcoind >= 0.13.1.'''
    NAME = "BitcoinSegwit"
    DESERIALIZER = lib_tx.DeserializerSegWit
    PEERS = [
        'electrum.akinbo.org s t',
        'he36kyperp3kbuxu.onion s t',
        'testnet.hsmiths.com t53011 s53012',
        'hsmithsxurybd7uh.onion t53011 s53012',
        'testnetnode.arihanc.com s t',
        'w3e2orjpiiv2qwem3dw66d7c4krink4nhttngkylglpqe5r22n6n5wid.onion s t',
        'testnet.qtornado.com s t',
    ]

    @classmethod
    def upgrade_required(cls, client_ver):
        if client_ver < (3, 3, 3):
            return ('<br/><br/>'
                    'Your transaction was successfully broadcast.<br/><br/>'
                    'However, you are using a VULNERABLE version of Electrum.<br/>'
                    'Download the new version from the usual place:<br/>'
                    'https://electrum.org/'
                    '<br/><br/>')
        return False


class BitcoinSegwitRegtest(BitcoinSegwitTestnet):
    NAME = "BitcoinSegwit"
    NET = "regtest"
    GENESIS_HASH = ('0f9188f13cb7b2c71f2a335e3a4fc328'
                    'bf5beb436012afca590b1a11466e2206')
    PEERS = []
    TX_COUNT = 1
    TX_COUNT_HEIGHT = 1


class BitcoinNolnet(BitcoinCash):
    '''Bitcoin Unlimited nolimit testnet.'''
    NET = "nolnet"
    GENESIS_HASH = ('0000000057e31bd2066c939a63b7b862'
                    '3bd0f10d8c001304bdfc1a7902ae6d35')
    PEERS = []
    REORG_LIMIT = 8000
    TX_COUNT = 583589
    TX_COUNT_HEIGHT = 8617
    TX_PER_BLOCK = 50
    RPC_PORT = 28332
    PEER_DEFAULT_PORTS = {'t': '52001', 's': '52002'}


class Litecoin(Coin):
    NAME = "Litecoin"
    SHORTNAME = "LTC"
    NET = "mainnet"
    XPUB_VERBYTES = bytes.fromhex("0488b21e")
    XPRV_VERBYTES = bytes.fromhex("0488ade4")
    P2PKH_VERBYTE = bytes.fromhex("30")
    P2SH_VERBYTES = [bytes.fromhex("32"), bytes.fromhex("05")]
    WIF_BYTE = bytes.fromhex("b0")
    GENESIS_HASH = ('12a765e31ffd4059bada1e25190f6e98'
                    'c99d9714d334efa41a195a7e7e04bfe2')
    DESERIALIZER = lib_tx.DeserializerSegWit
    TX_COUNT = 8908766
    TX_COUNT_HEIGHT = 1105256
    TX_PER_BLOCK = 10
    RPC_PORT = 9332
    REORG_LIMIT = 800
    PEERS = [
        'elec.luggs.co s444',
        'electrum-ltc.bysh.me s t',
        'electrum-ltc.ddns.net s t',
        'electrum-ltc.wilv.in s t',
        'electrum.cryptomachine.com p1000 s t',
        'electrum.ltc.xurious.com s t',
        'eywr5eubdbbe2laq.onion s50008 t50007',
    ]


class LitecoinTestnet(Litecoin):
    SHORTNAME = "XLT"
    NET = "testnet"
    XPUB_VERBYTES = bytes.fromhex("043587cf")
    XPRV_VERBYTES = bytes.fromhex("04358394")
    P2PKH_VERBYTE = bytes.fromhex("6f")
    P2SH_VERBYTES = [bytes.fromhex("3a"), bytes.fromhex("c4")]
    WIF_BYTE = bytes.fromhex("ef")
    GENESIS_HASH = ('4966625a4b2851d9fdee139e56211a0d'
                    '88575f59ed816ff5e6a63deb4e3e29a0')
    TX_COUNT = 21772
    TX_COUNT_HEIGHT = 20800
    TX_PER_BLOCK = 2
    RPC_PORT = 19332
    REORG_LIMIT = 4000
    PEER_DEFAULT_PORTS = {'t': '51001', 's': '51002'}
    PEERS = [
        'electrum-ltc.bysh.me s t',
        'electrum.ltc.xurious.com s t',
    ]


class LitecoinRegtest(LitecoinTestnet):
    NET = "regtest"
    GENESIS_HASH = ('530827f38f93b43ed12af0b3ad25a288'
                    'dc02ed74d6d7857862df51fc56c416f9')
    PEERS = []
    TX_COUNT = 1
    TX_COUNT_HEIGHT = 1


class BitcoinCashRegtest(BitcoinTestnetMixin, Coin):
    NAME = "BitcoinCashABC"   # Some releases later remove the ABC suffix
    NET = "regtest"
    PEERS = []
    GENESIS_HASH = ('0f9188f13cb7b2c71f2a335e3a4fc328'
                    'bf5beb436012afca590b1a11466e2206')
    TX_COUNT = 1
    TX_COUNT_HEIGHT = 1
    BLOCK_PROCESSOR = block_proc.LTORBlockProcessor


class Viacoin(AuxPowMixin, Coin):
    NAME = "Viacoin"
    SHORTNAME = "VIA"
    NET = "mainnet"
    P2PKH_VERBYTE = bytes.fromhex("47")
    P2SH_VERBYTES = [bytes.fromhex("21")]
    WIF_BYTE = bytes.fromhex("c7")
    GENESIS_HASH = ('4e9b54001f9976049830128ec0331515'
                    'eaabe35a70970d79971da1539a400ba1')
    TX_COUNT = 113638
    TX_COUNT_HEIGHT = 3473674
    TX_PER_BLOCK = 30
    RPC_PORT = 5222
    REORG_LIMIT = 5000
    DESERIALIZER = lib_tx.DeserializerAuxPowSegWit
    PEERS = [
        'vialectrum.bitops.me s t',
        'server.vialectrum.org s t',
        'vialectrum.viacoin.net s t',
        'viax1.bitops.me s t',
    ]


class ViacoinTestnet(Viacoin):
    SHORTNAME = "TVI"
    NET = "testnet"
    P2PKH_VERBYTE = bytes.fromhex("7f")
    P2SH_VERBYTES = [bytes.fromhex("c4")]
    WIF_BYTE = bytes.fromhex("ff")
    GENESIS_HASH = ('00000007199508e34a9ff81e6ec0c477'
                    'a4cccff2a4767a8eee39c11db367b008')
    RPC_PORT = 25222
    REORG_LIMIT = 2500
    PEER_DEFAULT_PORTS = {'t': '51001', 's': '51002'}
    PEERS = [
        'vialectrum.bysh.me s t',
    ]


class ViacoinTestnetSegWit(ViacoinTestnet):
    NET = "testnet-segwit"
    DESERIALIZER = lib_tx.DeserializerSegWit


class Unitus(Coin):
    NAME = "Unitus"
    SHORTNAME = "UIS"
    NET = "mainnet"
    XPUB_VERBYTES = bytes.fromhex("0488B21E")
    XPRV_VERBYTES = bytes.fromhex("0488ADE4")
    P2PKH_VERBYTE = bytes.fromhex("44")
    P2SH_VERBYTES = [bytes.fromhex("0A")]
    WIF_BYTE = bytes.fromhex("84")
    GENESIS_HASH = ('d8a2b2439d013a59f3bfc626a33487a3'
                    'd7d27e42a3c9e0b81af814cd8e592f31')
    DESERIALIZER = lib_tx.DeserializerSegWit
    TX_COUNT = 3484561
    TX_COUNT_HEIGHT = 1697605
    TX_PER_BLOCK = 3
    RPC_PORT = 50604
    REORG_LIMIT = 2000
    PEERS = [
        'electrumx.unituscurrency.com s t',
    ]


# Source: namecoin.org
class Namecoin(AuxPowMixin, Coin):
    NAME = "Namecoin"
    SHORTNAME = "NMC"
    NET = "mainnet"
    XPUB_VERBYTES = bytes.fromhex("d7dd6370")
    XPRV_VERBYTES = bytes.fromhex("d7dc6e31")
    P2PKH_VERBYTE = bytes.fromhex("34")
    P2SH_VERBYTES = [bytes.fromhex("0d")]
    WIF_BYTE = bytes.fromhex("e4")
    GENESIS_HASH = ('000000000062b72c5e2ceb45fbc8587e'
                    '807c155b0da735e6483dfba2f0a9c770')
    TX_COUNT = 4415768
    TX_COUNT_HEIGHT = 329065
    TX_PER_BLOCK = 10
    RPC_PORT = 8336
    PEERS = [
        'elec.luggs.co s446',
        'luggscoqbymhvnkp.onion t82',
        'ulrichard.ch s50006 t50005',
    ]
    BLOCK_PROCESSOR = block_proc.NamecoinBlockProcessor

    @classmethod
    def split_name_script(cls, script):
        from electrumx.lib.script import _match_ops, Script, ScriptError

        try:
            ops = Script.get_ops(script)
        except ScriptError:
            return None, script

        match = _match_ops

        # Name opcodes
        OP_NAME_NEW = OpCodes.OP_1
        OP_NAME_FIRSTUPDATE = OpCodes.OP_2
        OP_NAME_UPDATE = OpCodes.OP_3

        # Opcode sequences for name operations
        NAME_NEW_OPS = [OP_NAME_NEW, -1, OpCodes.OP_2DROP]
        NAME_FIRSTUPDATE_OPS = [OP_NAME_FIRSTUPDATE, -1, -1, -1,
                                OpCodes.OP_2DROP, OpCodes.OP_2DROP]
        NAME_UPDATE_OPS = [OP_NAME_UPDATE, -1, -1, OpCodes.OP_2DROP,
                           OpCodes.OP_DROP]

        name_script_op_count = None
        name_pushdata = None

        # Detect name operations; determine count of opcodes.
        # Also extract the name field -- we might use that for something in a
        # future version.
        if match(ops[:len(NAME_NEW_OPS)], NAME_NEW_OPS):
            name_script_op_count = len(NAME_NEW_OPS)
        elif match(ops[:len(NAME_FIRSTUPDATE_OPS)], NAME_FIRSTUPDATE_OPS):
            name_script_op_count = len(NAME_FIRSTUPDATE_OPS)
            name_pushdata = ops[1]
        elif match(ops[:len(NAME_UPDATE_OPS)], NAME_UPDATE_OPS):
            name_script_op_count = len(NAME_UPDATE_OPS)
            name_pushdata = ops[1]

        if name_script_op_count is None:
            return None, script

        # Find the end position of the name data
        n = 0
        for i in range(name_script_op_count):
            # Content of this loop is copied from Script.get_ops's loop
            op = script[n]
            n += 1

            if op <= OpCodes.OP_PUSHDATA4:
                # Raw bytes follow
                if op < OpCodes.OP_PUSHDATA1:
                    dlen = op
                elif op == OpCodes.OP_PUSHDATA1:
                    dlen = script[n]
                    n += 1
                elif op == OpCodes.OP_PUSHDATA2:
                    dlen, = struct.unpack('<H', script[n: n + 2])
                    n += 2
                else:
                    dlen, = struct.unpack('<I', script[n: n + 4])
                    n += 4
                if n + dlen > len(script):
                    raise IndexError
                op = (op, script[n:n + dlen])
                n += dlen
        # Strip the name data to yield the address script
        address_script = script[n:]

        if name_pushdata is None:
            return None, address_script

        normalized_name_op_script = bytearray()
        normalized_name_op_script.append(OP_NAME_UPDATE)
        normalized_name_op_script.extend(Script.push_data(name_pushdata[1]))
        normalized_name_op_script.extend(Script.push_data(bytes([])))
        normalized_name_op_script.append(OpCodes.OP_2DROP)
        normalized_name_op_script.append(OpCodes.OP_DROP)
        normalized_name_op_script.append(OpCodes.OP_RETURN)

        return bytes(normalized_name_op_script), address_script

    @classmethod
    def hashX_from_script(cls, script):
        name_op_script, address_script = cls.split_name_script(script)

        return super().hashX_from_script(address_script)

    @classmethod
    def address_from_script(cls, script):
        name_op_script, address_script = cls.split_name_script(script)

        return super().address_from_script(address_script)

    @classmethod
    def name_hashX_from_script(cls, script):
        name_op_script, address_script = cls.split_name_script(script)

        if name_op_script is None:
            return None

        return super().hashX_from_script(name_op_script)


class NamecoinTestnet(Namecoin):
    NAME = "Namecoin"
    SHORTNAME = "XNM"
    NET = "testnet"
    P2PKH_VERBYTE = bytes.fromhex("6f")
    P2SH_VERBYTES = [bytes.fromhex("c4")]
    WIF_BYTE = bytes.fromhex("ef")
    GENESIS_HASH = ('00000007199508e34a9ff81e6ec0c477'
                    'a4cccff2a4767a8eee39c11db367b008')


class Dogecoin(AuxPowMixin, Coin):
    NAME = "Dogecoin"
    SHORTNAME = "DOGE"
    NET = "mainnet"
    XPUB_VERBYTES = bytes.fromhex("02facafd")
    XPRV_VERBYTES = bytes.fromhex("02fac398")
    P2PKH_VERBYTE = bytes.fromhex("1e")
    P2SH_VERBYTES = [bytes.fromhex("16")]
    WIF_BYTE = bytes.fromhex("9e")
    GENESIS_HASH = ('1a91e3dace36e2be3bf030a65679fe82'
                    '1aa1d6ef92e7c9902eb318182c355691')
    TX_COUNT = 27583427
    TX_COUNT_HEIGHT = 1604979
    TX_PER_BLOCK = 20
    REORG_LIMIT = 2000


class DogecoinTestnet(Dogecoin):
    NAME = "Dogecoin"
    SHORTNAME = "XDT"
    NET = "testnet"
    P2PKH_VERBYTE = bytes.fromhex("71")
    P2SH_VERBYTES = [bytes.fromhex("c4")]
    WIF_BYTE = bytes.fromhex("f1")
    GENESIS_HASH = ('bb0a78264637406b6360aad926284d54'
                    '4d7049f45189db5664f3c4d07350559e')


# Source: https://github.com/motioncrypto/motion
class Motion(Coin):
    NAME = "Motion"
    SHORTNAME = "XMN"
    NET = "mainnet"
    XPUB_VERBYTES = bytes.fromhex("0488B21E")
    XPRV_VERBYTES = bytes.fromhex("0488ADE4")
    GENESIS_HASH = ('000001e9dc60dd2618e91f7b90141349'
                    '22c374496b61c1a272519b1c39979d78')
    P2PKH_VERBYTE = bytes.fromhex("32")
    P2SH_VERBYTES = [bytes.fromhex("12")]
    WIF_BYTE = bytes.fromhex("80")
    TX_COUNT_HEIGHT = 54353
    TX_COUNT = 92701
    TX_PER_BLOCK = 4
    RPC_PORT = 3385
    SESSIONCLS = DashElectrumX
    DAEMON = daemon.DashDaemon

    @classmethod
    def header_hash(cls, header):
        '''Given a header return the hash.'''
        import x16r_hash
        return x16r_hash.getPoWHash(header)


# Source: https://github.com/dashpay/dash
class Dash(Coin):
    NAME = "Dash"
    SHORTNAME = "DASH"
    NET = "mainnet"
    XPUB_VERBYTES = bytes.fromhex("02fe52cc")
    XPRV_VERBYTES = bytes.fromhex("02fe52f8")
    GENESIS_HASH = ('00000ffd590b1485b3caadc19b22e637'
                    '9c733355108f107a430458cdf3407ab6')
    P2PKH_VERBYTE = bytes.fromhex("4c")
    P2SH_VERBYTES = [bytes.fromhex("10")]
    WIF_BYTE = bytes.fromhex("cc")
    TX_COUNT_HEIGHT = 569399
    TX_COUNT = 2157510
    TX_PER_BLOCK = 4
    RPC_PORT = 9998
    PEERS = [
        'electrum.dash.org s t',
        'electrum.masternode.io s t',
        'electrum-drk.club s t',
        'dashcrypto.space s t',
        'electrum.dash.siampm.com s t',
        'wl4sfwq2hwxnodof.onion s t',
    ]
    SESSIONCLS = DashElectrumX
    DAEMON = daemon.DashDaemon
    DESERIALIZER = lib_tx_dash.DeserializerDash

    @classmethod
    def header_hash(cls, header):
        '''Given a header return the hash.'''
        import x11_hash
        return x11_hash.getPoWHash(header)


class DashTestnet(Dash):
    SHORTNAME = "tDASH"
    NET = "testnet"
    XPUB_VERBYTES = bytes.fromhex("3a805837")
    XPRV_VERBYTES = bytes.fromhex("3a8061a0")
    GENESIS_HASH = ('00000bafbc94add76cb75e2ec9289483'
                    '7288a481e5c005f6563d91623bf8bc2c')
    P2PKH_VERBYTE = bytes.fromhex("8c")
    P2SH_VERBYTES = [bytes.fromhex("13")]
    WIF_BYTE = bytes.fromhex("ef")
    TX_COUNT_HEIGHT = 101619
    TX_COUNT = 132681
    TX_PER_BLOCK = 1
    RPC_PORT = 19998
    PEER_DEFAULT_PORTS = {'t': '51001', 's': '51002'}
    PEERS = [
        'electrum.dash.siampm.com s t',
        'dasht.random.re s54002 t54001',
    ]


class Argentum(AuxPowMixin, Coin):
    NAME = "Argentum"
    SHORTNAME = "ARG"
    NET = "mainnet"
    P2PKH_VERBYTE = bytes.fromhex("17")
    P2SH_VERBYTES = [bytes.fromhex("05")]
    WIF_BYTE = bytes.fromhex("97")
    GENESIS_HASH = ('88c667bc63167685e4e4da058fffdfe8'
                    'e007e5abffd6855de52ad59df7bb0bb2')
    TX_COUNT = 2263089
    TX_COUNT_HEIGHT = 2050260
    TX_PER_BLOCK = 2000
    RPC_PORT = 13581


class ArgentumTestnet(Argentum):
    SHORTNAME = "XRG"
    NET = "testnet"
    P2PKH_VERBYTE = bytes.fromhex("6f")
    P2SH_VERBYTES = [bytes.fromhex("c4")]
    WIF_BYTE = bytes.fromhex("ef")
    REORG_LIMIT = 2000


class DigiByte(Coin):
    NAME = "DigiByte"
    SHORTNAME = "DGB"
    NET = "mainnet"
    P2PKH_VERBYTE = bytes.fromhex("1E")
    P2SH_VERBYTES = [bytes.fromhex("05")]
    WIF_BYTE = bytes.fromhex("80")
    GENESIS_HASH = ('7497ea1b465eb39f1c8f507bc877078f'
                    'e016d6fcb6dfad3a64c98dcc6e1e8496')
    DESERIALIZER = lib_tx.DeserializerSegWit
    TX_COUNT = 1046018
    TX_COUNT_HEIGHT = 1435000
    TX_PER_BLOCK = 1000
    RPC_PORT = 12022


class DigiByteTestnet(DigiByte):
    NET = "testnet"
    P2PKH_VERBYTE = bytes.fromhex("6f")
    P2SH_VERBYTES = [bytes.fromhex("c4")]
    WIF_BYTE = bytes.fromhex("ef")
    GENESIS_HASH = ('b5dca8039e300198e5fe7cd23bdd1728'
                    'e2a444af34c447dbd0916fa3430a68c2')
    RPC_PORT = 15022
    REORG_LIMIT = 2000


class FairCoin(Coin):
    NAME = "FairCoin"
    SHORTNAME = "FAIR"
    NET = "mainnet"
    P2PKH_VERBYTE = bytes.fromhex("5f")
    P2SH_VERBYTES = [bytes.fromhex("24")]
    WIF_BYTE = bytes.fromhex("df")
    GENESIS_HASH = ('beed44fa5e96150d95d56ebd5d262578'
                    '1825a9407a5215dd7eda723373a0a1d7')
    BASIC_HEADER_SIZE = 108
    HEADER_VALUES = ('version', 'prev_block_hash', 'merkle_root',
                     'payload_hash', 'timestamp', 'creatorId')
    HEADER_UNPACK = struct.Struct('< I 32s 32s 32s I I').unpack_from
    TX_COUNT = 505
    TX_COUNT_HEIGHT = 470
    TX_PER_BLOCK = 1
    RPC_PORT = 40405
    PEER_DEFAULT_PORTS = {'t': '51811', 's': '51812'}
    PEERS = [
        'electrum.faircoin.world s',
        'electrumfair.punto0.org s',
    ]

    @classmethod
    def block(cls, raw_block, height):
        '''Return a Block namedtuple given a raw block and its height.'''
        if height > 0:
            return super().block(raw_block, height)
        else:
            return Block(raw_block, cls.block_header(raw_block, height), [])

    @classmethod
    def electrum_header(cls, header, height):
        h = super().electrum_header(header, height)
        h['payload_hash'] = hash_to_hex_str(h['payload_hash'])
        return h


class Zcash(EquihashMixin, Coin):
    NAME = "Zcash"
    SHORTNAME = "ZEC"
    NET = "mainnet"
    P2PKH_VERBYTE = bytes.fromhex("1CB8")
    P2SH_VERBYTES = [bytes.fromhex("1CBD")]
    WIF_BYTE = bytes.fromhex("80")
    GENESIS_HASH = ('00040fe8ec8471911baa1db1266ea15d'
                    'd06b4a8a5c453883c000b031973dce08')
    DESERIALIZER = lib_tx.DeserializerZcash
    TX_COUNT = 329196
    TX_COUNT_HEIGHT = 68379
    TX_PER_BLOCK = 5
    RPC_PORT = 8232
    REORG_LIMIT = 800


class ZcashTestnet(Zcash):
    SHORTNAME = "TAZ"
    NET = "testnet"
    P2PKH_VERBYTE = bytes.fromhex("1D25")
    P2SH_VERBYTES = [bytes.fromhex("1CBA")]
    WIF_BYTE = bytes.fromhex("EF")
    GENESIS_HASH = ('05a60a92d99d85997cce3b87616c089f'
                    '6124d7342af37106edc76126334a2c38')
    TX_COUNT = 242312
    TX_COUNT_HEIGHT = 321685
    TX_PER_BLOCK = 2
    RPC_PORT = 18232


class SnowGem(EquihashMixin, Coin):
    NAME = "SnowGem"
    SHORTNAME = "SNG"
    NET = "mainnet"
    P2PKH_VERBYTE = bytes.fromhex("1C28")
    P2SH_VERBYTES = [bytes.fromhex("1C2D")]
    WIF_BYTE = bytes.fromhex("80")
    GENESIS_HASH = ('00068b35729d9d2b0c294ff1fe9af009'
                    '4740524311a131de40e7f705e4c29a5b')
    DESERIALIZER = lib_tx.DeserializerZcash
    TX_COUNT = 140698
    TX_COUNT_HEIGHT = 102802
    TX_PER_BLOCK = 2
    RPC_PORT = 16112
    REORG_LIMIT = 800
    CHUNK_SIZE = 200

    @classmethod
    def electrum_header(cls, header, height):
        h = super().electrum_header(header, height)
        h['n_solution'] = base64.b64encode(lib_tx.Deserializer(
            header, start=140)._read_varbytes()).decode('utf8')
        return h


class BitcoinZ(EquihashMixin, Coin):
    NAME = "BitcoinZ"
    SHORTNAME = "BTCZ"
    NET = "mainnet"
    P2PKH_VERBYTE = bytes.fromhex("1CB8")
    P2SH_VERBYTES = [bytes.fromhex("1CBD")]
    WIF_BYTE = bytes.fromhex("80")
    GENESIS_HASH = ('f499ee3d498b4298ac6a64205b8addb7'
                    'c43197e2a660229be65db8a4534d75c1')
    DESERIALIZER = lib_tx.DeserializerZcash
    TX_COUNT = 171976
    TX_COUNT_HEIGHT = 81323
    TX_PER_BLOCK = 3
    RPC_PORT = 1979
    REORG_LIMIT = 800


class Hush(EquihashMixin, Coin):
    NAME = "Hush"
    SHORTNAME = "HUSH"
    NET = "mainnet"
    P2PKH_VERBYTE = bytes.fromhex("1CB8")
    P2SH_VERBYTES = [bytes.fromhex("1CBD")]
    WIF_BYTE = bytes.fromhex("80")
    GENESIS_HASH = ('0003a67bc26fe564b75daf11186d3606'
                    '52eb435a35ba3d9d3e7e5d5f8e62dc17')
    DESERIALIZER = lib_tx.DeserializerZcash
    TX_COUNT = 329196
    TX_COUNT_HEIGHT = 68379
    TX_PER_BLOCK = 5
    RPC_PORT = 8822
    REORG_LIMIT = 800


class ZelCash(EquihashMixin, Coin):
    NAME = "ZelCash"
    SHORTNAME = "ZEL"
    NET = "mainnet"
    P2PKH_VERBYTE = bytes.fromhex("1CB8")
    P2SH_VERBYTES = [bytes.fromhex("1CBD")]
    WIF_BYTE = bytes.fromhex("80")
    GENESIS_HASH = ('00052461a5006c2e3b74ce48992a0869'
                    '5607912d5604c3eb8da25749b0900444')
    DESERIALIZER = lib_tx.DeserializerZcash
    TX_COUNT = 450539
    TX_COUNT_HEIGHT = 167114
    TX_PER_BLOCK = 3
    RPC_PORT = 16124
    REORG_LIMIT = 800


class Zclassic(EquihashMixin, Coin):
    NAME = "Zclassic"
    SHORTNAME = "ZCL"
    NET = "mainnet"
    P2PKH_VERBYTE = bytes.fromhex("1CB8")
    P2SH_VERBYTES = [bytes.fromhex("1CBD")]
    WIF_BYTE = bytes.fromhex("80")
    GENESIS_HASH = ('0007104ccda289427919efc39dc9e4d4'
                    '99804b7bebc22df55f8b834301260602')
    DESERIALIZER = lib_tx.DeserializerZcash
    TX_COUNT = 329196
    TX_COUNT_HEIGHT = 68379
    TX_PER_BLOCK = 5
    RPC_PORT = 8023
    REORG_LIMIT = 800


class Koto(Coin):
    NAME = "Koto"
    SHORTNAME = "KOTO"
    NET = "mainnet"
    P2PKH_VERBYTE = bytes.fromhex("1836")
    P2SH_VERBYTES = [bytes.fromhex("183B")]
    WIF_BYTE = bytes.fromhex("80")
    GENESIS_HASH = ('6d424c350729ae633275d51dc3496e16'
                    'cd1b1d195c164da00f39c499a2e9959e')
    DESERIALIZER = lib_tx.DeserializerZcash
    TX_COUNT = 158914
    TX_COUNT_HEIGHT = 67574
    TX_PER_BLOCK = 3
    RPC_PORT = 8432
    REORG_LIMIT = 800
    PEERS = [
        'fr.kotocoin.info s t',
        'electrum.kotocoin.info s t',
    ]


class KotoTestnet(Koto):
    SHORTNAME = "TOKO"
    NET = "testnet"
    P2PKH_VERBYTE = bytes.fromhex("18A4")
    P2SH_VERBYTES = [bytes.fromhex("1839")]
    WIF_BYTE = bytes.fromhex("EF")
    GENESIS_HASH = ('bf84afbde20c2d213b68b231ddb585ab'
                    '616ef7567226820f00d9b397d774d2f0')
    TX_COUNT = 91144
    TX_COUNT_HEIGHT = 89662
    TX_PER_BLOCK = 1
    RPC_PORT = 18432
    PEER_DEFAULT_PORTS = {'t': '51001', 's': '51002'}
    PEERS = [
        'testnet.kotocoin.info s t',
    ]


class Komodo(KomodoMixin, EquihashMixin, Coin):
    NAME = "Komodo"
    SHORTNAME = "KMD"
    NET = "mainnet"
    TX_COUNT = 693629
    TX_COUNT_HEIGHT = 491777
    TX_PER_BLOCK = 2
    RPC_PORT = 7771
    REORG_LIMIT = 800
    PEERS = []


class Monaize(KomodoMixin, EquihashMixin, Coin):
    NAME = "Monaize"
    SHORTNAME = "MNZ"
    NET = "mainnet"
    TX_COUNT = 256
    TX_COUNT_HEIGHT = 128
    TX_PER_BLOCK = 2
    RPC_PORT = 14337
    REORG_LIMIT = 800
    PEERS = []


class Einsteinium(Coin):
    NAME = "Einsteinium"
    SHORTNAME = "EMC2"
    NET = "mainnet"
    P2PKH_VERBYTE = bytes.fromhex("21")
    P2SH_VERBYTES = [bytes.fromhex("05")]
    WIF_BYTE = bytes.fromhex("b0")
    GENESIS_HASH = ('4e56204bb7b8ac06f860ff1c845f03f9'
                    '84303b5b97eb7b42868f714611aed94b')
    DESERIALIZER = lib_tx.DeserializerSegWit
    TX_COUNT = 2087559
    TX_COUNT_HEIGHT = 1358517
    TX_PER_BLOCK = 2
    RPC_PORT = 41879
    REORG_LIMIT = 2000


class Blackcoin(ScryptMixin, Coin):
    NAME = "Blackcoin"
    SHORTNAME = "BLK"
    NET = "mainnet"
    P2PKH_VERBYTE = bytes.fromhex("19")
    P2SH_VERBYTES = [bytes.fromhex("55")]
    WIF_BYTE = bytes.fromhex("99")
    GENESIS_HASH = ('000001faef25dec4fbcf906e6242621d'
                    'f2c183bf232f263d0ba5b101911e4563')
    DAEMON = daemon.LegacyRPCDaemon
    TX_COUNT = 4594999
    TX_COUNT_HEIGHT = 1667070
    TX_PER_BLOCK = 3
    RPC_PORT = 15715
    REORG_LIMIT = 5000


class Bitbay(ScryptMixin, Coin):
    NAME = "Bitbay"
    SHORTNAME = "BAY"
    NET = "mainnet"
    P2PKH_VERBYTE = bytes.fromhex("19")
    P2SH_VERBYTES = [bytes.fromhex("55")]
    WIF_BYTE = bytes.fromhex("99")
    GENESIS_HASH = ('0000075685d3be1f253ce777174b1594'
                    '354e79954d2a32a6f77fe9cba00e6467')
    TX_COUNT = 4594999
    TX_COUNT_HEIGHT = 1667070
    TX_PER_BLOCK = 3
    RPC_PORT = 19914
    REORG_LIMIT = 5000


class Peercoin(Coin):
    NAME = "Peercoin"
    SHORTNAME = "PPC"
    NET = "mainnet"
    P2PKH_VERBYTE = bytes.fromhex("37")
    P2SH_VERBYTES = [bytes.fromhex("75")]
    WIF_BYTE = bytes.fromhex("b7")
    GENESIS_HASH = ('0000000032fe677166d54963b62a4677'
                    'd8957e87c508eaa4fd7eb1c880cd27e3')
    DESERIALIZER = lib_tx.DeserializerTxTime
    DAEMON = daemon.FakeEstimateFeeDaemon
    ESTIMATE_FEE = 0.01
    RELAY_FEE = 0.01
    TX_COUNT = 1207356
    TX_COUNT_HEIGHT = 306425
    TX_PER_BLOCK = 4
    RPC_PORT = 9902
    REORG_LIMIT = 5000

    PEERS = [
        "electrum.peercoinexplorer.net s"
    ]

    VALUE_PER_COIN = 1000000


class PeercoinTestnet(Peercoin):
    NAME = "PeercoinTestnet"
    SHORTNAME = "tPPC"
    NET = "testnet"
    P2PKH_VERBYTE = bytes.fromhex("6f")
    P2SH_VERBYTES = [bytes.fromhex("c4")]
    WIF_BYTE = bytes.fromhex("ef")
    GENESIS_HASH = ('00000001f757bb737f6596503e17cd17'
                    'b0658ce630cc727c0cca81aec47c9f06')
    ESTIMATE_FEE = 0.001


class Trezarcoin(Coin):
    NAME = "Trezarcoin"
    SHORTNAME = "TZC"
    NET = "mainnet"
    VALUE_PER_COIN = 1000000
    XPUB_VERBYTES = bytes.fromhex("0488B21E")
    XPRV_VERBYTES = bytes.fromhex("0488ADE4")
    P2PKH_VERBYTE = bytes.fromhex("42")
    P2SH_VERBYTES = [bytes.fromhex("08")]
    WIF_BYTE = bytes.fromhex("c2")
    GENESIS_HASH = ('24502ba55d673d2ee9170d83dae2d1ad'
                    'b3bfb4718e4f200db9951382cc4f6ee6')
    DESERIALIZER = lib_tx.DeserializerTrezarcoin
    HEADER_HASH = lib_tx.DeserializerTrezarcoin.blake2s
    HEADER_HASH_GEN = lib_tx.DeserializerTrezarcoin.blake2s_gen
    BASIC_HEADER_SIZE = 80
    TX_COUNT = 742886
    TX_COUNT_HEIGHT = 643128
    TX_PER_BLOCK = 2
    RPC_PORT = 17299
    REORG_LIMIT = 2000
    PEERS = [
        'electrumx1.trezarcoin.com s t',
    ]

    @classmethod
    def genesis_block(cls, block):
        '''Check the Genesis block is the right one for this coin.

        Return the block less its unspendable coinbase.
        '''
        header = cls.block_header(block, 0)
        header_hex_hash = cls.HEADER_HASH_GEN(header)
        if header_hex_hash != cls.GENESIS_HASH:
            raise CoinError('genesis block has hash {} expected {}'
                            .format(header_hex_hash, cls.GENESIS_HASH))
        return header + bytes(1)

    @classmethod
    def header_hash(cls, header):
        '''Given a header return the hash.'''
        return cls.HEADER_HASH(header)


class Reddcoin(Coin):
    NAME = "Reddcoin"
    SHORTNAME = "RDD"
    NET = "mainnet"
    P2PKH_VERBYTE = bytes.fromhex("3d")
    P2SH_VERBYTES = [bytes.fromhex("05")]
    WIF_BYTE = bytes.fromhex("bd")
    GENESIS_HASH = ('b868e0d95a3c3c0e0dadc67ee587aaf9'
                    'dc8acbf99e3b4b3110fad4eb74c1decc')
    DESERIALIZER = lib_tx.DeserializerReddcoin
    TX_COUNT = 5413508
    TX_COUNT_HEIGHT = 1717382
    TX_PER_BLOCK = 3
    RPC_PORT = 45443


class TokenPay(ScryptMixin, Coin):
    NAME = "TokenPay"
    SHORTNAME = "TPAY"
    NET = "mainnet"
    P2PKH_VERBYTE = bytes.fromhex("41")
    P2SH_VERBYTES = [bytes.fromhex("7e")]
    WIF_BYTE = bytes.fromhex("b3")
    GENESIS_HASH = ('000008b71ab32e585a23f0de642dc113'
                    '740144e94c0ece047751e9781f953ae9')
    DESERIALIZER = lib_tx.DeserializerTokenPay
    DAEMON = daemon.LegacyRPCDaemon
    TX_COUNT = 147934
    TX_COUNT_HEIGHT = 73967
    TX_PER_BLOCK = 100
    RPC_PORT = 8800
    REORG_LIMIT = 500
    XPUB_VERBYTES = bytes.fromhex("0488B21E")
    XPRV_VERBYTES = bytes.fromhex("0488ADE4")

    PEERS = [
        "electrum-us.tpay.ai s",
        "electrum-eu.tpay.ai s",
    ]


class Vertcoin(Coin):
    NAME = "Vertcoin"
    SHORTNAME = "VTC"
    NET = "mainnet"
    XPUB_VERBYTES = bytes.fromhex("0488B21E")
    XPRV_VERBYTES = bytes.fromhex("0488ADE4")
    P2PKH_VERBYTE = bytes.fromhex("47")
    P2SH_VERBYTES = [bytes.fromhex("05")]
    WIF_BYTE = bytes.fromhex("80")
    GENESIS_HASH = ('4d96a915f49d40b1e5c2844d1ee2dccb'
                    '90013a990ccea12c492d22110489f0c4')
    DESERIALIZER = lib_tx.DeserializerSegWit
    TX_COUNT = 2383423
    TX_COUNT_HEIGHT = 759076
    TX_PER_BLOCK = 3
    RPC_PORT = 5888
    REORG_LIMIT = 1000


class Monacoin(Coin):
    NAME = "Monacoin"
    SHORTNAME = "MONA"
    NET = "mainnet"
    XPUB_VERBYTES = bytes.fromhex("0488B21E")
    XPRV_VERBYTES = bytes.fromhex("0488ADE4")
    P2PKH_VERBYTE = bytes.fromhex("32")
    P2SH_VERBYTES = [bytes.fromhex("37"), bytes.fromhex("05")]
    WIF_BYTE = bytes.fromhex("B0")
    GENESIS_HASH = ('ff9f1c0116d19de7c9963845e129f9ed'
                    '1bfc0b376eb54fd7afa42e0d418c8bb6')
    DESERIALIZER = lib_tx.DeserializerSegWit
    TX_COUNT = 2568580
    TX_COUNT_HEIGHT = 1029766
    TX_PER_BLOCK = 2
    RPC_PORT = 9402
    REORG_LIMIT = 1000
    BLACKLIST_URL = 'https://electrum-mona.org/blacklist.json'
    PEERS = [
        'electrumx.tamami-foundation.org s t',
        'electrumx2.tamami-foundation.org s t',
        'electrumx3.tamami-foundation.org s t',
        'electrumx2.monacoin.nl s t',
        'electrumx3.monacoin.nl s t',
        'electrumx1.monacoin.ninja s t',
        'electrumx2.monacoin.ninja s t',
        'electrumx2.movsign.info s t',
        'electrum-mona.bitbank.cc s t',
        'ri7rzlmdaf4eqbza.onion s t',
    ]


class MonacoinTestnet(Monacoin):
    SHORTNAME = "XMN"
    NET = "testnet"
    XPUB_VERBYTES = bytes.fromhex("043587CF")
    XPRV_VERBYTES = bytes.fromhex("04358394")
    P2PKH_VERBYTE = bytes.fromhex("6F")
    P2SH_VERBYTES = [bytes.fromhex("75"), bytes.fromhex("C4")]
    WIF_BYTE = bytes.fromhex("EF")
    GENESIS_HASH = ('a2b106ceba3be0c6d097b2a6a6aacf9d'
                    '638ba8258ae478158f449c321061e0b2')
    TX_COUNT = 83602
    TX_COUNT_HEIGHT = 83252
    TX_PER_BLOCK = 1
    RPC_PORT = 19402
    REORG_LIMIT = 1000
    PEER_DEFAULT_PORTS = {'t': '51001', 's': '51002'}
    PEERS = [
        'electrumx1.testnet.monacoin.ninja s t',
        'electrumx1.testnet.monacoin.nl s t',
    ]


class Crown(AuxPowMixin, Coin):
    NAME = "Crown"
    SHORTNAME = "CRW"
    NET = "mainnet"
    XPUB_VERBYTES = bytes.fromhex("0488b21e")
    XPRV_VERBYTES = bytes.fromhex("0488ade4")
    P2PKH_VERBYTE = bytes.fromhex("00")
    P2SH_VERBYTES = [bytes.fromhex("1c")]
    WIF_BYTE = bytes.fromhex("80")
    GENESIS_HASH = ('0000000085370d5e122f64f4ab19c686'
                    '14ff3df78c8d13cb814fd7e69a1dc6da')
    TX_COUNT = 13336629
    TX_COUNT_HEIGHT = 1268206
    TX_PER_BLOCK = 10
    RPC_PORT = 9341
    REORG_LIMIT = 1000
    PEERS = [
        'sgp-crwseed.crowndns.info s t',
        'blr-crwseed.crowndns.info s t',
        'sfo-crwseed.crowndns.info s t',
        'nyc-crwseed.crowndns.info s t',
        'ams-crwseed.crowndns.info s t',
        'tor-crwseed.crowndns.info s t',
        'lon-crwseed.crowndns.info s t',
        'fra-crwseed.crowndns.info s t',
    ]


class Fujicoin(Coin):
    NAME = "Fujicoin"
    SHORTNAME = "FJC"
    NET = "mainnet"
    XPUB_VERBYTES = bytes.fromhex("0488b21e")
    XPRV_VERBYTES = bytes.fromhex("0488ade4")
    P2PKH_VERBYTE = bytes.fromhex("24")
    P2SH_VERBYTES = [bytes.fromhex("10")]
    WIF_BYTE = bytes.fromhex("a4")
    GENESIS_HASH = ('adb6d9cfd74075e7f91608add4bd2a2e'
                    'a636f70856183086842667a1597714a0')
    DESERIALIZER = lib_tx.DeserializerSegWit
    TX_COUNT = 170478
    TX_COUNT_HEIGHT = 1521676
    TX_PER_BLOCK = 1
    RPC_PORT = 3776
    REORG_LIMIT = 1000


class Neblio(ScryptMixin, Coin):
    NAME = "Neblio"
    SHORTNAME = "NEBL"
    NET = "mainnet"
    XPUB_VERBYTES = bytes.fromhex("0488b21e")
    XPRV_VERBYTES = bytes.fromhex("0488ade4")
    P2PKH_VERBYTE = bytes.fromhex("35")
    P2SH_VERBYTES = [bytes.fromhex("70")]
    WIF_BYTE = bytes.fromhex("80")
    GENESIS_HASH = ('7286972be4dbc1463d256049b7471c25'
                    '2e6557e222cab9be73181d359cd28bcc')
    TX_COUNT = 23675
    TX_COUNT_HEIGHT = 22785
    TX_PER_BLOCK = 1
    RPC_PORT = 6326
    REORG_LIMIT = 1000


class Bitzeny(Coin):
    NAME = "Bitzeny"
    SHORTNAME = "ZNY"
    NET = "mainnet"
    XPUB_VERBYTES = bytes.fromhex("0488b21e")
    XPRV_VERBYTES = bytes.fromhex("0488ade4")
    P2PKH_VERBYTE = bytes.fromhex("51")
    P2SH_VERBYTES = [bytes.fromhex("05")]
    WIF_BYTE = bytes.fromhex("80")
    GENESIS_HASH = ('000009f7e55e9e3b4781e22bd87a7cfa'
                    '4acada9e4340d43ca738bf4e9fb8f5ce')
    ESTIMATE_FEE = 0.001
    RELAY_FEE = 0.001
    DAEMON = daemon.FakeEstimateFeeDaemon
    TX_COUNT = 1408733
    TX_COUNT_HEIGHT = 1015115
    TX_PER_BLOCK = 1
    RPC_PORT = 9252
    REORG_LIMIT = 1000

    @classmethod
    def header_hash(cls, header):
        '''Given a header return the hash.'''
        import zny_yescrypt
        return zny_yescrypt.getPoWHash(header)


class CanadaeCoin(AuxPowMixin, Coin):
    NAME = "CanadaeCoin"
    SHORTNAME = "CDN"
    NET = "mainnet"
    XPUB_VERBYTES = bytes.fromhex("0488b21e")
    XPRV_VERBYTES = bytes.fromhex("0488ade4")
    P2PKH_VERBYTE = bytes.fromhex("1C")
    P2SH_VERBYTES = [bytes.fromhex("05")]
    WIF_BYTE = bytes.fromhex("9c")
    GENESIS_HASH = ('863626dadaef221e2e2f30ff3dacae44'
                    'cabdae9e0028058072181b3fb675d94a')
    ESTIMATE_FEE = 0.0001
    RELAY_FEE = 0.0001
    DAEMON = daemon.FakeEstimateFeeDaemon
    TX_COUNT = 3455905
    TX_COUNT_HEIGHT = 3645419
    TX_PER_BLOCK = 1
    RPC_PORT = 34330
    REORG_LIMIT = 1000


class Denarius(Coin):
    NAME = "Denarius"
    SHORTNAME = "DNR"
    NET = "mainnet"
    XPUB_VERBYTES = bytes.fromhex("0488b21e")
    XPRV_VERBYTES = bytes.fromhex("0488ade4")
    P2PKH_VERBYTE = bytes.fromhex("1E")  # Address starts with a D
    P2SH_VERBYTES = [bytes.fromhex("5A")]
    WIF_BYTE = bytes.fromhex("9E")  # WIF starts with a 6
    GENESIS_HASH = ('00000d5dbbda01621cfc16bbc1f9bf32'
                    '64d641a5dbf0de89fd0182c2c4828fcd')
    DESERIALIZER = lib_tx.DeserializerTxTime
    TX_COUNT = 4230
    RPC_PORT = 32339
    ESTIMATE_FEE = 0.00001
    RELAY_FEE = 0.00001
    DAEMON = daemon.FakeEstimateFeeDaemon
    TX_COUNT_HEIGHT = 306187
    TX_PER_BLOCK = 4000

    @classmethod
    def header_hash(cls, header):
        '''Given a header return the hash.'''
        import tribus_hash
        return tribus_hash.getPoWHash(header)


class DenariusTestnet(Denarius):
    NET = "testnet"
    XPUB_VERBYTES = bytes.fromhex("043587cf")
    XPRV_VERBYTES = bytes.fromhex("04358394")
    P2PKH_VERBYTE = bytes.fromhex("12")
    P2SH_VERBYTES = [bytes.fromhex("74")]
    WIF_BYTE = bytes.fromhex("ef")
    GENESIS_HASH = ('000086bfe8264d241f7f8e5393f74778'
                    '4b8ca2aa98bdd066278d590462a4fdb4')
    RPC_PORT = 32338
    REORG_LIMIT = 2000


class Sibcoin(Dash):
    NAME = "Sibcoin"
    SHORTNAME = "SIB"
    NET = "mainnet"
    XPUB_VERBYTES = bytes.fromhex("0488b21e")
    XPRV_VERBYTES = bytes.fromhex("0488ade4")
    P2PKH_VERBYTE = bytes.fromhex("3F")
    P2SH_VERBYTES = [bytes.fromhex("28")]
    WIF_BYTE = bytes.fromhex("80")
    GENESIS_HASH = ('00000c492bf73490420868bc577680bf'
                    'c4c60116e7e85343bc624787c21efa4c')
    DAEMON = daemon.DashDaemon
    TX_COUNT = 1000
    TX_COUNT_HEIGHT = 10000
    TX_PER_BLOCK = 1
    RPC_PORT = 1944
    REORG_LIMIT = 1000
    PEERS = []

    @classmethod
    def header_hash(cls, header):
        '''
        Given a header return the hash for sibcoin.
        Need to download `x11_gost_hash` module
        Source code: https://github.com/ivansib/x11_gost_hash
        '''
        import x11_gost_hash
        return x11_gost_hash.getPoWHash(header)


class Chips(Coin):
    NAME = "Chips"
    SHORTNAME = "CHIPS"
    NET = "mainnet"
    P2PKH_VERBYTE = bytes.fromhex("3c")
    P2SH_VERBYTES = [bytes.fromhex("55")]
    WIF_BYTE = bytes.fromhex("bc")
    GENESIS_HASH = ('0000006e75f6aa0efdbf7db03132aa4e'
                    '4d0c84951537a6f5a7c39a0a9d30e1e7')
    DESERIALIZER = lib_tx.DeserializerSegWit
    TX_COUNT = 145290
    TX_COUNT_HEIGHT = 318637
    TX_PER_BLOCK = 2
    RPC_PORT = 57776
    REORG_LIMIT = 800


class Feathercoin(Coin):
    NAME = "Feathercoin"
    SHORTNAME = "FTC"
    NET = "mainnet"
    XPUB_VERBYTES = bytes.fromhex("0488BC26")
    XPRV_VERBYTES = bytes.fromhex("0488DAEE")
    P2PKH_VERBYTE = bytes.fromhex("0E")
    P2SH_VERBYTES = [bytes.fromhex("05")]
    WIF_BYTE = bytes.fromhex("8E")
    GENESIS_HASH = ('12a765e31ffd4059bada1e25190f6e98'
                    'c99d9714d334efa41a195a7e7e04bfe2')
    DESERIALIZER = lib_tx.DeserializerSegWit
    TX_COUNT = 3170843
    TX_COUNT_HEIGHT = 1981777
    TX_PER_BLOCK = 2
    RPC_PORT = 9337
    REORG_LIMIT = 2000
    PEERS = [
        'electrumx-ch-1.feathercoin.ch s t',
    ]


class UFO(Coin):
    NAME = "UniformFiscalObject"
    SHORTNAME = "UFO"
    NET = "mainnet"
    XPUB_VERBYTES = bytes.fromhex("0488B21E")
    XPRV_VERBYTES = bytes.fromhex("0488ADE4")
    P2PKH_VERBYTE = bytes.fromhex("1B")
    P2SH_VERBYTES = [bytes.fromhex("44")]
    WIF_BYTE = bytes.fromhex("9B")
    GENESIS_HASH = ('ba1d39b4928ab03d813d952daf65fb77'
                    '97fcf538a9c1b8274f4edc8557722d13')
    DESERIALIZER = lib_tx.DeserializerSegWit
    TX_COUNT = 1608926
    TX_COUNT_HEIGHT = 1300154
    TX_PER_BLOCK = 2
    RPC_PORT = 9888
    REORG_LIMIT = 2000
    PEERS = [
        'electrumx1.ufobject.com s t',
    ]


class Newyorkcoin(AuxPowMixin, Coin):
    NAME = "Newyorkcoin"
    SHORTNAME = "NYC"
    NET = "mainnet"
    P2PKH_VERBYTE = bytes.fromhex("3c")
    P2SH_VERBYTES = [bytes.fromhex("16")]
    WIF_BYTE = bytes.fromhex("bc")
    GENESIS_HASH = ('5597f25c062a3038c7fd815fe46c67de'
                    'dfcb3c839fbc8e01ed4044540d08fe48')
    TX_COUNT = 5161944
    TX_COUNT_HEIGHT = 3948743
    TX_PER_BLOCK = 2
    REORG_LIMIT = 2000


class NewyorkcoinTestnet(Newyorkcoin):
    SHORTNAME = "tNYC"
    NET = "testnet"
    P2PKH_VERBYTE = bytes.fromhex("71")
    P2SH_VERBYTES = [bytes.fromhex("c4")]
    WIF_BYTE = bytes.fromhex("f1")
    GENESIS_HASH = ('24463e4d3c625b0a9059f309044c2cf0'
                    'd7e196cf2a6ecce901f24f681be33c8f')
    TX_COUNT = 5161944
    TX_COUNT_HEIGHT = 3948743
    TX_PER_BLOCK = 2
    REORG_LIMIT = 2000


class Bitcore(BitcoinMixin, Coin):
    NAME = "Bitcore"
    SHORTNAME = "BTX"
    P2PKH_VERBYTE = bytes.fromhex("03")
    P2SH_VERBYTES = [bytes.fromhex("7D")]
    WIF_BYTE = bytes.fromhex("80")
    DESERIALIZER = lib_tx.DeserializerSegWit
    GENESIS_HASH = ('604148281e5c4b7f2487e5d03cd60d8e'
                    '6f69411d613f6448034508cea52e9574')
    TX_COUNT = 126979
    TX_COUNT_HEIGHT = 126946
    TX_PER_BLOCK = 2
    RPC_PORT = 8556
    PEERS = [
        'ele1.bitcore.cc s t',
        'ele2.bitcore.cc s t',
        'ele3.bitcore.cc s t',
        'ele4.bitcore.cc s t'
    ]


class GameCredits(Coin):
    NAME = "GameCredits"
    SHORTNAME = "GAME"
    NET = "mainnet"
    P2PKH_VERBYTE = bytes.fromhex("26")
    P2SH_VERBYTES = [bytes.fromhex("05")]
    WIF_BYTE = bytes.fromhex("a6")
    GENESIS_HASH = ('91ec5f25ee9a0ffa1af7d4da4db9a552'
                    '228dd2dc77cdb15b738be4e1f55f30ee')
    DESERIALIZER = lib_tx.DeserializerSegWit
    TX_COUNT = 316796
    TX_COUNT_HEIGHT = 2040250
    TX_PER_BLOCK = 2
    RPC_PORT = 40001
    REORG_LIMIT = 1000


class Machinecoin(Coin):
    NAME = "Machinecoin"
    SHORTNAME = "MAC"
    NET = "mainnet"
    XPUB_VERBYTES = bytes.fromhex("0488b21e")
    XPRV_VERBYTES = bytes.fromhex("0488ade4")
    P2PKH_VERBYTE = bytes.fromhex("32")
    P2SH_VERBYTES = [bytes.fromhex("26"), bytes.fromhex("05")]
    WIF_BYTE = bytes.fromhex("b2")
    GENESIS_HASH = ('6a1f879bcea5471cbfdee1fd0cb2ddcc'
                    '4fed569a500e352d41de967703e83172')
    DESERIALIZER = lib_tx.DeserializerSegWit
    TX_COUNT = 137641
    TX_COUNT_HEIGHT = 513020
    TX_PER_BLOCK = 2
    RPC_PORT = 40332
    REORG_LIMIT = 800


class BitcoinAtom(Coin):
    NAME = "BitcoinAtom"
    SHORTNAME = "BCA"
    NET = "mainnet"
    P2PKH_VERBYTE = bytes.fromhex("17")
    P2SH_VERBYTES = [bytes.fromhex("0a")]
    WIF_BYTE = bytes.fromhex("80")
    GENESIS_HASH = ('000000000019d6689c085ae165831e93'
                    '4ff763ae46a2a6c172b3f1b60a8ce26f')
    STATIC_BLOCK_HEADERS = False
    DESERIALIZER = lib_tx.DeserializerBitcoinAtom
    HEADER_SIZE_POST_FORK = 84
    BLOCK_PROOF_OF_STAKE = 0x01
    BLOCK_PROOF_OF_STAKE_FLAGS = b'\x01\x00\x00\x00'
    TX_COUNT = 295158744
    TX_COUNT_HEIGHT = 589197
    TX_PER_BLOCK = 10
    RPC_PORT = 9136
    REORG_LIMIT = 5000

    @classmethod
    def header_hash(cls, header):
        '''Given a header return hash'''
        header_to_be_hashed = header[:cls.BASIC_HEADER_SIZE]
        # New block header format has some extra flags in the end
        if len(header) == cls.HEADER_SIZE_POST_FORK:
            flags, = util.unpack_le_uint32_from(header, len(header) - 4)
            # Proof of work blocks have special serialization
            if flags & cls.BLOCK_PROOF_OF_STAKE != 0:
                header_to_be_hashed += cls.BLOCK_PROOF_OF_STAKE_FLAGS

        return double_sha256(header_to_be_hashed)

    @classmethod
    def block_header(cls, block, height):
        '''Return the block header bytes'''
        deserializer = cls.DESERIALIZER(block)
        return deserializer.read_header(height, cls.BASIC_HEADER_SIZE)


class Decred(Coin):
    NAME = "Decred"
    SHORTNAME = "DCR"
    NET = "mainnet"
    XPUB_VERBYTES = bytes.fromhex("02fda926")
    XPRV_VERBYTES = bytes.fromhex("02fda4e8")
    P2PKH_VERBYTE = bytes.fromhex("073f")
    P2SH_VERBYTES = [bytes.fromhex("071a")]
    WIF_BYTE = bytes.fromhex("22de")
    GENESIS_HASH = ('298e5cc3d985bfe7f81dc135f360abe0'
                    '89edd4396b86d2de66b0cef42b21d980')
    BASIC_HEADER_SIZE = 180
    HEADER_HASH = lib_tx.DeserializerDecred.blake256
    DESERIALIZER = lib_tx.DeserializerDecred
    DAEMON = daemon.DecredDaemon
    BLOCK_PROCESSOR = block_proc.DecredBlockProcessor
    ENCODE_CHECK = partial(Base58.encode_check,
                           hash_fn=lib_tx.DeserializerDecred.blake256d)
    DECODE_CHECK = partial(Base58.decode_check,
                           hash_fn=lib_tx.DeserializerDecred.blake256d)
    HEADER_VALUES = ('version', 'prev_block_hash', 'merkle_root', 'stake_root',
                     'vote_bits', 'final_state', 'voters', 'fresh_stake',
                     'revocations', 'pool_size', 'bits', 'sbits',
                     'block_height', 'size', 'timestamp', 'nonce',
                     'extra_data', 'stake_version')
    HEADER_UNPACK = struct.Struct(
        '< i 32s 32s 32s H 6s H B B I I Q I I I I 32s I').unpack_from
    TX_COUNT = 4629388
    TX_COUNT_HEIGHT = 260628
    TX_PER_BLOCK = 17
    REORG_LIMIT = 1000
    RPC_PORT = 9109

    @classmethod
    def header_hash(cls, header):
        '''Given a header return the hash.'''
        return cls.HEADER_HASH(header)

    @classmethod
    def block(cls, raw_block, height):
        '''Return a Block namedtuple given a raw block and its height.'''
        if height > 0:
            return super().block(raw_block, height)
        else:
            return Block(raw_block, cls.block_header(raw_block, height), [])

    @classmethod
    def electrum_header(cls, header, height):
        h = super().electrum_header(header, height)
        h['stake_root'] = hash_to_hex_str(h['stake_root'])
        h['final_state'] = hash_to_hex_str(h['final_state'])
        h['extra_data'] = hash_to_hex_str(h['extra_data'])
        return h


class DecredTestnet(Decred):
    SHORTNAME = "tDCR"
    NET = "testnet"
    XPUB_VERBYTES = bytes.fromhex("043587d1")
    XPRV_VERBYTES = bytes.fromhex("04358397")
    P2PKH_VERBYTE = bytes.fromhex("0f21")
    P2SH_VERBYTES = [bytes.fromhex("0efc")]
    WIF_BYTE = bytes.fromhex("230e")
    GENESIS_HASH = (
        'a649dce53918caf422e9c711c858837e08d626ecfcd198969b24f7b634a49bac')
    BASIC_HEADER_SIZE = 180
    ALLOW_ADVANCING_ERRORS = True
    TX_COUNT = 217380620
    TX_COUNT_HEIGHT = 464000
    TX_PER_BLOCK = 1800
    REORG_LIMIT = 1000
    RPC_PORT = 19109


class Axe(Dash):
    NAME = "Axe"
    SHORTNAME = "AXE"
    NET = "mainnet"
    XPUB_VERBYTES = bytes.fromhex("02fe52cc")
    XPRV_VERBYTES = bytes.fromhex("02fe52f8")
    P2PKH_VERBYTE = bytes.fromhex("37")
    P2SH_VERBYTES = [bytes.fromhex("10")]
    WIF_BYTE = bytes.fromhex("cc")
    GENESIS_HASH = ('00000c33631ca6f2f61368991ce2dc03'
                    '306b5bb50bf7cede5cfbba6db38e52e6')
    SESSIONCLS = DashElectrumX
    DAEMON = daemon.DashDaemon
    DESERIALIZER = lib_tx_dash.DeserializerDash
    TX_COUNT = 18405
    TX_COUNT_HEIGHT = 30237
    TX_PER_BLOCK = 1
    RPC_PORT = 9337
    REORG_LIMIT = 1000
    PEERS = []

    @classmethod
    def header_hash(cls, header):
        '''
        Given a header return the hash for AXE.
        Need to download `axe_hash` module
        Source code: https://github.com/AXErunners/axe_hash
        '''
        import x11_hash
        return x11_hash.getPoWHash(header)


class Xuez(Coin):
    NAME = "Xuez"
    SHORTNAME = "XUEZ"
    NET = "mainnet"
    XPUB_VERBYTES = bytes.fromhex("022d2533")
    XPRV_VERBYTES = bytes.fromhex("0221312b")
    P2PKH_VERBYTE = bytes.fromhex("48")
    P2SH_VERBYTES = [bytes.fromhex("12")]
    WIF_BYTE = bytes.fromhex("d4")
    GENESIS_HASH = ('000000e1febc39965b055e8e0117179a'
                    '4d18e24e7aaa0c69864c4054b4f29445')
    TX_COUNT = 30000
    TX_COUNT_HEIGHT = 15000
    TX_PER_BLOCK = 1
    RPC_PORT = 41799
    REORG_LIMIT = 1000
    BASIC_HEADER_SIZE = 112
    PEERS = []

    @classmethod
    def header_hash(cls, header):
        '''
        Given a header return the hash for Xuez.
        Need to download `xevan_hash` module
        Source code: https://github.com/xuez/xuez
        '''
        version, = util.unpack_le_uint32_from(header)

        import xevan_hash

        if version == 1:
            return xevan_hash.getPoWHash(header[:80])
        else:
            return xevan_hash.getPoWHash(header)

    @classmethod
    def electrum_header(cls, header, height):
        h = super().electrum_header(header, height)
        if h['version'] > 1:
            h['nAccumulatorCheckpoint'] = hash_to_hex_str(header[80:])
        return h


class Pac(Coin):
    NAME = "PAC"
    SHORTNAME = "PAC"
    NET = "mainnet"
    XPUB_VERBYTES = bytes.fromhex("0488B21E")
    XPRV_VERBYTES = bytes.fromhex("0488ADE4")
    GENESIS_HASH = ('00000354655ff039a51273fe61d3b493'
                    'bd2897fe6c16f732dbc4ae19f04b789e')
    P2PKH_VERBYTE = bytes.fromhex("37")
    P2SH_VERBYTES = [bytes.fromhex("0A")]
    WIF_BYTE = bytes.fromhex("CC")
    TX_COUNT_HEIGHT = 14939
    TX_COUNT = 23708
    TX_PER_BLOCK = 2
    RPC_PORT = 7111
    PEERS = [
        'electrum.paccoin.io s t',
        'electro-pac.paccoin.io s t'
    ]
    SESSIONCLS = DashElectrumX
    DAEMON = daemon.DashDaemon
    ESTIMATE_FEE = 0.00001
    RELAY_FEE = 0.00001

    @classmethod
    def header_hash(cls, header):
        '''Given a header return the hash.'''
        import x11_hash
        return x11_hash.getPoWHash(header)


class PacTestnet(Pac):
    SHORTNAME = "tPAC"
    NET = "testnet"
    XPUB_VERBYTES = bytes.fromhex("043587CF")
    XPRV_VERBYTES = bytes.fromhex("04358394")
    GENESIS_HASH = ('00000da63bd9478b655ef6bf1bf76cd9'
                    'af05202ab68643f9091e049b2b5280ed')
    P2PKH_VERBYTE = bytes.fromhex("78")
    P2SH_VERBYTES = [bytes.fromhex("0E")]
    WIF_BYTE = bytes.fromhex("EF")
    TX_COUNT_HEIGHT = 16275
    TX_COUNT = 16275
    TX_PER_BLOCK = 1
    RPC_PORT = 17111


class Zcoin(Coin):
    NAME = "Zcoin"
    SHORTNAME = "XZC"
    NET = "mainnet"
    P2PKH_VERBYTE = bytes.fromhex("52")
    P2SH_VERBYTES = [bytes.fromhex("07")]
    WIF_BYTE = bytes.fromhex("d2")
    GENESIS_HASH = ('4381deb85b1b2c9843c222944b616d99'
                    '7516dcbd6a964e1eaf0def0830695233')
    TX_COUNT = 667154
    TX_COUNT_HEIGHT = 100266
    TX_PER_BLOCK = 4000  # 2000 for 1MB block
    IRC_PREFIX = None
    RPC_PORT = 8888
    REORG_LIMIT = 5000
    PEER_DEFAULT_PORTS = {'t': '50001', 's': '50002'}
    MTP_HEADER_EXTRA_SIZE = 100
    MTP_HEADER_DATA_SIZE = 198864
    MTP_HEADER_DATA_START = Coin.BASIC_HEADER_SIZE + MTP_HEADER_EXTRA_SIZE
    MTP_HEADER_DATA_END = MTP_HEADER_DATA_START + MTP_HEADER_DATA_SIZE
    STATIC_BLOCK_HEADERS = False
    DAEMON = daemon.ZcoinMtpDaemon
    PEERS = [
        'electrum.polispay.com'
    ]

    @classmethod
    def is_mtp(cls, header):
        from electrumx.lib.util import unpack_le_uint32_from, hex_to_bytes
        if isinstance(header, str):
            nVersion, = unpack_le_uint32_from(hex_to_bytes(header[0:4*2]))
        elif isinstance(header, bytes):
            nVersion, = unpack_le_uint32_from(header[0:4])
        else:
            raise "Cannot handle the passed type"
        return nVersion & 0x1000

    @classmethod
    def block_header(cls, block, height):
        sz = cls.BASIC_HEADER_SIZE
        if cls.is_mtp(block):
            sz += cls.MTP_HEADER_EXTRA_SIZE
        return block[:sz]

    @classmethod
    def header_hash(cls, header):
        sz = cls.BASIC_HEADER_SIZE
        if cls.is_mtp(header):
            sz += cls.MTP_HEADER_EXTRA_SIZE
        return double_sha256(header[:sz])


class ZcoinTestnet(Zcoin):
    SHORTNAME = "tXZC"
    NET = "testnet"
    XPUB_VERBYTES = bytes.fromhex("043587cf")
    XPRV_VERBYTES = bytes.fromhex("04358394")
    P2PKH_VERBYTE = bytes.fromhex("41")
    P2SH_VERBYTES = [bytes.fromhex("b2")]
    WIF_BYTE = bytes.fromhex("b9")
    GENESIS_HASH = '1e3487fdb1a7d46dac3e8f3e58339c6e' \
                   'ff54abf6aef353485f3ed64250a35e89'
    REORG_LIMIT = 8000
    RPC_PORT = 18888


class GINCoin(Coin):
    NAME = "GINCoin"
    SHORTNAME = "GIN"
    NET = "mainnet"
    XPUB_VERBYTES = bytes.fromhex("0488B21E")
    XPRV_VERBYTES = bytes.fromhex("0488ADE4")
    GENESIS_HASH = ('00000cd6bde619b2c3b23ad2e384328a'
                    '450a37fa28731debf748c3b17f91f97d')
    P2PKH_VERBYTE = bytes.fromhex("37")
    P2SH_VERBYTES = [bytes.fromhex("38")]
    WIF_BYTE = bytes.fromhex("3c")
    TX_COUNT_HEIGHT = 225000
    TX_COUNT = 470784
    TX_PER_BLOCK = 4
    RPC_PORT = 10211
    PEERS = [
        'electrum.polispay.com'
    ]
    SESSIONCLS = DashElectrumX
    DAEMON = daemon.DashDaemon

    # Seems that the main lyra2z_hash python package doesn't works.
    # Tested and working with: https://github.com/LapoLab/lyra2z-py
    @classmethod
    def header_hash(cls, header):
        timestamp = util.unpack_le_uint32_from(header, 68)[0]
        if timestamp > 1550246400:
            import x16rt_hash
            return x16rt_hash.getPoWHash(header)
        elif timestamp > 1525651200:
            import lyra2z_hash
            return lyra2z_hash.getPoWHash(header)
        import neoscrypt
        return neoscrypt.getPoWHash(header)


class Polis(Coin):
    NAME = "Polis"
    SHORTNAME = "POLIS"
    NET = "mainnet"
    XPUB_VERBYTES = bytes.fromhex("03E25D7E")
    XPRV_VERBYTES = bytes.fromhex("03E25945")
    GENESIS_HASH = ('000009701eb781a8113b1af1d814e2f0'
                    '60f6408a2c990db291bc5108a1345c1e')
    P2PKH_VERBYTE = bytes.fromhex("37")
    P2SH_VERBYTES = [bytes.fromhex("38")]
    WIF_BYTE = bytes.fromhex("3c")
    TX_COUNT_HEIGHT = 280600
    TX_COUNT = 635415
    TX_PER_BLOCK = 4
    RPC_PORT = 24127
    PEERS = [
        'electrum.polispay.com'
    ]
    SESSIONCLS = DashElectrumX
    DAEMON = daemon.DashDaemon

    @classmethod
    def header_hash(cls, header):
        '''Given a header return the hash.'''
        import x11_hash
        return x11_hash.getPoWHash(header)


class MNPCoin(Coin):
    NAME = "MNPCoin"
    SHORTNAME = "MNP"
    NET = "mainnet"
    XPUB_VERBYTES = bytes.fromhex("0488B21E")
    XPRV_VERBYTES = bytes.fromhex("0488ADE4")
    GENESIS_HASH = ('00000924036c67d803ce606ded814312'
                    '7e62fa2111dd3b063880a1067c69ccb1')
    P2PKH_VERBYTE = bytes.fromhex("32")
    P2SH_VERBYTES = [bytes.fromhex("35")]
    WIF_BYTE = bytes.fromhex("37")
    TX_COUNT_HEIGHT = 248000
    TX_COUNT = 506447
    TX_PER_BLOCK = 4
    RPC_PORT = 13373
    PEERS = [
        'electrum.polispay.com'
    ]
    SESSIONCLS = DashElectrumX
    DAEMON = daemon.DashDaemon

    @classmethod
    def header_hash(cls, header):
        '''Given a header return the hash.'''
        import quark_hash
        return quark_hash.getPoWHash(header)


class ColossusXT(Coin):
    NAME = "ColossusXT"
    SHORTNAME = "COLX"
    NET = "mainnet"
    XPUB_VERBYTES = bytes.fromhex("0488B21E")
    XPRV_VERBYTES = bytes.fromhex("0488ADE4")
    GENESIS_HASH = ('a0ce8206c908357008c1b9a8ba2813af'
                    'f0989ca7f72d62b14e652c55f02b4f5c')
    P2PKH_VERBYTE = bytes.fromhex("1E")
    P2SH_VERBYTES = [bytes.fromhex("0D")]
    WIF_BYTE = bytes.fromhex("D4")
    TX_COUNT_HEIGHT = 356500
    BASIC_HEADER_SIZE = 80
    HDR_V5_HEIGHT = 500000
    HDR_V5_SIZE = 112
    HDR_V5_START_OFFSET = HDR_V5_HEIGHT * BASIC_HEADER_SIZE
    TX_COUNT = 761041
    TX_PER_BLOCK = 4
    RPC_PORT = 51473
    PEERS = [
        'electrum.polispay.com'
    ]
    SESSIONCLS = DashElectrumX
    DAEMON = daemon.DashDaemon

    @classmethod
    def static_header_offset(cls, height):
        assert cls.STATIC_BLOCK_HEADERS
        if height >= cls.HDR_V5_HEIGHT:
            relative_v4_offset = (height - cls.HDR_V5_HEIGHT) * cls.HDR_V5_SIZE
            return cls.HDR_V5_START_OFFSET + relative_v4_offset
        else:
            return height * cls.BASIC_HEADER_SIZE

    @classmethod
    def header_hash(cls, header):
        version, = util.unpack_le_uint32_from(header)
        if version >= 5:
            return super().header_hash(header)
        else:
            import quark_hash
            return quark_hash.getPoWHash(header)


class Minexcoin(EquihashMixin, Coin):
    NAME = "Minexcoin"
    SHORTNAME = "MNX"
    NET = "mainnet"
    P2PKH_VERBYTE = bytes.fromhex("4b")
    P2SH_VERBYTES = [bytes.fromhex("05")]
    WIF_BYTE = bytes.fromhex("80")
    GENESIS_HASH = ('490a36d9451a55ed197e34aca7414b35'
                    'd775baa4a8e896f1c577f65ce2d214cb')
    STATIC_BLOCK_HEADERS = True
    BASIC_HEADER_SIZE = 209
    HEADER_SIZE_NO_SOLUTION = 140
    TX_COUNT = 327963
    TX_COUNT_HEIGHT = 74495
    TX_PER_BLOCK = 5
    RPC_PORT = 8022
    CHUNK_SIZE = 960
    PEERS = [
        'electrumx.xpresit.net s t',
        'elex01-ams.turinex.eu s t',
        'eu.minexpool.nl s t'
    ]

    @classmethod
    def electrum_header(cls, header, height):
        h = super().electrum_header(header, height)
        h['solution'] = hash_to_hex_str(header[cls.HEADER_SIZE_NO_SOLUTION:])
        return h

    @classmethod
    def block_header(cls, block, height):
        '''Return the block header bytes'''
        deserializer = cls.DESERIALIZER(block)
        return deserializer.read_header(height, cls.HEADER_SIZE_NO_SOLUTION)


class Groestlcoin(Coin):
    NAME = "Groestlcoin"
    SHORTNAME = "GRS"
    NET = "mainnet"
    XPUB_VERBYTES = bytes.fromhex("0488b21e")
    XPRV_VERBYTES = bytes.fromhex("0488ade4")
    P2PKH_VERBYTE = bytes.fromhex("24")
    P2SH_VERBYTES = [bytes.fromhex("05")]
    WIF_BYTE = bytes.fromhex("80")
    GENESIS_HASH = ('00000ac5927c594d49cc0bdb81759d0d'
                    'a8297eb614683d3acb62f0703b639023')
    DESERIALIZER = lib_tx.DeserializerGroestlcoin
    TX_COUNT = 115900
    TX_COUNT_HEIGHT = 1601528
    TX_PER_BLOCK = 5
    RPC_PORT = 1441
    BLACKLIST_URL = 'https://groestlcoin.org/blacklist.json'
    PEERS = [
        'electrum1.groestlcoin.org s t',
        'electrum2.groestlcoin.org s t',
        '6brsrbiinpc32tfc.onion t',
        'xkj42efxrcy6vbfw.onion t',
    ]

    def grshash(data):
        import groestlcoin_hash
        return groestlcoin_hash.getHash(data, len(data))

    @classmethod
    def header_hash(cls, header):
        '''Given a header return the hash.'''
        return cls.grshash(header)

    ENCODE_CHECK = partial(Base58.encode_check, hash_fn=grshash)
    DECODE_CHECK = partial(Base58.decode_check, hash_fn=grshash)


class GroestlcoinTestnet(Groestlcoin):
    SHORTNAME = "TGRS"
    NET = "testnet"
    XPUB_VERBYTES = bytes.fromhex("043587cf")
    XPRV_VERBYTES = bytes.fromhex("04358394")
    P2PKH_VERBYTE = bytes.fromhex("6f")
    P2SH_VERBYTES = [bytes.fromhex("c4")]
    WIF_BYTE = bytes.fromhex("ef")
    GENESIS_HASH = ('000000ffbb50fc9898cdd36ec163e6ba'
                    '23230164c0052a28876255b7dcf2cd36')
    RPC_PORT = 17766
    PEERS = [
        'electrum-test1.groestlcoin.org s t',
        'electrum-test2.groestlcoin.org s t',
        '7frvhgofuf522b5i.onion t',
        'aocojvqcybdoxekv.onion t',
    ]


class Pivx(Coin):
    NAME = "Pivx"
    SHORTNAME = "PIVX"
    NET = "mainnet"
    XPUB_VERBYTES = bytes.fromhex("022D2533")
    XPRV_VERBYTES = bytes.fromhex("0221312B")
    P2PKH_VERBYTE = bytes.fromhex("1e")
    P2SH_VERBYTES = [bytes.fromhex("0d")]
    WIF_BYTE = bytes.fromhex("d4")
    GENESIS_HASH = ('0000041e482b9b9691d98eefb4847340'
                    '5c0b8ec31b76df3797c74a78680ef818')
    BASIC_HEADER_SIZE = 80
    HDR_V4_SIZE = 112
    HDR_V4_HEIGHT = 863787
    HDR_V4_START_OFFSET = HDR_V4_HEIGHT * BASIC_HEADER_SIZE
    TX_COUNT = 2930206
    TX_COUNT_HEIGHT = 1299212
    TX_PER_BLOCK = 2
    RPC_PORT = 51473

    @classmethod
    def static_header_offset(cls, height):
        assert cls.STATIC_BLOCK_HEADERS
        if height >= cls.HDR_V4_HEIGHT:
            relative_v4_offset = (height - cls.HDR_V4_HEIGHT) * cls.HDR_V4_SIZE
            return cls.HDR_V4_START_OFFSET + relative_v4_offset
        else:
            return height * cls.BASIC_HEADER_SIZE

    @classmethod
    def header_hash(cls, header):
        version, = util.unpack_le_uint32_from(header)
        if version >= 4:
            return super().header_hash(header)
        else:
            import quark_hash
            return quark_hash.getPoWHash(header)


class PivxTestnet(Pivx):
    SHORTNAME = "tPIVX"
    NET = "testnet"
    XPUB_VERBYTES = bytes.fromhex("3a8061a0")
    XPRV_VERBYTES = bytes.fromhex("3a805837")
    P2PKH_VERBYTE = bytes.fromhex("8B")
    P2SH_VERBYTES = [bytes.fromhex("13")]
    WIF_BYTE = bytes.fromhex("EF")
    GENESIS_HASH = (
        '0000041e482b9b9691d98eefb48473405c0b8ec31b76df3797c74a78680ef818')
    BASIC_HEADER_SIZE = 80
    HDR_V4_SIZE = 112
    HDR_V4_HEIGHT = 863787
    HDR_V4_START_OFFSET = HDR_V4_HEIGHT * BASIC_HEADER_SIZE
    TX_COUNT = 2157510
    TX_COUNT_HEIGHT = 569399
    TX_PER_BLOCK = 2
    RPC_PORT = 51472


class Bitg(Coin):

    NAME = "BitcoinGreen"
    SHORTNAME = "BITG"
    NET = "mainnet"
    XPUB_VERBYTES = bytes.fromhex("0488b21e")
    XPRV_VERBYTES = bytes.fromhex("0488ade4")
    P2PKH_VERBYTE = bytes.fromhex("26")
    P2SH_VERBYTES = [bytes.fromhex("06")]
    WIF_BYTE = bytes.fromhex("2e")
    GENESIS_HASH = (
        '000008467c3a9c587533dea06ad9380cded3ed32f9742a6c0c1aebc21bf2bc9b')
    DAEMON = daemon.DashDaemon
    TX_COUNT = 1000
    TX_COUNT_HEIGHT = 10000
    TX_PER_BLOCK = 1
    RPC_PORT = 9332
    REORG_LIMIT = 1000
    SESSIONCLS = DashElectrumX
    DAEMON = daemon.DashDaemon

    @classmethod
    def header_hash(cls, header):
        '''Given a header return the hash.'''
        import quark_hash
        return quark_hash.getPoWHash(header)


class tBitg(Bitg):
    SHORTNAME = "tBITG"
    NET = "testnet"
    XPUB_VERBYTES = bytes.fromhex("043587cf")
    XPRV_VERBYTES = bytes.fromhex("04358394")
    P2PKH_VERBYTE = bytes.fromhex("62")
    P2SH_VERBYTES = [bytes.fromhex("0c")]
    WIF_BYTE = bytes.fromhex("6c")
    GENESIS_HASH = (
        '000008467c3a9c587533dea06ad9380cded3ed32f9742a6c0c1aebc21bf2bc9b')
    RPC_PORT = 19332


class CivX(Coin):
    NAME = "CivX"
    SHORTNAME = "CIVX"
    NET = "mainnet"
    XPUB_VERBYTES = bytes.fromhex("0488b21e")
    XPRV_VERBYTES = bytes.fromhex("0488ade4")
    GENESIS_HASH = ('00000036090a68c523471da7a4f0f958'
                    'c1b4403fef74a003be7f71877699cab7')
    P2PKH_VERBYTE = bytes.fromhex("1C")
    P2SH_VERBYTE = [bytes.fromhex("57")]
    WIF_BYTE = bytes.fromhex("9C")
    RPC_PORT = 4561
    TX_COUNT = 1000
    TX_COUNT_HEIGHT = 10000
    TX_PER_BLOCK = 4
    DAEMON = daemon.PreLegacyRPCDaemon
    DESERIALIZER = lib_tx.DeserializerTxTime

    @classmethod
    def header_hash(cls, header):
        version, = util.unpack_le_uint32_from(header)

        if version > 2:
            return double_sha256(header)
        else:
            return hex_str_to_hash(CivX.GENESIS_HASH)


class CivXTestnet(CivX):
    SHORTNAME = "tCIVX"
    NET = "testnet"
    XPUB_VERBYTES = bytes.fromhex("043587cf")
    XPRV_VERBYTES = bytes.fromhex("04358394")
    GENESIS_HASH = ('0000059bb2c2048493efcb0f1a034972'
                    'b3ce4089d54c93b69aaab212fb369887')
    P2PKH_VERBYTE = bytes.fromhex("4B")
    P2SH_VERBYTE = [bytes.fromhex("CE")]
    WIF_BYTE = bytes.fromhex("CB")
    RPC_PORT = 14561

    @classmethod
    def header_hash(cls, header):
        version, = util.unpack_le_uint32_from(header)

        if version > 2:
            return double_sha256(header)
        else:
            return hex_str_to_hash(CivXTestnet.GENESIS_HASH)


class SmartCash(Coin):
    NAME = "SmartCash"
    SHORTNAME = "SMART"
    NET = "mainnet"
    P2PKH_VERBYTE = bytes.fromhex("3f")
    P2SH_VERBYTES = [bytes.fromhex("12")]
    WIF_BYTE = bytes.fromhex("bf")
    GENESIS_HASH = ('000007acc6970b812948d14ea5a0a13d'
                    'b0fdd07d5047c7e69101fa8b361e05a4')
    DESERIALIZER = lib_tx.DeserializerSmartCash
    RPC_PORT = 9679
    REORG_LIMIT = 5000
    TX_COUNT = 1115016
    TX_COUNT_HEIGHT = 541656
    TX_PER_BLOCK = 1
    ENCODE_CHECK = partial(Base58.encode_check,
                           hash_fn=lib_tx.DeserializerSmartCash.keccak)
    DECODE_CHECK = partial(Base58.decode_check,
                           hash_fn=lib_tx.DeserializerSmartCash.keccak)
    HEADER_HASH = lib_tx.DeserializerSmartCash.keccak
    DAEMON = daemon.SmartCashDaemon
    SESSIONCLS = SmartCashElectrumX

    @classmethod
    def header_hash(cls, header):
        '''Given a header return the hash.'''
        return cls.HEADER_HASH(header)


class NIX(Coin):
    NAME = "NIX"
    SHORTNAME = "NIX"
    NET = "mainnet"
    XPUB_VERBYTES = bytes.fromhex("0488b21e")
    XPRV_VERBYTES = bytes.fromhex("0488ade4")
    P2PKH_VERBYTE = bytes.fromhex("26")
    P2SH_VERBYTES = [bytes.fromhex("35")]
    WIF_BYTE = bytes.fromhex("80")
    GENESIS_HASH = ('dd28ad86def767c3cfc34267a950d871'
                    'fc7462bc57ea4a929fc3596d9b598e41')
    DESERIALIZER = lib_tx.DeserializerSegWit
    TX_COUNT = 114240
    TX_COUNT_HEIGHT = 87846
    TX_PER_BLOCK = 3
    RPC_PORT = 6215
    REORG_LIMIT = 1000


class NIXTestnet(NIX):
    SHORTNAME = "tNIX"
    NET = "testnet"
    XPUB_VERBYTES = bytes.fromhex("0488b21e")
    XPRV_VERBYTES = bytes.fromhex("0488ade4")
    GENESIS_HASH = ('dd28ad86def767c3cfc34267a950d871'
                    'fc7462bc57ea4a929fc3596d9b598e41')
    P2PKH_VERBYTE = bytes.fromhex("01")
    P2SH_VERBYTE = [bytes.fromhex("03")]
    WIF_BYTE = bytes.fromhex("80")
    RPC_PORT = 16215
    DESERIALIZER = lib_tx.DeserializerSegWit


class Noir(Coin):
    NAME = "Noir"
    SHORTNAME = "NOR"
    NET = "mainnet"
    XPUB_VERBYTES = bytes.fromhex("0488b21e")
    XPRV_VERBYTES = bytes.fromhex("0488ade4")
    P2PKH_VERBYTE = bytes.fromhex("80")
    P2SH_VERBYTES = [bytes.fromhex("07")]
    WIF_BYTE = bytes.fromhex("D0")
    GENESIS_HASH = ('23911212a525e3d149fcad6c559c8b17'
                    'f1e8326a272a75ff9bb315c8d96433ef')
    RPC_PORT = 8825
    TX_COUNT = 586369
    TX_COUNT_HEIGHT = 379290
    TX_PER_BLOCK = 5


class BitcoinPlus(Coin):
    NAME = "BitcoinPlus"
    SHORTNAME = "XBC"
    NET = "mainnet"
    XPUB_VERBYTES = bytes.fromhex("0488B21E")
    XPRV_VERBYTES = bytes.fromhex("0488ADE4")
    P2PKH_VERBYTE = bytes.fromhex("19")
    P2SH_VERBYTES = [bytes.fromhex("55")]
    WIF_BYTE = bytes.fromhex("99")
    GENESIS_HASH = ('0000005f6a28e686f641c616e56182d1'
                    'b43afbe08a223f23bda23cdf9d55b882')
    DESERIALIZER = lib_tx.DeserializerTxTime
    DAEMON = daemon.LegacyRPCDaemon
    TX_COUNT = 1479247
    TX_COUNT_HEIGHT = 749740
    TX_PER_BLOCK = 2
    RPC_PORT = 8885
    REORG_LIMIT = 2000

    @classmethod
    def header_hash(cls, header):
        '''Given a header return the hash.'''
        import x13_hash
        return x13_hash.getPoWHash(header)


class Myriadcoin(AuxPowMixin, Coin):
    NAME = "Myriadcoin"
    SHORTNAME = "XMY"
    NET = "mainnet"
    XPUB_VERBYTES = bytes.fromhex("0488b21e")
    XPRV_VERBYTES = bytes.fromhex("0488ade4")
    P2PKH_VERBYTE = bytes.fromhex("32")
    P2SH_VERBYTES = [bytes.fromhex("09")]
    WIF_BYTE = bytes.fromhex("b2")
    GENESIS_HASH = ('00000ffde4c020b5938441a0ea3d314b'
                    'f619eff0b38f32f78f7583cffa1ea485')
    DESERIALIZER = lib_tx.DeserializerAuxPowSegWit
    TX_COUNT = 1976629
    TX_COUNT_HEIGHT = 2580356
    TX_PER_BLOCK = 20
    REORG_LIMIT = 2000
    RPC_PORT = 10889


class MyriadcoinTestnet(Myriadcoin):
    NAME = "Myriadcoin"
    SHORTNAME = "XMT"
    NET = "testnet"
    XPUB_VERBYTES = bytes.fromhex("043587cf")
    XPRV_VERBYTES = bytes.fromhex("04358394")
    P2PKH_VERBYTE = bytes.fromhex("58")
    P2SH_VERBYTES = [bytes.fromhex("bc")]
    WIF_BYTE = bytes.fromhex("ef")
    GENESIS_HASH = ('0000017ce2a79c8bddafbbe47c004aa9'
                    '2b20678c354b34085f62b762084b9788')


class Sparks(Coin):
    NAME = "Sparks"
    SHORTNAME = "SPK"
    NET = "mainnet"
    XPUB_VERBYTES = bytes.fromhex("0488B21E")
    XPRV_VERBYTES = bytes.fromhex("0488ADE4")
    GENESIS_HASH = ('00000a5c6ddfaac5097218560d5b92d4'
                    '16931cfeba1abf10c81d1d6a232fc8ea')
    P2PKH_VERBYTE = bytes.fromhex("26")
    P2SH_VERBYTES = [bytes.fromhex("0A")]
    WIF_BYTE = bytes.fromhex("C6")
    TX_COUNT_HEIGHT = 117400
    TX_COUNT = 162310
    TX_PER_BLOCK = 4
    RPC_PORT = 8818
    SESSIONCLS = DashElectrumX
    DAEMON = daemon.DashDaemon

    @classmethod
    def header_hash(cls, header):
        import neoscrypt
        return neoscrypt.getPoWHash(header)


# Source: https://github.com/LIMXTEC/BitSend
class Bitsend(Coin):
    NAME = "Bitsend"
    SHORTNAME = "BSD"
    NET = "mainnet"
    XPUB_VERBYTES = bytes.fromhex("0488B21E")
    XPRV_VERBYTES = bytes.fromhex("0488ADE4")
    P2PKH_VERBYTE = bytes.fromhex("66")
    P2SH_VERBYTES = [bytes.fromhex("05")]
    WIF_BYTE = bytes.fromhex("cc")
    GENESIS_HASH = ('0000012e1b8843ac9ce8c18603658eaf'
                    '8895f99d3f5e7e1b7b1686f35e3c087a')
    TX_COUNT = 974672
    TX_COUNT_HEIGHT = 586022
    TX_PER_BLOCK = 2
    RPC_PORT = 8800
    REORG_LIMIT = 1000
    DESERIALIZER = lib_tx.DeserializerSegWit
    XEVAN_TIMESTAMP = 1477958400
    PEERS = [
        'ele1.bitsend.cc s t',
        '51.15.121.233 s t'
    ]

    @classmethod
    def header_hash(cls, header):
        from datetime import datetime
        timestamp, = util.unpack_le_uint32_from(header, 68)
        t = datetime.fromtimestamp(timestamp).strftime("%A, %B %d, %Y %I:%M:%S")
        version, = util.unpack_le_uint32_from(header, 0)
        if timestamp > cls.XEVAN_TIMESTAMP:
            import xevan_hash
            return xevan_hash.getPoWHash(header)
        else:
            import x11_hash
            return x11_hash.getPoWHash(header)

    @classmethod
    def genesis_block(cls, block):
        header = cls.block_header(block, 0)
        header_hex_hash = hash_to_hex_str(cls.header_hash(header))
        if header_hex_hash != cls.GENESIS_HASH:
            raise CoinError('genesis block has hash {} expected {}'
                            .format(header_hex_hash, cls.GENESIS_HASH))
        return header + bytes(1)

<<<<<<< HEAD
class Onixcoin(Coin):
    NAME = "Onixcoin"
    SHORTNAME = "ONX"
    NET = "mainnet"
    XPUB_VERBYTES = bytes.fromhex("0488B21E")
    XPRV_VERBYTES = bytes.fromhex("0488ADE4")
    P2PKH_VERBYTE = bytes.fromhex("4b")
    P2SH_VERBYTES = [bytes.fromhex("05")]
    WIF_BYTE = bytes.fromhex("80")
    GENESIS_HASH = ('000007140b7a6ca0b64965824f5731f6'
                    'e86daadf19eb299033530b1e61236e43')
    TX_COUNT = 8908766
    TX_COUNT_HEIGHT = 1105256
    TX_PER_BLOCK = 10
    RPC_PORT = 41019
    REORG_LIMIT = 800
    PEERS = []
    SESSIONCLS = DashElectrumX
    DAEMON = daemon.DashDaemon
=======

class Ravencoin(Coin):
    NAME = "Ravencoin"
    SHORTNAME = "RVN"
    NET = "mainnet"
    XPUB_VERBYTES = bytes.fromhex("0488B21E")
    XPRV_VERBYTES = bytes.fromhex("0488ADE4")
    P2PKH_VERBYTE = bytes.fromhex("3C")
    P2SH_VERBYTES = [bytes.fromhex("7A")]
    WIF_BYTE = bytes.fromhex("80")
    GENESIS_HASH = ('0000006b444bc2f2ffe627be9d9e7e7a'
                    '0730000870ef6eb6da46c8eae389df90')
    DESERIALIZER = lib_tx.DeserializerSegWit
    TX_COUNT = 3911020
    TX_COUNT_HEIGHT = 602000
    TX_PER_BLOCK = 4
    RPC_PORT = 8766
    REORG_LIMIT = 55
    PEERS = [
        'rvn.satoshi.org.uk s t',
        'electrum-rvn.minermore.com s t',
        '153.126.197.243 s t'
    ]
    @classmethod
    def header_hash(cls, header):
        '''Given a header return the hash.'''
        import x16r_hash
        return x16r_hash.getPoWHash(header)


class RavencoinTestnet(Ravencoin):
    NET = "testnet"
    XPUB_VERBYTES = bytes.fromhex("043587CF")
    XPRV_VERBYTES = bytes.fromhex("04358394")
    P2PKH_VERBYTE = bytes.fromhex("6F")
    P2SH_VERBYTES = [bytes.fromhex("C4")]
    WIF_BYTE = bytes.fromhex("EF")
    GENESIS_HASH = ('000000ecfc5e6324a079542221d00e10'
                    '362bdc894d56500c414060eea8a3ad5a')
    TX_COUNT = 108085
    TX_COUNT_HEIGHT = 60590
    TX_PER_BLOCK = 4
    RPC_PORT = 18766
    PEER_DEFAULT_PORTS = {'t': '50003', 's': '50004'}
    REORG_LIMIT = 55
    PEERS = [
        'rvn.satoshi.org.uk s t'
    ]
>>>>>>> a10be863
<|MERGE_RESOLUTION|>--- conflicted
+++ resolved
@@ -2806,28 +2806,6 @@
                             .format(header_hex_hash, cls.GENESIS_HASH))
         return header + bytes(1)
 
-<<<<<<< HEAD
-class Onixcoin(Coin):
-    NAME = "Onixcoin"
-    SHORTNAME = "ONX"
-    NET = "mainnet"
-    XPUB_VERBYTES = bytes.fromhex("0488B21E")
-    XPRV_VERBYTES = bytes.fromhex("0488ADE4")
-    P2PKH_VERBYTE = bytes.fromhex("4b")
-    P2SH_VERBYTES = [bytes.fromhex("05")]
-    WIF_BYTE = bytes.fromhex("80")
-    GENESIS_HASH = ('000007140b7a6ca0b64965824f5731f6'
-                    'e86daadf19eb299033530b1e61236e43')
-    TX_COUNT = 8908766
-    TX_COUNT_HEIGHT = 1105256
-    TX_PER_BLOCK = 10
-    RPC_PORT = 41019
-    REORG_LIMIT = 800
-    PEERS = []
-    SESSIONCLS = DashElectrumX
-    DAEMON = daemon.DashDaemon
-=======
-
 class Ravencoin(Coin):
     NAME = "Ravencoin"
     SHORTNAME = "RVN"
@@ -2855,7 +2833,6 @@
         '''Given a header return the hash.'''
         import x16r_hash
         return x16r_hash.getPoWHash(header)
-
 
 class RavencoinTestnet(Ravencoin):
     NET = "testnet"
@@ -2875,4 +2852,23 @@
     PEERS = [
         'rvn.satoshi.org.uk s t'
     ]
->>>>>>> a10be863
+
+class Onixcoin(Coin):
+    NAME = "Onixcoin"
+    SHORTNAME = "ONX"
+    NET = "mainnet"
+    XPUB_VERBYTES = bytes.fromhex("0488B21E")
+    XPRV_VERBYTES = bytes.fromhex("0488ADE4")
+    P2PKH_VERBYTE = bytes.fromhex("4b")
+    P2SH_VERBYTES = [bytes.fromhex("05")]
+    WIF_BYTE = bytes.fromhex("80")
+    GENESIS_HASH = ('000007140b7a6ca0b64965824f5731f6'
+                    'e86daadf19eb299033530b1e61236e43')
+    TX_COUNT = 8908766
+    TX_COUNT_HEIGHT = 1105256
+    TX_PER_BLOCK = 10
+    RPC_PORT = 41019
+    REORG_LIMIT = 800
+    PEERS = []
+    SESSIONCLS = DashElectrumX
+    DAEMON = daemon.DashDaemon