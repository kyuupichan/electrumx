# Copyright (c) 2016-2017, Neil Booth
# Copyright (c) 2017, the ElectrumX authors
#
# All rights reserved.
#
# The MIT License (MIT)
#
# Permission is hereby granted, free of charge, to any person obtaining
# a copy of this software and associated documentation files (the
# "Software"), to deal in the Software without restriction, including
# without limitation the rights to use, copy, modify, merge, publish,
# distribute, sublicense, and/or sell copies of the Software, and to
# permit persons to whom the Software is furnished to do so, subject to
# the following conditions:
#
# The above copyright notice and this permission notice shall be
# included in all copies or substantial portions of the Software.
#
# THE SOFTWARE IS PROVIDED "AS IS", WITHOUT WARRANTY OF ANY KIND,
# EXPRESS OR IMPLIED, INCLUDING BUT NOT LIMITED TO THE WARRANTIES OF
# MERCHANTABILITY, FITNESS FOR A PARTICULAR PURPOSE AND
# NONINFRINGEMENT. IN NO EVENT SHALL THE AUTHORS OR COPYRIGHT HOLDERS BE
# LIABLE FOR ANY CLAIM, DAMAGES OR OTHER LIABILITY, WHETHER IN AN ACTION
# OF CONTRACT, TORT OR OTHERWISE, ARISING FROM, OUT OF OR IN CONNECTION
# WITH THE SOFTWARE OR THE USE OR OTHER DEALINGS IN THE SOFTWARE.

'''Module providing coin abstraction.

Anything coin-specific should go in this file and be subclassed where
necessary for appropriate handling.
'''

from collections import namedtuple
import re
import struct
from decimal import Decimal
from hashlib import sha256
from functools import partial

import electrumx.lib.util as util
from electrumx.lib.hash import Base58, hash160, double_sha256, hash_to_hex_str
from electrumx.lib.hash import HASHX_LEN, hex_str_to_hash
from electrumx.lib.script import (_match_ops, Script, ScriptError,
                                  ScriptPubKey, OpCodes)
import electrumx.lib.tx as lib_tx
import electrumx.lib.tx_dash as lib_tx_dash
import electrumx.lib.tx_axe as lib_tx_axe
import electrumx.server.block_processor as block_proc
import electrumx.server.daemon as daemon
from electrumx.server.session import (ElectrumX, DashElectrumX,
                                      SmartCashElectrumX, AuxPoWElectrumX)


Block = namedtuple("Block", "raw header transactions")


class CoinError(Exception):
    '''Exception raised for coin-related errors.'''


class Coin(object):
    '''Base class of coin hierarchy.'''

    REORG_LIMIT = 200
    # Not sure if these are coin-specific
    RPC_URL_REGEX = re.compile('.+@(\\[[0-9a-fA-F:]+\\]|[^:]+)(:[0-9]+)?')
    VALUE_PER_COIN = 100000000
    CHUNK_SIZE = 2016
    BASIC_HEADER_SIZE = 80
    STATIC_BLOCK_HEADERS = True
    SESSIONCLS = ElectrumX
    DEFAULT_MAX_SEND = 1000000
    DESERIALIZER = lib_tx.Deserializer
    DAEMON = daemon.Daemon
    BLOCK_PROCESSOR = block_proc.BlockProcessor
    HEADER_VALUES = ('version', 'prev_block_hash', 'merkle_root', 'timestamp',
                     'bits', 'nonce')
    HEADER_UNPACK = struct.Struct('< I 32s 32s I I I').unpack_from
    MEMPOOL_HISTOGRAM_REFRESH_SECS = 500
    P2PKH_VERBYTE = bytes.fromhex("00")
    P2SH_VERBYTES = [bytes.fromhex("05")]
    XPUB_VERBYTES = bytes('????', 'utf-8')
    XPRV_VERBYTES = bytes('????', 'utf-8')
    WIF_BYTE = bytes.fromhex("80")
    ENCODE_CHECK = Base58.encode_check
    DECODE_CHECK = Base58.decode_check
    GENESIS_HASH = ('000000000019d6689c085ae165831e93'
                    '4ff763ae46a2a6c172b3f1b60a8ce26f')
    GENESIS_ACTIVATION = 100_000_000
    # Peer discovery
    PEER_DEFAULT_PORTS = {'t': '50001', 's': '50002'}
    PEERS = []
    CRASH_CLIENT_VER = None
    BLACKLIST_URL = None

    @classmethod
    def lookup_coin_class(cls, name, net):
        '''Return a coin class given name and network.

        Raise an exception if unrecognised.'''
        req_attrs = ['TX_COUNT', 'TX_COUNT_HEIGHT', 'TX_PER_BLOCK']
        for coin in util.subclasses(Coin):
            if (coin.NAME.lower() == name.lower() and
                    coin.NET.lower() == net.lower()):
                coin_req_attrs = req_attrs.copy()
                missing = [attr for attr in coin_req_attrs
                           if not hasattr(coin, attr)]
                if missing:
                    raise CoinError('coin {} missing {} attributes'
                                    .format(name, missing))
                return coin
        raise CoinError('unknown coin {} and network {} combination'
                        .format(name, net))

    @classmethod
    def sanitize_url(cls, url):
        # Remove surrounding ws and trailing /s
        url = url.strip().rstrip('/')
        match = cls.RPC_URL_REGEX.match(url)
        if not match:
            raise CoinError('invalid daemon URL: "{}"'.format(url))
        if match.groups()[1] is None:
            url += ':{:d}'.format(cls.RPC_PORT)
        if not url.startswith('http://') and not url.startswith('https://'):
            url = 'http://' + url
        return url + '/'

    @classmethod
    def max_fetch_blocks(cls, height):
        if height < 130000:
            return 1000
        return 100

    @classmethod
    def genesis_block(cls, block):
        '''Check the Genesis block is the right one for this coin.

        Return the block less its unspendable coinbase.
        '''
        header = cls.block_header(block, 0)
        header_hex_hash = hash_to_hex_str(cls.header_hash(header))
        if header_hex_hash != cls.GENESIS_HASH:
            raise CoinError('genesis block has hash {} expected {}'
                            .format(header_hex_hash, cls.GENESIS_HASH))

        return header + bytes(1)

    @classmethod
    def hashX_from_script(cls, script):
        '''Returns a hashX from a script.'''
        return sha256(script).digest()[:HASHX_LEN]

    @staticmethod
    def lookup_xverbytes(verbytes):
        '''Return a (is_xpub, coin_class) pair given xpub/xprv verbytes.'''
        # Order means BTC testnet will override NMC testnet
        for coin in util.subclasses(Coin):
            if verbytes == coin.XPUB_VERBYTES:
                return True, coin
            if verbytes == coin.XPRV_VERBYTES:
                return False, coin
        raise CoinError('version bytes unrecognised')

    @classmethod
    def address_to_hashX(cls, address):
        '''Return a hashX given a coin address.'''
        return cls.hashX_from_script(cls.pay_to_address_script(address))

    @classmethod
    def P2PKH_address_from_hash160(cls, hash160):
        '''Return a P2PKH address given a public key.'''
        assert len(hash160) == 20
        return cls.ENCODE_CHECK(cls.P2PKH_VERBYTE + hash160)

    @classmethod
    def P2PKH_address_from_pubkey(cls, pubkey):
        '''Return a coin address given a public key.'''
        return cls.P2PKH_address_from_hash160(hash160(pubkey))

    @classmethod
    def P2SH_address_from_hash160(cls, hash160):
        '''Return a coin address given a hash160.'''
        assert len(hash160) == 20
        return cls.ENCODE_CHECK(cls.P2SH_VERBYTES[0] + hash160)

    @classmethod
    def hash160_to_P2PKH_script(cls, hash160):
        return ScriptPubKey.P2PKH_script(hash160)

    @classmethod
    def hash160_to_P2PKH_hashX(cls, hash160):
        return cls.hashX_from_script(cls.hash160_to_P2PKH_script(hash160))

    @classmethod
    def pay_to_address_script(cls, address):
        '''Return a pubkey script that pays to a pubkey hash.

        Pass the address (either P2PKH or P2SH) in base58 form.
        '''
        raw = cls.DECODE_CHECK(address)

        # Require version byte(s) plus hash160.
        verbyte = -1
        verlen = len(raw) - 20
        if verlen > 0:
            verbyte, hash160 = raw[:verlen], raw[verlen:]

        if verbyte == cls.P2PKH_VERBYTE:
            return cls.hash160_to_P2PKH_script(hash160)
        if verbyte in cls.P2SH_VERBYTES:
            return ScriptPubKey.P2SH_script(hash160)

        raise CoinError('invalid address: {}'.format(address))

    @classmethod
    def privkey_WIF(cls, privkey_bytes, compressed):
        '''Return the private key encoded in Wallet Import Format.'''
        payload = bytearray(cls.WIF_BYTE) + privkey_bytes
        if compressed:
            payload.append(0x01)
        return cls.ENCODE_CHECK(payload)

    @classmethod
    def header_hash(cls, header):
        '''Given a header return hash'''
        return double_sha256(header)

    @classmethod
    def header_prevhash(cls, header):
        '''Given a header return previous hash'''
        return header[4:36]

    @classmethod
    def static_header_offset(cls, height):
        '''Given a header height return its offset in the headers file.

        If header sizes change at some point, this is the only code
        that needs updating.'''
        assert cls.STATIC_BLOCK_HEADERS
        return height * cls.BASIC_HEADER_SIZE

    @classmethod
    def static_header_len(cls, height):
        '''Given a header height return its length.'''
        return (cls.static_header_offset(height + 1)
                - cls.static_header_offset(height))

    @classmethod
    def block_header(cls, block, height):
        '''Returns the block header given a block and its height.'''
        return block[:cls.static_header_len(height)]

    @classmethod
    def block(cls, raw_block, height):
        '''Return a Block namedtuple given a raw block and its height.'''
        header = cls.block_header(raw_block, height)
        txs = cls.DESERIALIZER(raw_block, start=len(header)).read_tx_block()
        return Block(raw_block, header, txs)

    @classmethod
    def decimal_value(cls, value):
        '''Return the number of standard coin units as a Decimal given a
        quantity of smallest units.

        For example 1 BTC is returned for 100 million satoshis.
        '''
        return Decimal(value) / cls.VALUE_PER_COIN

    @classmethod
    def warn_old_client_on_tx_broadcast(cls, _client_ver):
        return False


class AuxPowMixin(object):
    STATIC_BLOCK_HEADERS = False
    DESERIALIZER = lib_tx.DeserializerAuxPow
    SESSIONCLS = AuxPoWElectrumX
    TRUNCATED_HEADER_SIZE = 80
    # AuxPoW headers are significantly larger, so the DEFAULT_MAX_SEND from
    # Bitcoin is insufficient.  In Namecoin mainnet, 5 MB wasn't enough to
    # sync, while 10 MB worked fine.
    DEFAULT_MAX_SEND = 10000000

    @classmethod
    def header_hash(cls, header):
        '''Given a header return hash'''
        return double_sha256(header[:cls.BASIC_HEADER_SIZE])

    @classmethod
    def block_header(cls, block, height):
        '''Return the AuxPow block header bytes'''
        deserializer = cls.DESERIALIZER(block)
        return deserializer.read_header(cls.BASIC_HEADER_SIZE)


class EquihashMixin(object):
    STATIC_BLOCK_HEADERS = False
    BASIC_HEADER_SIZE = 140  # Excluding Equihash solution
    DESERIALIZER = lib_tx.DeserializerEquihash
    HEADER_VALUES = ('version', 'prev_block_hash', 'merkle_root', 'reserved',
                     'timestamp', 'bits', 'nonce')
    HEADER_UNPACK = struct.Struct('< I 32s 32s 32s I I 32s').unpack_from

    @classmethod
    def block_header(cls, block, height):
        '''Return the block header bytes'''
        deserializer = cls.DESERIALIZER(block)
        return deserializer.read_header(cls.BASIC_HEADER_SIZE)


class ScryptMixin(object):

    DESERIALIZER = lib_tx.DeserializerTxTime
    HEADER_HASH = None

    @classmethod
    def header_hash(cls, header):
        '''Given a header return the hash.'''
        if cls.HEADER_HASH is None:
            import scrypt
            cls.HEADER_HASH = lambda x: scrypt.hash(x, x, 1024, 1, 1, 32)

        version, = util.unpack_le_uint32_from(header)
        if version > 6:
            return super().header_hash(header)
        else:
            return cls.HEADER_HASH(header)


class KomodoMixin(object):
    P2PKH_VERBYTE = bytes.fromhex("3C")
    P2SH_VERBYTES = [bytes.fromhex("55")]
    WIF_BYTE = bytes.fromhex("BC")
    GENESIS_HASH = ('027e3758c3a65b12aa1046462b486d0a'
                    '63bfa1beae327897f56c5cfb7daaae71')
    DESERIALIZER = lib_tx.DeserializerZcash


class BitcoinMixin(object):
    SHORTNAME = "BTC"
    NET = "mainnet"
    XPUB_VERBYTES = bytes.fromhex("0488b21e")
    XPRV_VERBYTES = bytes.fromhex("0488ade4")
    RPC_PORT = 8332


class NameMixin(object):
    DATA_PUSH_MULTIPLE = -2

    @classmethod
    def interpret_name_prefix(cls, script, possible_ops):
        """Interprets a potential name prefix

        Checks if the given script has a name prefix.  If it has, the
        name prefix is split off the actual address script, and its parsed
        fields (e.g. the name) returned.

        possible_ops must be an array of arrays, defining the structures
        of name prefixes to look out for.  Each array can consist of
        actual opcodes, -1 for ignored data placeholders, -2 for
        multiple ignored data placeholders and strings for named placeholders.
        Whenever a data push matches a named placeholder,
        the corresponding value is put into a dictionary the placeholder name
        as key, and the dictionary of matches is returned."""

        try:
            ops = Script.get_ops(script)
        except ScriptError:
            return None, script

        name_op_count = None
        for pops in possible_ops:
            # Start by translating named placeholders to -1 values, and
            # keeping track of which op they corresponded to.
            template = []
            named_index = {}

            n = len(pops)
            offset = 0
            for i, op in enumerate(pops):
                if op == cls.DATA_PUSH_MULTIPLE:
                    # Emercoin stores value in multiple placeholders
                    # Script structure: https://git.io/fjuRu
                    added, template = cls._add_data_placeholders_to_template(ops[i:], template)
                    offset += added - 1  # subtract the "DATA_PUSH_MULTIPLE" opcode
                elif type(op) == str:
                    template.append(-1)
                    named_index[op] = i + offset
                else:
                    template.append(op)
            n += offset

            if not _match_ops(ops[:n], template):
                continue

            name_op_count = n
            named_values = {key: ops[named_index[key]] for key in named_index}
            break

        if name_op_count is None:
            return None, script

        name_end_pos = cls.find_end_position_of_name(script, name_op_count)

        address_script = script[name_end_pos:]
        return named_values, address_script

    @classmethod
    def _add_data_placeholders_to_template(cls, opcodes, template):
        num_dp = cls._read_data_placeholders_count(opcodes)
        num_2drop = num_dp // 2
        num_drop = num_dp % 2

        two_drops = [OpCodes.OP_2DROP for _ in range(num_2drop)]
        one_drops = [OpCodes.OP_DROP for _ in range(num_drop)]

        elements_added = num_dp + num_2drop + num_drop
        placeholders = [-1 for _ in range(num_dp)]
        drops = two_drops + one_drops

        return elements_added, template + placeholders + drops

    @classmethod
    def _read_data_placeholders_count(cls, opcodes):
        data_placeholders = 0

        for opcode in opcodes:
            if type(opcode) == tuple:
                data_placeholders += 1
            else:
                break

        return data_placeholders

    @staticmethod
    def find_end_position_of_name(script, length):
        """Finds the end position of the name data

        Given the number of opcodes in the name prefix (length), returns the
        index into the byte array of where the name prefix ends."""
        n = 0
        for _i in range(length):
            # Content of this loop is copied from Script.get_ops's loop
            op = script[n]
            n += 1

            if op <= OpCodes.OP_PUSHDATA4:
                # Raw bytes follow
                if op < OpCodes.OP_PUSHDATA1:
                    dlen = op
                elif op == OpCodes.OP_PUSHDATA1:
                    dlen = script[n]
                    n += 1
                elif op == OpCodes.OP_PUSHDATA2:
                    dlen, = struct.unpack('<H', script[n: n + 2])
                    n += 2
                else:
                    dlen, = struct.unpack('<I', script[n: n + 4])
                    n += 4
                if n + dlen > len(script):
                    raise IndexError
                n += dlen

        return n


class NameIndexMixin(NameMixin):
    """Shared definitions for coins that have a name index

    This class defines common functions and logic for coins that have
    a name index in addition to the index by address / script."""

    BLOCK_PROCESSOR = block_proc.NameIndexBlockProcessor

    @classmethod
    def build_name_index_script(cls, name):
        """Returns the script by which names are indexed"""

        from electrumx.lib.script import Script

        res = bytearray()
        res.append(cls.OP_NAME_UPDATE)
        res.extend(Script.push_data(name))
        res.extend(Script.push_data(bytes([])))
        res.append(OpCodes.OP_2DROP)
        res.append(OpCodes.OP_DROP)
        res.append(OpCodes.OP_RETURN)

        return bytes(res)

    @classmethod
    def split_name_script(cls, script):
        named_values, address_script = cls.interpret_name_prefix(script, cls.NAME_OPERATIONS)
        if named_values is None or "name" not in named_values:
            return None, address_script

        name_index_script = cls.build_name_index_script(named_values["name"][1])
        return name_index_script, address_script

    @classmethod
    def hashX_from_script(cls, script):
        _, address_script = cls.split_name_script(script)
        return super().hashX_from_script(address_script)

    @classmethod
    def address_from_script(cls, script):
        _, address_script = cls.split_name_script(script)
        return super().address_from_script(address_script)

    @classmethod
    def name_hashX_from_script(cls, script):
        name_index_script, _ = cls.split_name_script(script)
        if name_index_script is None:
            return None

        return super().hashX_from_script(name_index_script)


class HOdlcoin(Coin):
    NAME = "HOdlcoin"
    SHORTNAME = "HODLC"
    NET = "mainnet"
    BASIC_HEADER_SIZE = 88
    P2PKH_VERBYTE = bytes.fromhex("28")
    WIF_BYTE = bytes.fromhex("a8")
    GENESIS_HASH = ('008872e5582924544e5c707ee4b839bb'
                    '82c28a9e94e917c94b40538d5658c04b')
    DESERIALIZER = lib_tx.DeserializerSegWit
    TX_COUNT = 258858
    TX_COUNT_HEIGHT = 382138
    TX_PER_BLOCK = 5


class BitcoinSV(BitcoinMixin, Coin):
    NAME = "BitcoinSV"
    SHORTNAME = "BSV"
    TX_COUNT = 267318795
    TX_COUNT_HEIGHT = 557037
    TX_PER_BLOCK = 400
    PEERS = [
        'electrumx.bitcoinsv.io s',
        'satoshi.vision.cash s',
        'sv.usebsv.com s t',
        'sv.jochen-hoenicke.de s t',
        'sv.satoshi.io s t',
    ]
    GENESIS_ACTIVATION = 620_538


class BitcoinCash(BitcoinMixin, Coin):
    NAME = "BitcoinCashABC"   # Some releases later remove the ABC suffix
    SHORTNAME = "BCH"
    TX_COUNT = 265479628
    TX_COUNT_HEIGHT = 556592
    TX_PER_BLOCK = 400
    PEERS = [
        'bch.imaginary.cash s t',
        'electroncash.dk s t',
        'wallet.satoshiscoffeehouse.com s t',
    ]
    BLOCK_PROCESSOR = block_proc.LTORBlockProcessor

    @classmethod
    def warn_old_client_on_tx_broadcast(cls, client_ver):
        if client_ver < (3, 3, 4):
            return ('<br/><br/>'
                    'Your transaction was successfully broadcast.<br/><br/>'
                    'However, you are using a VULNERABLE version of Electron Cash.<br/>'
                    'Download the latest version from this web site ONLY:<br/>'
                    'https://electroncash.org/'
                    '<br/><br/>')
        return False


class BitcoinSegwit(BitcoinMixin, Coin):
    NAME = "BitcoinSegwit"
    DESERIALIZER = lib_tx.DeserializerSegWit
    MEMPOOL_HISTOGRAM_REFRESH_SECS = 120
    TX_COUNT = 318337769
    TX_COUNT_HEIGHT = 524213
    TX_PER_BLOCK = 1400
    CRASH_CLIENT_VER = (3, 2, 3)
    BLACKLIST_URL = 'https://electrum.org/blacklist.json'
    PEERS = [
        'E-X.not.fyi s t',
        'electrum.vom-stausee.de s t',
        'electrum.hsmiths.com s t',
        'helicarrier.bauerj.eu s t',
        'hsmiths4fyqlw5xw.onion s t',
        'ozahtqwp25chjdjd.onion s t',
        'electrum.hodlister.co s',
        'electrum3.hodlister.co s',
        'btc.usebsv.com s50006',
        'fortress.qtornado.com s443 t',
        'ecdsa.net s110 t',
        'e2.keff.org s t',
        'currentlane.lovebitco.in s t',
        'electrum.jochen-hoenicke.de s50005 t50003',
        'vps5.hsmiths.com s',
    ]

    @classmethod
    def warn_old_client_on_tx_broadcast(cls, client_ver):
        if client_ver < (3, 3, 3):
            return ('<br/><br/>'
                    'Your transaction was successfully broadcast.<br/><br/>'
                    'However, you are using a VULNERABLE version of Electrum.<br/>'
                    'Download the new version from the usual place:<br/>'
                    'https://electrum.org/'
                    '<br/><br/>')
        return False


class BitcoinGold(EquihashMixin, BitcoinMixin, Coin):
    NAME = "BitcoinGold"
    SHORTNAME = "BTG"
    FORK_HEIGHT = 491407
    P2PKH_VERBYTE = bytes.fromhex("26")
    P2SH_VERBYTES = [bytes.fromhex("17")]
    DESERIALIZER = lib_tx.DeserializerEquihashSegWit
    TX_COUNT = 265026255
    TX_COUNT_HEIGHT = 499923
    TX_PER_BLOCK = 50
    REORG_LIMIT = 1000
    RPC_PORT = 8332
    PEERS = [
        'electrumx-eu.bitcoingold.org s50002 t50001',
        'electrumx-us.bitcoingold.org s50002 t50001'
    ]

    @classmethod
    def header_hash(cls, header):
        '''Given a header return hash'''
        height, = util.unpack_le_uint32_from(header, 68)
        if height >= cls.FORK_HEIGHT:
            return double_sha256(header)
        else:
            return double_sha256(header[:68] + header[100:112])


class BitcoinGoldTestnet(BitcoinGold):
    FORK_HEIGHT = 1
    SHORTNAME = "TBTG"
    XPUB_VERBYTES = bytes.fromhex("043587CF")
    XPRV_VERBYTES = bytes.fromhex("04358394")
    P2PKH_VERBYTE = bytes.fromhex("6F")
    P2SH_VERBYTES = [bytes.fromhex("C4")]
    WIF_BYTE = bytes.fromhex("EF")
    TX_COUNT = 0
    TX_COUNT_HEIGHT = 1
    NET = 'testnet'
    RPC_PORT = 18332
    GENESIS_HASH = ('00000000e0781ebe24b91eedc293adfe'
                    'a2f557b53ec379e78959de3853e6f9f6')
    PEERS = [
        'test-node1.bitcoingold.org s50002',
        'test-node2.bitcoingold.org s50002',
        'test-node3.bitcoingold.org s50002'
    ]


class BitcoinGoldRegtest(BitcoinGold):
    FORK_HEIGHT = 2000
    SHORTNAME = "TBTG"
    XPUB_VERBYTES = bytes.fromhex("043587CF")
    XPRV_VERBYTES = bytes.fromhex("04358394")
    P2PKH_VERBYTE = bytes.fromhex("6F")
    P2SH_VERBYTES = [bytes.fromhex("C4")]
    WIF_BYTE = bytes.fromhex("EF")
    TX_COUNT = 0
    TX_COUNT_HEIGHT = 1
    NET = 'regtest'
    RPC_PORT = 18444
    GENESIS_HASH = ('0f9188f13cb7b2c71f2a335e3a4fc328'
                    'bf5beb436012afca590b1a11466e2206')
    PEERS = []


class BitcoinDiamond(BitcoinSegwit, Coin):
    NAME = "BitcoinDiamond"
    SHORTNAME = "BCD"
    TX_VERSION = 12
    TX_COUNT = 274277819
    TX_COUNT_HEIGHT = 498678
    TX_PER_BLOCK = 50
    REORG_LIMIT = 1000
    PEERS = []
    VALUE_PER_COIN = 10000000
    DESERIALIZER = lib_tx.DeserializerBitcoinDiamondSegWit


class Emercoin(NameMixin, Coin):
    NAME = "Emercoin"
    SHORTNAME = "EMC"
    NET = "mainnet"
    XPUB_VERBYTES = bytes.fromhex("0488b21e")
    XPRV_VERBYTES = bytes.fromhex("0488ade4")
    P2PKH_VERBYTE = bytes.fromhex("21")
    P2SH_VERBYTES = [bytes.fromhex("5c")]
    GENESIS_HASH = ('00000000bcccd459d036a588d1008fce'
                    '8da3754b205736f32ddfd35350e84c2d')
    TX_COUNT = 217380620
    TX_COUNT_HEIGHT = 464000
    TX_PER_BLOCK = 1700
    VALUE_PER_COIN = 1000000
    RPC_PORT = 6662

    DESERIALIZER = lib_tx.DeserializerEmercoin

    PEERS = []

    # Name opcodes
    OP_NAME_NEW = OpCodes.OP_1
    OP_NAME_UPDATE = OpCodes.OP_2
    OP_NAME_DELETE = OpCodes.OP_3

    # Valid name prefixes.
    NAME_NEW_OPS = [OP_NAME_NEW, OpCodes.OP_DROP, "name", "days",
                    OpCodes.OP_2DROP, NameMixin.DATA_PUSH_MULTIPLE]
    NAME_UPDATE_OPS = [OP_NAME_UPDATE, OpCodes.OP_DROP, "name", "days",
                       OpCodes.OP_2DROP, NameMixin.DATA_PUSH_MULTIPLE]
    NAME_DELETE_OPS = [OP_NAME_DELETE, OpCodes.OP_DROP, "name",
                       OpCodes.OP_DROP]
    NAME_OPERATIONS = [
        NAME_NEW_OPS,
        NAME_UPDATE_OPS,
        NAME_DELETE_OPS,
    ]

    @classmethod
    def block_header(cls, block, height):
        '''Returns the block header given a block and its height.'''
        deserializer = cls.DESERIALIZER(block)

        if deserializer.is_merged_block():
            return deserializer.read_header(cls.BASIC_HEADER_SIZE)
        return block[:cls.static_header_len(height)]

    @classmethod
    def header_hash(cls, header):
        '''Given a header return hash'''
        return double_sha256(header[:cls.BASIC_HEADER_SIZE])

    @classmethod
    def hashX_from_script(cls, script):
        _, address_script = cls.interpret_name_prefix(script, cls.NAME_OPERATIONS)

        return super().hashX_from_script(address_script)


class BitcoinTestnetMixin(object):
    SHORTNAME = "XTN"
    NET = "testnet"
    XPUB_VERBYTES = bytes.fromhex("043587cf")
    XPRV_VERBYTES = bytes.fromhex("04358394")
    P2PKH_VERBYTE = bytes.fromhex("6f")
    P2SH_VERBYTES = [bytes.fromhex("c4")]
    WIF_BYTE = bytes.fromhex("ef")
    GENESIS_HASH = ('000000000933ea01ad0ee984209779ba'
                    'aec3ced90fa3f408719526f8d77f4943')
    REORG_LIMIT = 8000
    TX_COUNT = 12242438
    TX_COUNT_HEIGHT = 1035428
    TX_PER_BLOCK = 21
    RPC_PORT = 18332
    PEER_DEFAULT_PORTS = {'t': '51001', 's': '51002'}


class BitcoinSVTestnet(BitcoinTestnetMixin, Coin):
    '''Bitcoin Testnet for Bitcoin SV daemons.'''
    NAME = "BitcoinSV"
    PEERS = [
        'electrontest.cascharia.com t51001 s51002',
    ]
    GENESIS_ACTIVATION = 1_344_302


class BitcoinSVScalingTestnet(BitcoinSVTestnet):
    NET = "scalingtest"
    PEERS = [
        'stn-server.electrumsv.io t51001 s51002',
    ]
    TX_COUNT = 2015
    TX_COUNT_HEIGHT = 5711
    TX_PER_BLOCK = 5000
    GENESIS_ACTIVATION = 14_896

    @classmethod
    def max_fetch_blocks(cls, height):
        if height <= 10:
            return 100
        return 3


class BitcoinCashTestnet(BitcoinTestnetMixin, Coin):
    '''Bitcoin Testnet for Bitcoin Cash daemons.'''
    NAME = "BitcoinCashABC"
    PEERS = [
        'bch0.kister.net t s',
        'testnet.imaginary.cash t50001 s50002',
        'blackie.c3-soft.com t60001 s60002',
    ]
    BLOCK_PROCESSOR = block_proc.LTORBlockProcessor

    @classmethod
    def warn_old_client_on_tx_broadcast(cls, client_ver):
        if client_ver < (3, 3, 4):
            return ('<br/><br/>'
                    'Your transaction was successfully broadcast.<br/><br/>'
                    'However, you are using a VULNERABLE version of Electron Cash.<br/>'
                    'Download the latest version from this web site ONLY:<br/>'
                    'https://electroncash.org/'
                    '<br/><br/>')
        return False


class BitcoinSVRegtest(BitcoinSVTestnet):
    NET = "regtest"
    GENESIS_HASH = ('0f9188f13cb7b2c71f2a335e3a4fc328'
                    'bf5beb436012afca590b1a11466e2206')
    PEERS = []
    TX_COUNT = 1
    TX_COUNT_HEIGHT = 1
    GENESIS_ACTIVATION = 10_000


class BitcoinSegwitTestnet(BitcoinTestnetMixin, Coin):
    '''Bitcoin Testnet for Core bitcoind >= 0.13.1.'''
    NAME = "BitcoinSegwit"
    DESERIALIZER = lib_tx.DeserializerSegWit
    CRASH_CLIENT_VER = (3, 2, 3)
    PEERS = [
        'testnet.hsmiths.com t53011 s53012',
        'hsmithsxurybd7uh.onion t53011 s53012',
        'testnet.qtornado.com s t',
        'testnet1.bauerj.eu t50001 s50002',
        'tn.not.fyi t55001 s55002',
        'bitcoin.cluelessperson.com s t',
    ]

    @classmethod
    def warn_old_client_on_tx_broadcast(cls, client_ver):
        if client_ver < (3, 3, 3):
            return ('<br/><br/>'
                    'Your transaction was successfully broadcast.<br/><br/>'
                    'However, you are using a VULNERABLE version of Electrum.<br/>'
                    'Download the new version from the usual place:<br/>'
                    'https://electrum.org/'
                    '<br/><br/>')
        return False


class BitcoinSegwitRegtest(BitcoinSegwitTestnet):
    NAME = "BitcoinSegwit"
    NET = "regtest"
    GENESIS_HASH = ('0f9188f13cb7b2c71f2a335e3a4fc328'
                    'bf5beb436012afca590b1a11466e2206')
    PEERS = []
    TX_COUNT = 1
    TX_COUNT_HEIGHT = 1


class BitcoinNolnet(BitcoinCash):
    '''Bitcoin Unlimited nolimit testnet.'''
    NET = "nolnet"
    GENESIS_HASH = ('0000000057e31bd2066c939a63b7b862'
                    '3bd0f10d8c001304bdfc1a7902ae6d35')
    PEERS = []
    REORG_LIMIT = 8000
    TX_COUNT = 583589
    TX_COUNT_HEIGHT = 8617
    TX_PER_BLOCK = 50
    RPC_PORT = 28332
    PEER_DEFAULT_PORTS = {'t': '52001', 's': '52002'}


# Source: https://github.com/sumcoinlabs/sumcoin
class Sumcoin(Coin):
    NAME = "Sumcoin"
    SHORTNAME = "SUM"
    NET = "mainnet"
    XPUB_VERBYTES = bytes.fromhex("0488b41c")
    XPRV_VERBYTES = bytes.fromhex("0488abe6")
    P2PKH_VERBYTE = bytes.fromhex("3f")
    P2SH_VERBYTES = [bytes.fromhex("c8"), bytes.fromhex("05")]
    WIF_BYTE = bytes.fromhex("bf")
    GENESIS_HASH = ('37d4696c5072cd012f3b7c651e5ce56a'
                    '1383577e4edacc2d289ec9b25eebfd5e')
    DESERIALIZER = lib_tx.DeserializerSegWit
    TX_COUNT = 976394
    TX_COUNT_HEIGHT = 659520
    TX_PER_BLOCK = 2
    REORG_LIMIT = 800
    RPC_PORT = 3332
    PEER_DEFAULT_PORTS = {'t': '53332', 's': '53333'}
    PEERS = []


class Litecoin(Coin):
    NAME = "Litecoin"
    SHORTNAME = "LTC"
    NET = "mainnet"
    XPUB_VERBYTES = bytes.fromhex("0488b21e")
    XPRV_VERBYTES = bytes.fromhex("0488ade4")
    P2PKH_VERBYTE = bytes.fromhex("30")
    P2SH_VERBYTES = [bytes.fromhex("32"), bytes.fromhex("05")]
    WIF_BYTE = bytes.fromhex("b0")
    GENESIS_HASH = ('12a765e31ffd4059bada1e25190f6e98'
                    'c99d9714d334efa41a195a7e7e04bfe2')
    DESERIALIZER = lib_tx.DeserializerSegWit
    TX_COUNT = 8908766
    TX_COUNT_HEIGHT = 1105256
    TX_PER_BLOCK = 10
    RPC_PORT = 9332
    REORG_LIMIT = 800
    PEERS = [
        'ex.lug.gs s444',
        'electrum-ltc.bysh.me s t',
        'electrum-ltc.ddns.net s t',
        'electrum-ltc.wilv.in s t',
        'electrum.cryptomachine.com p1000 s t',
        'electrum.ltc.xurious.com s t',
        'eywr5eubdbbe2laq.onion s50008 t50007',
    ]


class LitecoinTestnet(Litecoin):
    SHORTNAME = "XLT"
    NET = "testnet"
    XPUB_VERBYTES = bytes.fromhex("043587cf")
    XPRV_VERBYTES = bytes.fromhex("04358394")
    P2PKH_VERBYTE = bytes.fromhex("6f")
    P2SH_VERBYTES = [bytes.fromhex("3a"), bytes.fromhex("c4")]
    WIF_BYTE = bytes.fromhex("ef")
    GENESIS_HASH = ('4966625a4b2851d9fdee139e56211a0d'
                    '88575f59ed816ff5e6a63deb4e3e29a0')
    TX_COUNT = 21772
    TX_COUNT_HEIGHT = 20800
    TX_PER_BLOCK = 2
    RPC_PORT = 19332
    REORG_LIMIT = 4000
    PEER_DEFAULT_PORTS = {'t': '51001', 's': '51002'}
    PEERS = [
        'electrum-ltc.bysh.me s t',
        'electrum.ltc.xurious.com s t',
    ]


class LitecoinRegtest(LitecoinTestnet):
    NET = "regtest"
    GENESIS_HASH = ('530827f38f93b43ed12af0b3ad25a288'
                    'dc02ed74d6d7857862df51fc56c416f9')
    PEERS = []
    TX_COUNT = 1
    TX_COUNT_HEIGHT = 1


class BitcoinCashRegtest(BitcoinTestnetMixin, Coin):
    NAME = "BitcoinCashABC"   # Some releases later remove the ABC suffix
    NET = "regtest"
    PEERS = []
    GENESIS_HASH = ('0f9188f13cb7b2c71f2a335e3a4fc328'
                    'bf5beb436012afca590b1a11466e2206')
    TX_COUNT = 1
    TX_COUNT_HEIGHT = 1
    BLOCK_PROCESSOR = block_proc.LTORBlockProcessor


class Viacoin(AuxPowMixin, Coin):
    NAME = "Viacoin"
    SHORTNAME = "VIA"
    NET = "mainnet"
    P2PKH_VERBYTE = bytes.fromhex("47")
    P2SH_VERBYTES = [bytes.fromhex("21")]
    WIF_BYTE = bytes.fromhex("c7")
    GENESIS_HASH = ('4e9b54001f9976049830128ec0331515'
                    'eaabe35a70970d79971da1539a400ba1')
    TX_COUNT = 113638
    TX_COUNT_HEIGHT = 3473674
    TX_PER_BLOCK = 30
    RPC_PORT = 5222
    REORG_LIMIT = 5000
    DESERIALIZER = lib_tx.DeserializerAuxPowSegWit
    PEERS = [
        'vialectrum.bitops.me s t',
        'server.vialectrum.org s t',
        'vialectrum.viacoin.net s t',
        'viax1.bitops.me s t',
    ]


class ViacoinTestnet(Viacoin):
    SHORTNAME = "TVI"
    NET = "testnet"
    P2PKH_VERBYTE = bytes.fromhex("7f")
    P2SH_VERBYTES = [bytes.fromhex("c4")]
    WIF_BYTE = bytes.fromhex("ff")
    GENESIS_HASH = ('00000007199508e34a9ff81e6ec0c477'
                    'a4cccff2a4767a8eee39c11db367b008')
    RPC_PORT = 25222
    REORG_LIMIT = 2500
    PEER_DEFAULT_PORTS = {'t': '51001', 's': '51002'}
    PEERS = [
        'vialectrum.bysh.me s t',
    ]


class ViacoinTestnetSegWit(ViacoinTestnet):
    NET = "testnet-segwit"
    DESERIALIZER = lib_tx.DeserializerSegWit


# Source: https://github.com/GravityCoinOfficial/GravityCoin/
class GravityCoin(Coin):
    NAME = "GravityCoin"
    SHORTNAME = "GXX"
    NET = "mainnet"
    XPUB_VERBYTES = bytes.fromhex("0488b21e")
    XPRV_VERBYTES = bytes.fromhex("0488ade4")
    P2PKH_VERBYTE = bytes.fromhex("28")
    P2SH_VERBYTES = [bytes.fromhex("0a")]
    WIF_BYTE = bytes.fromhex("d2")
    GENESIS_HASH = ('322bad477efb4b33fa4b1f0b2861eaf543c61068da9898a95062fdb02ada486f')
    TX_COUNT = 446050
    TX_COUNT_HEIGHT = 547346
    TX_PER_BLOCK = 2
    PEER_DEFAULT_PORTS = {'t': '50001', 's': '50002'}
    RPC_PORT = 29200
    REORG_LIMIT = 5000
    PEERS = []


# Source: https://github.com/BitcoinZeroOfficial/bitcoinzero
class Bitcoinzero(Coin):
    NAME = "Bitcoinzero"
    SHORTNAME = "BZX"
    TX_COUNT = 43798
    TX_COUNT_HEIGHT = 44
    TX_PER_BLOCK = 576
    NET = "mainnet"
    GENESIS_HASH = '322bad477efb4b33fa4b1f0b2861eaf543c61068da9898a95062fdb02ada486f'
    XPUB_VERBYTES = bytes.fromhex("0488b21e")
    XPRV_VERBYTES = bytes.fromhex("0488ade4")
    P2PKH_VERBYTE = bytes.fromhex("4b")
    P2SH_VERBYTES = [bytes.fromhex("22")]
    WIF_BYTE = bytes.fromhex("d2")
    RPC_PORT = 29202
    REORG_LIMIT = 5000
    PEERS = []


class Unitus(Coin):
    NAME = "Unitus"
    SHORTNAME = "UIS"
    NET = "mainnet"
    XPUB_VERBYTES = bytes.fromhex("0488B21E")
    XPRV_VERBYTES = bytes.fromhex("0488ADE4")
    P2PKH_VERBYTE = bytes.fromhex("44")
    P2SH_VERBYTES = [bytes.fromhex("0A")]
    WIF_BYTE = bytes.fromhex("84")
    GENESIS_HASH = ('d8a2b2439d013a59f3bfc626a33487a3'
                    'd7d27e42a3c9e0b81af814cd8e592f31')
    DESERIALIZER = lib_tx.DeserializerSegWit
    TX_COUNT = 3484561
    TX_COUNT_HEIGHT = 1697605
    TX_PER_BLOCK = 3
    RPC_PORT = 50604
    REORG_LIMIT = 2000
    PEERS = [
        'electrumx.unituscurrency.com s t',
    ]


# Source: namecoin.org
class Namecoin(NameIndexMixin, AuxPowMixin, Coin):
    NAME = "Namecoin"
    SHORTNAME = "NMC"
    NET = "mainnet"
    XPUB_VERBYTES = bytes.fromhex("d7dd6370")
    XPRV_VERBYTES = bytes.fromhex("d7dc6e31")
    P2PKH_VERBYTE = bytes.fromhex("34")
    P2SH_VERBYTES = [bytes.fromhex("0d")]
    WIF_BYTE = bytes.fromhex("e4")
    GENESIS_HASH = ('000000000062b72c5e2ceb45fbc8587e'
                    '807c155b0da735e6483dfba2f0a9c770')
    DESERIALIZER = lib_tx.DeserializerAuxPowSegWit
    TX_COUNT = 4415768
    TX_COUNT_HEIGHT = 329065
    TX_PER_BLOCK = 10
    RPC_PORT = 8336
    PEERS = [
        'electrum-nmc.le-space.de s50002',
        'ex.lug.gs s446',
        'luggscoqbymhvnkp.onion t82',
        'nmc.bitcoins.sk s50002',
        'ulrichard.ch s50006 t50005',
    ]
    BLOCK_PROCESSOR = block_proc.NameIndexBlockProcessor

    # Name opcodes
    OP_NAME_NEW = OpCodes.OP_1
    OP_NAME_FIRSTUPDATE = OpCodes.OP_2
    OP_NAME_UPDATE = OpCodes.OP_3

    # Valid name prefixes.
    NAME_NEW_OPS = [OP_NAME_NEW, -1, OpCodes.OP_2DROP]
    NAME_FIRSTUPDATE_OPS = [OP_NAME_FIRSTUPDATE, "name", -1, -1,
                            OpCodes.OP_2DROP, OpCodes.OP_2DROP]
    NAME_UPDATE_OPS = [OP_NAME_UPDATE, "name", -1, OpCodes.OP_2DROP,
                       OpCodes.OP_DROP]
    NAME_OPERATIONS = [
        NAME_NEW_OPS,
        NAME_FIRSTUPDATE_OPS,
        NAME_UPDATE_OPS,
    ]


class NamecoinTestnet(Namecoin):
    NAME = "Namecoin"
    SHORTNAME = "XNM"
    NET = "testnet"
    P2PKH_VERBYTE = bytes.fromhex("6f")
    P2SH_VERBYTES = [bytes.fromhex("c4")]
    WIF_BYTE = bytes.fromhex("ef")
    GENESIS_HASH = ('00000007199508e34a9ff81e6ec0c477'
                    'a4cccff2a4767a8eee39c11db367b008')


class NamecoinRegtest(NamecoinTestnet):
    NAME = "Namecoin"
    NET = "regtest"
    GENESIS_HASH = ('0f9188f13cb7b2c71f2a335e3a4fc328'
                    'bf5beb436012afca590b1a11466e2206')
    PEERS = []
    TX_COUNT = 1
    TX_COUNT_HEIGHT = 1


class Dogecoin(AuxPowMixin, Coin):
    NAME = "Dogecoin"
    SHORTNAME = "DOGE"
    NET = "mainnet"
    XPUB_VERBYTES = bytes.fromhex("02facafd")
    XPRV_VERBYTES = bytes.fromhex("02fac398")
    P2PKH_VERBYTE = bytes.fromhex("1e")
    P2SH_VERBYTES = [bytes.fromhex("16")]
    WIF_BYTE = bytes.fromhex("9e")
    GENESIS_HASH = ('1a91e3dace36e2be3bf030a65679fe82'
                    '1aa1d6ef92e7c9902eb318182c355691')
    TX_COUNT = 27583427
    TX_COUNT_HEIGHT = 1604979
    TX_PER_BLOCK = 20
    REORG_LIMIT = 2000


class DogecoinTestnet(Dogecoin):
    NAME = "Dogecoin"
    SHORTNAME = "XDT"
    NET = "testnet"
    P2PKH_VERBYTE = bytes.fromhex("71")
    P2SH_VERBYTES = [bytes.fromhex("c4")]
    WIF_BYTE = bytes.fromhex("f1")
    GENESIS_HASH = ('bb0a78264637406b6360aad926284d54'
                    '4d7049f45189db5664f3c4d07350559e')


# Source: https://github.com/motioncrypto/motion
class Motion(Coin):
    NAME = "Motion"
    SHORTNAME = "XMN"
    NET = "mainnet"
    XPUB_VERBYTES = bytes.fromhex("0488B21E")
    XPRV_VERBYTES = bytes.fromhex("0488ADE4")
    GENESIS_HASH = ('000001e9dc60dd2618e91f7b90141349'
                    '22c374496b61c1a272519b1c39979d78')
    P2PKH_VERBYTE = bytes.fromhex("32")
    P2SH_VERBYTES = [bytes.fromhex("12")]
    TX_COUNT_HEIGHT = 54353
    TX_COUNT = 92701
    TX_PER_BLOCK = 4
    RPC_PORT = 3385
    SESSIONCLS = DashElectrumX
    DAEMON = daemon.DashDaemon

    @classmethod
    def header_hash(cls, header):
        '''Given a header return the hash.'''
        import x16r_hash
        return x16r_hash.getPoWHash(header)


# Source: https://github.com/dashpay/dash
class Dash(Coin):
    NAME = "Dash"
    SHORTNAME = "DASH"
    NET = "mainnet"
    XPUB_VERBYTES = bytes.fromhex("02fe52cc")
    XPRV_VERBYTES = bytes.fromhex("02fe52f8")
    GENESIS_HASH = ('00000ffd590b1485b3caadc19b22e637'
                    '9c733355108f107a430458cdf3407ab6')
    P2PKH_VERBYTE = bytes.fromhex("4c")
    P2SH_VERBYTES = [bytes.fromhex("10")]
    WIF_BYTE = bytes.fromhex("cc")
    TX_COUNT_HEIGHT = 569399
    TX_COUNT = 2157510
    TX_PER_BLOCK = 4
    RPC_PORT = 9998
    PEERS = [
        'electrum.dash.org s t',
        'electrum.masternode.io s t',
        'electrum-drk.club s t',
        'dashcrypto.space s t',
        'electrum.dash.siampm.com s t',
        'wl4sfwq2hwxnodof.onion s t',
    ]
    SESSIONCLS = DashElectrumX
    DAEMON = daemon.DashDaemon
    DESERIALIZER = lib_tx_dash.DeserializerDash

    @classmethod
    def header_hash(cls, header):
        '''Given a header return the hash.'''
        import x11_hash
        return x11_hash.getPoWHash(header)


class DashTestnet(Dash):
    SHORTNAME = "tDASH"
    NET = "testnet"
    XPUB_VERBYTES = bytes.fromhex("3a805837")
    XPRV_VERBYTES = bytes.fromhex("3a8061a0")
    GENESIS_HASH = ('00000bafbc94add76cb75e2ec9289483'
                    '7288a481e5c005f6563d91623bf8bc2c')
    P2PKH_VERBYTE = bytes.fromhex("8c")
    P2SH_VERBYTES = [bytes.fromhex("13")]
    WIF_BYTE = bytes.fromhex("ef")
    TX_COUNT_HEIGHT = 101619
    TX_COUNT = 132681
    TX_PER_BLOCK = 1
    RPC_PORT = 19998
    PEER_DEFAULT_PORTS = {'t': '51001', 's': '51002'}
    PEERS = [
        'electrum.dash.siampm.com s t',
        'dasht.random.re s54002 t54001',
    ]


class DashRegtest(DashTestnet):
    NET = "regtest"
    GENESIS_HASH = ('000008ca1832a4baf228eb1553c03d3a'
                    '2c8e02399550dd6ea8d65cec3ef23d2e')
    PEERS = []
    TX_COUNT_HEIGHT = 1
    TX_COUNT = 1


class Argentum(AuxPowMixin, Coin):
    NAME = "Argentum"
    SHORTNAME = "ARG"
    NET = "mainnet"
    P2PKH_VERBYTE = bytes.fromhex("17")
    WIF_BYTE = bytes.fromhex("97")
    GENESIS_HASH = ('88c667bc63167685e4e4da058fffdfe8'
                    'e007e5abffd6855de52ad59df7bb0bb2')
    TX_COUNT = 2263089
    TX_COUNT_HEIGHT = 2050260
    TX_PER_BLOCK = 2000
    RPC_PORT = 13581


class ArgentumTestnet(Argentum):
    SHORTNAME = "XRG"
    NET = "testnet"
    P2PKH_VERBYTE = bytes.fromhex("6f")
    P2SH_VERBYTES = [bytes.fromhex("c4")]
    WIF_BYTE = bytes.fromhex("ef")
    REORG_LIMIT = 2000


class DigiByte(Coin):
    NAME = "DigiByte"
    SHORTNAME = "DGB"
    NET = "mainnet"
    P2PKH_VERBYTE = bytes.fromhex("1E")
    GENESIS_HASH = ('7497ea1b465eb39f1c8f507bc877078f'
                    'e016d6fcb6dfad3a64c98dcc6e1e8496')
    DESERIALIZER = lib_tx.DeserializerSegWit
    TX_COUNT = 1046018
    TX_COUNT_HEIGHT = 1435000
    TX_PER_BLOCK = 1000
    RPC_PORT = 12022


class DigiByteTestnet(DigiByte):
    NET = "testnet"
    P2PKH_VERBYTE = bytes.fromhex("6f")
    P2SH_VERBYTES = [bytes.fromhex("c4")]
    WIF_BYTE = bytes.fromhex("ef")
    GENESIS_HASH = ('b5dca8039e300198e5fe7cd23bdd1728'
                    'e2a444af34c447dbd0916fa3430a68c2')
    RPC_PORT = 15022
    REORG_LIMIT = 2000


class FairCoin(Coin):
    NAME = "FairCoin"
    SHORTNAME = "FAIR"
    NET = "mainnet"
    P2PKH_VERBYTE = bytes.fromhex("5f")
    P2SH_VERBYTES = [bytes.fromhex("24")]
    WIF_BYTE = bytes.fromhex("df")
    GENESIS_HASH = ('beed44fa5e96150d95d56ebd5d262578'
                    '1825a9407a5215dd7eda723373a0a1d7')
    BASIC_HEADER_SIZE = 108
    HEADER_VALUES = ('version', 'prev_block_hash', 'merkle_root',
                     'payload_hash', 'timestamp', 'creatorId')
    HEADER_UNPACK = struct.Struct('< I 32s 32s 32s I I').unpack_from
    TX_COUNT = 505
    TX_COUNT_HEIGHT = 470
    TX_PER_BLOCK = 1
    RPC_PORT = 40405
    PEER_DEFAULT_PORTS = {'t': '51811', 's': '51812'}
    PEERS = [
        'electrum.faircoin.world s',
        'electrumfair.punto0.org s',
    ]

    @classmethod
    def block(cls, raw_block, height):
        '''Return a Block namedtuple given a raw block and its height.'''
        if height > 0:
            return super().block(raw_block, height)
        else:
            return Block(raw_block, cls.block_header(raw_block, height), [])


class Zcash(EquihashMixin, Coin):
    NAME = "Zcash"
    SHORTNAME = "ZEC"
    NET = "mainnet"
    P2PKH_VERBYTE = bytes.fromhex("1CB8")
    P2SH_VERBYTES = [bytes.fromhex("1CBD")]
    GENESIS_HASH = ('00040fe8ec8471911baa1db1266ea15d'
                    'd06b4a8a5c453883c000b031973dce08')
    DESERIALIZER = lib_tx.DeserializerZcash
    TX_COUNT = 329196
    TX_COUNT_HEIGHT = 68379
    TX_PER_BLOCK = 5
    RPC_PORT = 8232
    REORG_LIMIT = 800


class ZcashTestnet(Zcash):
    SHORTNAME = "TAZ"
    NET = "testnet"
    P2PKH_VERBYTE = bytes.fromhex("1D25")
    P2SH_VERBYTES = [bytes.fromhex("1CBA")]
    WIF_BYTE = bytes.fromhex("EF")
    GENESIS_HASH = ('05a60a92d99d85997cce3b87616c089f'
                    '6124d7342af37106edc76126334a2c38')
    TX_COUNT = 242312
    TX_COUNT_HEIGHT = 321685
    TX_PER_BLOCK = 2
    RPC_PORT = 18232


class SnowGem(EquihashMixin, Coin):
    NAME = "SnowGem"
    SHORTNAME = "XSG"
    NET = "mainnet"
    P2PKH_VERBYTE = bytes.fromhex("1C28")
    P2SH_VERBYTES = [bytes.fromhex("1C2D")]
    GENESIS_HASH = ('00068b35729d9d2b0c294ff1fe9af009'
                    '4740524311a131de40e7f705e4c29a5b')
    DESERIALIZER = lib_tx.DeserializerZcash
    TX_COUNT = 1680878
    TX_COUNT_HEIGHT = 627250
    TX_PER_BLOCK = 2
    RPC_PORT = 16112
    REORG_LIMIT = 800


class BitcoinZ(EquihashMixin, Coin):
    NAME = "BitcoinZ"
    SHORTNAME = "BTCZ"
    NET = "mainnet"
    P2PKH_VERBYTE = bytes.fromhex("1CB8")
    P2SH_VERBYTES = [bytes.fromhex("1CBD")]
    GENESIS_HASH = ('f499ee3d498b4298ac6a64205b8addb7'
                    'c43197e2a660229be65db8a4534d75c1')
    DESERIALIZER = lib_tx.DeserializerZcash
    TX_COUNT = 171976
    TX_COUNT_HEIGHT = 81323
    TX_PER_BLOCK = 3
    RPC_PORT = 1979
    REORG_LIMIT = 800


class ZelCash(EquihashMixin, Coin):
    NAME = "ZelCash"
    SHORTNAME = "ZEL"
    NET = "mainnet"
    P2PKH_VERBYTE = bytes.fromhex("1CB8")
    P2SH_VERBYTES = [bytes.fromhex("1CBD")]
    GENESIS_HASH = ('00052461a5006c2e3b74ce48992a0869'
                    '5607912d5604c3eb8da25749b0900444')
    DESERIALIZER = lib_tx.DeserializerZcash
    TX_COUNT = 450539
    TX_COUNT_HEIGHT = 167114
    TX_PER_BLOCK = 3
    RPC_PORT = 16124
    REORG_LIMIT = 800


class Zclassic(EquihashMixin, Coin):
    NAME = "Zclassic"
    SHORTNAME = "ZCL"
    NET = "mainnet"
    P2PKH_VERBYTE = bytes.fromhex("1CB8")
    P2SH_VERBYTES = [bytes.fromhex("1CBD")]
    GENESIS_HASH = ('0007104ccda289427919efc39dc9e4d4'
                    '99804b7bebc22df55f8b834301260602')
    DESERIALIZER = lib_tx.DeserializerZcash
    TX_COUNT = 329196
    TX_COUNT_HEIGHT = 68379
    TX_PER_BLOCK = 5
    RPC_PORT = 8023
    REORG_LIMIT = 800


class Koto(Coin):
    NAME = "Koto"
    SHORTNAME = "KOTO"
    NET = "mainnet"
    P2PKH_VERBYTE = bytes.fromhex("1836")
    P2SH_VERBYTES = [bytes.fromhex("183B")]
    GENESIS_HASH = ('6d424c350729ae633275d51dc3496e16'
                    'cd1b1d195c164da00f39c499a2e9959e')
    DESERIALIZER = lib_tx.DeserializerZcash
    TX_COUNT = 158914
    TX_COUNT_HEIGHT = 67574
    TX_PER_BLOCK = 3
    RPC_PORT = 8432
    REORG_LIMIT = 800
    PEERS = [
        'fr.kotocoin.info s t',
        'electrum.kotocoin.info s t',
    ]


class KotoTestnet(Koto):
    SHORTNAME = "TOKO"
    NET = "testnet"
    P2PKH_VERBYTE = bytes.fromhex("18A4")
    P2SH_VERBYTES = [bytes.fromhex("1839")]
    WIF_BYTE = bytes.fromhex("EF")
    GENESIS_HASH = ('bf84afbde20c2d213b68b231ddb585ab'
                    '616ef7567226820f00d9b397d774d2f0')
    TX_COUNT = 91144
    TX_COUNT_HEIGHT = 89662
    TX_PER_BLOCK = 1
    RPC_PORT = 18432
    PEER_DEFAULT_PORTS = {'t': '51001', 's': '51002'}
    PEERS = [
        'testnet.kotocoin.info s t',
    ]


class Komodo(KomodoMixin, EquihashMixin, Coin):
    NAME = "Komodo"
    SHORTNAME = "KMD"
    NET = "mainnet"
    TX_COUNT = 693629
    TX_COUNT_HEIGHT = 491777
    TX_PER_BLOCK = 2
    RPC_PORT = 7771
    REORG_LIMIT = 800
    PEERS = []


class Hush(KomodoMixin, EquihashMixin, Coin):
    NAME = "Hush"
    SHORTNAME = "HUSH"
    NET = "mainnet"
    TX_COUNT = 111317
    TX_COUNT_HEIGHT = 169280
    TX_PER_BLOCK = 2
    RPC_PORT = 18031
    REORG_LIMIT = 800


class Monaize(KomodoMixin, EquihashMixin, Coin):
    NAME = "Monaize"
    SHORTNAME = "MNZ"
    NET = "mainnet"
    TX_COUNT = 256
    TX_COUNT_HEIGHT = 128
    TX_PER_BLOCK = 2
    RPC_PORT = 14337
    REORG_LIMIT = 800
    PEERS = []


class Verus(KomodoMixin, EquihashMixin, Coin):
    NAME = "Verus"
    SHORTNAME = "VRSC"
    NET = "mainnet"
    TX_COUNT = 55000
    TX_COUNT_HEIGHT = 42000
    TX_PER_BLOCK = 2
    RPC_PORT = 27486
    REORG_LIMIT = 800
    PEERS = []

    @classmethod
    def header_hash(cls, header):
        '''Given a header return hash'''
        import verushash
        # if this may be the genesis block, use sha256, otherwise, VerusHash
        if cls.header_prevhash(header) == bytes([0] * 32):
            return double_sha256(header)
        else:
            if (header[0] == 4 and header[2] >= 1):
                if (len(header) < 144 or header[143] < 3):
                    return verushash.verushash_v2b(header)
                else:
                    return verushash.verushash_v2b1(header)
            else:
                return verushash.verushash(header)


class Einsteinium(Coin):
    NAME = "Einsteinium"
    SHORTNAME = "EMC2"
    NET = "mainnet"
    P2PKH_VERBYTE = bytes.fromhex("21")
    WIF_BYTE = bytes.fromhex("b0")
    GENESIS_HASH = ('4e56204bb7b8ac06f860ff1c845f03f9'
                    '84303b5b97eb7b42868f714611aed94b')
    DESERIALIZER = lib_tx.DeserializerSegWit
    TX_COUNT = 2087559
    TX_COUNT_HEIGHT = 1358517
    TX_PER_BLOCK = 2
    RPC_PORT = 41879
    REORG_LIMIT = 2000


class Blackcoin(ScryptMixin, Coin):
    NAME = "Blackcoin"
    SHORTNAME = "BLK"
    NET = "mainnet"
    P2PKH_VERBYTE = bytes.fromhex("19")
    P2SH_VERBYTES = [bytes.fromhex("55")]
    WIF_BYTE = bytes.fromhex("99")
    GENESIS_HASH = ('000001faef25dec4fbcf906e6242621d'
                    'f2c183bf232f263d0ba5b101911e4563')
    DAEMON = daemon.LegacyRPCDaemon
    TX_COUNT = 4594999
    TX_COUNT_HEIGHT = 1667070
    TX_PER_BLOCK = 3
    RPC_PORT = 15715
    REORG_LIMIT = 5000


class Bitbay(ScryptMixin, Coin):
    NAME = "Bitbay"
    SHORTNAME = "BAY"
    NET = "mainnet"
    P2PKH_VERBYTE = bytes.fromhex("19")
    P2SH_VERBYTES = [bytes.fromhex("55")]
    WIF_BYTE = bytes.fromhex("99")
    GENESIS_HASH = ('0000075685d3be1f253ce777174b1594'
                    '354e79954d2a32a6f77fe9cba00e6467')
    TX_COUNT = 4594999
    TX_COUNT_HEIGHT = 1667070
    TX_PER_BLOCK = 3
    RPC_PORT = 19914
    REORG_LIMIT = 5000


class DeepOnion(Coin):
    NAME = "DeepOnion"
    SHORTNAME = "ONION"
    NET = "mainnet"
    P2PKH_VERBYTE = bytes.fromhex("1F")
    P2SH_VERBYTES = [bytes.fromhex("4E")]
    WIF_BYTE = bytes.fromhex("9f")
    GENESIS_HASH = ('000004e29458ef4f2e0abab544737b07'
                    '344e6ff13718f7c2d12926166db07b5e')
    DESERIALIZER = lib_tx.DeserializerTxTime
    DAEMON = daemon.LegacyRPCDaemon
    TX_COUNT = 1194707
    TX_COUNT_HEIGHT = 530000
    TX_PER_BLOCK = 2
    RPC_PORT = 18580
    REORG_LIMIT = 200
    XPUB_VERBYTES = bytes.fromhex("0488B21E")
    XPRV_VERBYTES = bytes.fromhex("0488ADE4")
    PEERS = []

    @classmethod
    def header_hash(cls, header):
        '''
        Given a header return the hash for DeepOnion.
        Need to download `x13_hash` module
        Source code: https://github.com/MaruCoinOfficial/x13-hash
        '''
        import x13_hash
        return x13_hash.getPoWHash(header)


class Peercoin(Coin):
    NAME = "Peercoin"
    SHORTNAME = "PPC"
    NET = "mainnet"
    P2PKH_VERBYTE = bytes.fromhex("37")
    P2SH_VERBYTES = [bytes.fromhex("75")]
    WIF_BYTE = bytes.fromhex("b7")
    GENESIS_HASH = ('0000000032fe677166d54963b62a4677'
                    'd8957e87c508eaa4fd7eb1c880cd27e3')
    DESERIALIZER = lib_tx.DeserializerTxTimeSegWit
    DAEMON = daemon.FakeEstimateFeeDaemon
    ESTIMATE_FEE = 0.001
    RELAY_FEE = 0.01
    TX_COUNT = 1691771
    TX_COUNT_HEIGHT = 455409
    TX_PER_BLOCK = 4
    RPC_PORT = 9902
    REORG_LIMIT = 5000

    PEERS = [
        "electrum.peercoinexplorer.net s"
    ]

    VALUE_PER_COIN = 1000000


class PeercoinTestnet(Peercoin):
    NAME = "PeercoinTestnet"
    SHORTNAME = "tPPC"
    NET = "testnet"
    P2PKH_VERBYTE = bytes.fromhex("6f")
    P2SH_VERBYTES = [bytes.fromhex("c4")]
    WIF_BYTE = bytes.fromhex("ef")
    GENESIS_HASH = ('00000001f757bb737f6596503e17cd17'
                    'b0658ce630cc727c0cca81aec47c9f06')
    ESTIMATE_FEE = 0.001


class Trezarcoin(Coin):
    NAME = "Trezarcoin"
    SHORTNAME = "TZC"
    NET = "mainnet"
    VALUE_PER_COIN = 1000000
    XPUB_VERBYTES = bytes.fromhex("0488B21E")
    XPRV_VERBYTES = bytes.fromhex("0488ADE4")
    P2PKH_VERBYTE = bytes.fromhex("42")
    P2SH_VERBYTES = [bytes.fromhex("08")]
    WIF_BYTE = bytes.fromhex("c2")
    GENESIS_HASH = ('24502ba55d673d2ee9170d83dae2d1ad'
                    'b3bfb4718e4f200db9951382cc4f6ee6')
    DESERIALIZER = lib_tx.DeserializerTrezarcoin
    HEADER_HASH = lib_tx.DeserializerTrezarcoin.blake2s
    HEADER_HASH_GEN = lib_tx.DeserializerTrezarcoin.blake2s_gen
    BASIC_HEADER_SIZE = 80
    TX_COUNT = 742886
    TX_COUNT_HEIGHT = 643128
    TX_PER_BLOCK = 2
    RPC_PORT = 17299
    REORG_LIMIT = 2000
    PEERS = [
        'electrumx1.trezarcoin.com s t',
    ]

    @classmethod
    def genesis_block(cls, block):
        '''Check the Genesis block is the right one for this coin.

        Return the block less its unspendable coinbase.
        '''
        header = cls.block_header(block, 0)
        header_hex_hash = cls.HEADER_HASH_GEN(header)
        if header_hex_hash != cls.GENESIS_HASH:
            raise CoinError('genesis block has hash {} expected {}'
                            .format(header_hex_hash, cls.GENESIS_HASH))
        return header + bytes(1)

    @classmethod
    def header_hash(cls, header):
        '''Given a header return the hash.'''
        return cls.HEADER_HASH(header)


class Reddcoin(Coin):
    NAME = "Reddcoin"
    SHORTNAME = "RDD"
    NET = "mainnet"
    P2PKH_VERBYTE = bytes.fromhex("3d")
    WIF_BYTE = bytes.fromhex("bd")
    GENESIS_HASH = ('b868e0d95a3c3c0e0dadc67ee587aaf9'
                    'dc8acbf99e3b4b3110fad4eb74c1decc')
    DESERIALIZER = lib_tx.DeserializerReddcoin
    TX_COUNT = 5413508
    TX_COUNT_HEIGHT = 1717382
    TX_PER_BLOCK = 3
    RPC_PORT = 45443


class TokenPay(ScryptMixin, Coin):
    NAME = "TokenPay"
    SHORTNAME = "TPAY"
    NET = "mainnet"
    P2PKH_VERBYTE = bytes.fromhex("41")
    P2SH_VERBYTES = [bytes.fromhex("7e")]
    WIF_BYTE = bytes.fromhex("b3")
    GENESIS_HASH = ('000008b71ab32e585a23f0de642dc113'
                    '740144e94c0ece047751e9781f953ae9')
    DESERIALIZER = lib_tx.DeserializerTokenPay
    DAEMON = daemon.LegacyRPCDaemon
    TX_COUNT = 147934
    TX_COUNT_HEIGHT = 73967
    TX_PER_BLOCK = 100
    RPC_PORT = 8800
    REORG_LIMIT = 500
    XPUB_VERBYTES = bytes.fromhex("0488B21E")
    XPRV_VERBYTES = bytes.fromhex("0488ADE4")

    PEERS = [
        "electrum-us.tpay.ai s",
        "electrum-eu.tpay.ai s",
    ]


class Vertcoin(Coin):
    NAME = "Vertcoin"
    SHORTNAME = "VTC"
    NET = "mainnet"
    XPUB_VERBYTES = bytes.fromhex("0488B21E")
    XPRV_VERBYTES = bytes.fromhex("0488ADE4")
    P2PKH_VERBYTE = bytes.fromhex("47")
    GENESIS_HASH = ('4d96a915f49d40b1e5c2844d1ee2dccb'
                    '90013a990ccea12c492d22110489f0c4')
    DESERIALIZER = lib_tx.DeserializerSegWit
    TX_COUNT = 2383423
    TX_COUNT_HEIGHT = 759076
    TX_PER_BLOCK = 3
    RPC_PORT = 5888
    REORG_LIMIT = 1000


class Monacoin(Coin):
    NAME = "Monacoin"
    SHORTNAME = "MONA"
    NET = "mainnet"
    XPUB_VERBYTES = bytes.fromhex("0488B21E")
    XPRV_VERBYTES = bytes.fromhex("0488ADE4")
    P2PKH_VERBYTE = bytes.fromhex("32")
    P2SH_VERBYTES = [bytes.fromhex("37"), bytes.fromhex("05")]
    WIF_BYTE = bytes.fromhex("B0")
    GENESIS_HASH = ('ff9f1c0116d19de7c9963845e129f9ed'
                    '1bfc0b376eb54fd7afa42e0d418c8bb6')
    DESERIALIZER = lib_tx.DeserializerSegWit
    TX_COUNT = 2568580
    TX_COUNT_HEIGHT = 1029766
    TX_PER_BLOCK = 2
    RPC_PORT = 9402
    REORG_LIMIT = 1000
    BLACKLIST_URL = 'https://electrum-mona.org/blacklist.json'
    PEERS = [
        'electrumx.tamami-foundation.org s t',
        'electrumx3.monacoin.nl s t',
        'electrumx1.monacoin.ninja s t',
        'electrumx2.movsign.info s t',
        'electrum-mona.bitbank.cc s t',
        'ri7rzlmdaf4eqbza.onion s t',
    ]


class MonacoinTestnet(Monacoin):
    SHORTNAME = "XMN"
    NET = "testnet"
    XPUB_VERBYTES = bytes.fromhex("043587CF")
    XPRV_VERBYTES = bytes.fromhex("04358394")
    P2PKH_VERBYTE = bytes.fromhex("6F")
    P2SH_VERBYTES = [bytes.fromhex("75"), bytes.fromhex("C4")]
    WIF_BYTE = bytes.fromhex("EF")
    GENESIS_HASH = ('a2b106ceba3be0c6d097b2a6a6aacf9d'
                    '638ba8258ae478158f449c321061e0b2')
    TX_COUNT = 83602
    TX_COUNT_HEIGHT = 83252
    TX_PER_BLOCK = 1
    RPC_PORT = 19402
    REORG_LIMIT = 1000
    PEER_DEFAULT_PORTS = {'t': '51001', 's': '51002'}
    PEERS = [
        'electrumx1.testnet.monacoin.ninja s t',
        'electrumx1.testnet.monacoin.nl s t',
    ]


class MonacoinRegtest(MonacoinTestnet):
    NET = "regtest"
    GENESIS_HASH = ('7543a69d7c2fcdb29a5ebec2fc064c07'
                    '4a35253b6f3072c8a749473aa590a29c')
    PEERS = []
    TX_COUNT = 1
    TX_COUNT_HEIGHT = 1


class Crown(AuxPowMixin, Coin):
    NAME = "Crown"
    SHORTNAME = "CRW"
    NET = "mainnet"
    XPUB_VERBYTES = bytes.fromhex("0488b21e")
    XPRV_VERBYTES = bytes.fromhex("0488ade4")
    P2SH_VERBYTES = [bytes.fromhex("1c")]
    GENESIS_HASH = ('0000000085370d5e122f64f4ab19c686'
                    '14ff3df78c8d13cb814fd7e69a1dc6da')
    TX_COUNT = 13336629
    TX_COUNT_HEIGHT = 1268206
    TX_PER_BLOCK = 10
    RPC_PORT = 9341
    REORG_LIMIT = 1000
    PEERS = [
        'sgp-crwseed.crowndns.info s t',
        'blr-crwseed.crowndns.info s t',
        'sfo-crwseed.crowndns.info s t',
        'nyc-crwseed.crowndns.info s t',
        'ams-crwseed.crowndns.info s t',
        'tor-crwseed.crowndns.info s t',
        'lon-crwseed.crowndns.info s t',
        'fra-crwseed.crowndns.info s t',
    ]


class Fujicoin(Coin):
    NAME = "Fujicoin"
    SHORTNAME = "FJC"
    NET = "mainnet"
    XPUB_VERBYTES = bytes.fromhex("0488b21e")
    XPRV_VERBYTES = bytes.fromhex("0488ade4")
    P2PKH_VERBYTE = bytes.fromhex("24")
    P2SH_VERBYTES = [bytes.fromhex("10")]
    WIF_BYTE = bytes.fromhex("a4")
    GENESIS_HASH = ('adb6d9cfd74075e7f91608add4bd2a2e'
                    'a636f70856183086842667a1597714a0')
    DESERIALIZER = lib_tx.DeserializerSegWit
    TX_COUNT = 170478
    TX_COUNT_HEIGHT = 1521676
    TX_PER_BLOCK = 1
    RPC_PORT = 3776
    REORG_LIMIT = 1000


class Neblio(ScryptMixin, Coin):
    NAME = "Neblio"
    SHORTNAME = "NEBL"
    NET = "mainnet"
    XPUB_VERBYTES = bytes.fromhex("0488b21e")
    XPRV_VERBYTES = bytes.fromhex("0488ade4")
    P2PKH_VERBYTE = bytes.fromhex("35")
    P2SH_VERBYTES = [bytes.fromhex("70")]
    GENESIS_HASH = ('7286972be4dbc1463d256049b7471c25'
                    '2e6557e222cab9be73181d359cd28bcc')
    TX_COUNT = 23675
    TX_COUNT_HEIGHT = 22785
    TX_PER_BLOCK = 1
    RPC_PORT = 6326
    REORG_LIMIT = 1000


class Bitzeny(Coin):
    NAME = "Bitzeny"
    SHORTNAME = "ZNY"
    NET = "mainnet"
    XPUB_VERBYTES = bytes.fromhex("0488b21e")
    XPRV_VERBYTES = bytes.fromhex("0488ade4")
    P2PKH_VERBYTE = bytes.fromhex("51")
    GENESIS_HASH = ('000009f7e55e9e3b4781e22bd87a7cfa'
                    '4acada9e4340d43ca738bf4e9fb8f5ce')
    DESERIALIZER = lib_tx.DeserializerSegWit
    TX_COUNT = 1408733
    TX_COUNT_HEIGHT = 1015115
    TX_PER_BLOCK = 1
    RPC_PORT = 9252
    REORG_LIMIT = 1000

    @classmethod
    def header_hash(cls, header):
        '''Given a header return the hash.'''
        import zny_yespower_0_5
        return zny_yespower_0_5.getPoWHash(header)


class CanadaeCoin(AuxPowMixin, Coin):
    NAME = "CanadaeCoin"
    SHORTNAME = "CDN"
    NET = "mainnet"
    XPUB_VERBYTES = bytes.fromhex("0488b21e")
    XPRV_VERBYTES = bytes.fromhex("0488ade4")
    P2PKH_VERBYTE = bytes.fromhex("1C")
    WIF_BYTE = bytes.fromhex("9c")
    GENESIS_HASH = ('863626dadaef221e2e2f30ff3dacae44'
                    'cabdae9e0028058072181b3fb675d94a')
    ESTIMATE_FEE = 0.0001
    RELAY_FEE = 0.0001
    DAEMON = daemon.FakeEstimateFeeDaemon
    TX_COUNT = 3455905
    TX_COUNT_HEIGHT = 3645419
    TX_PER_BLOCK = 1
    RPC_PORT = 34330
    REORG_LIMIT = 1000


class Denarius(Coin):
    NAME = "Denarius"
    SHORTNAME = "DNR"
    NET = "mainnet"
    XPUB_VERBYTES = bytes.fromhex("0488b21e")
    XPRV_VERBYTES = bytes.fromhex("0488ade4")
    P2PKH_VERBYTE = bytes.fromhex("1E")  # Address starts with a D
    P2SH_VERBYTES = [bytes.fromhex("5A")]
    WIF_BYTE = bytes.fromhex("9E")  # WIF starts with a 6
    GENESIS_HASH = ('00000d5dbbda01621cfc16bbc1f9bf32'
                    '64d641a5dbf0de89fd0182c2c4828fcd')
    DESERIALIZER = lib_tx.DeserializerTxTime
    TX_COUNT = 4230
    RPC_PORT = 32339
    ESTIMATE_FEE = 0.00001
    RELAY_FEE = 0.00001
    DAEMON = daemon.FakeEstimateFeeDaemon
    TX_COUNT_HEIGHT = 306187
    TX_PER_BLOCK = 4000

    @classmethod
    def header_hash(cls, header):
        '''Given a header return the hash.'''
        import tribus_hash
        return tribus_hash.getPoWHash(header)


class DenariusTestnet(Denarius):
    NET = "testnet"
    XPUB_VERBYTES = bytes.fromhex("043587cf")
    XPRV_VERBYTES = bytes.fromhex("04358394")
    P2PKH_VERBYTE = bytes.fromhex("12")
    P2SH_VERBYTES = [bytes.fromhex("74")]
    WIF_BYTE = bytes.fromhex("ef")
    GENESIS_HASH = ('000086bfe8264d241f7f8e5393f74778'
                    '4b8ca2aa98bdd066278d590462a4fdb4')
    RPC_PORT = 32338
    REORG_LIMIT = 2000


class Sibcoin(Dash):
    NAME = "Sibcoin"
    SHORTNAME = "SIB"
    NET = "mainnet"
    XPUB_VERBYTES = bytes.fromhex("0488b21e")
    XPRV_VERBYTES = bytes.fromhex("0488ade4")
    P2PKH_VERBYTE = bytes.fromhex("3F")
    P2SH_VERBYTES = [bytes.fromhex("28")]
    WIF_BYTE = bytes.fromhex("80")
    GENESIS_HASH = ('00000c492bf73490420868bc577680bf'
                    'c4c60116e7e85343bc624787c21efa4c')
    DAEMON = daemon.DashDaemon
    TX_COUNT = 1000
    TX_COUNT_HEIGHT = 10000
    TX_PER_BLOCK = 1
    RPC_PORT = 1944
    REORG_LIMIT = 1000
    PEERS = []

    @classmethod
    def header_hash(cls, header):
        '''
        Given a header return the hash for sibcoin.
        Need to download `x11_gost_hash` module
        Source code: https://github.com/ivansib/x11_gost_hash
        '''
        import x11_gost_hash
        return x11_gost_hash.getPoWHash(header)


class SibcoinTestnet(Sibcoin):
    SHORTNAME = "tSIB"
    NET = "testnet"
    XPUB_VERBYTES = bytes.fromhex("043587cf")
    XPRV_VERBYTES = bytes.fromhex("04358394")
    GENESIS_HASH = ('00000617791d0e19f524387f67e558b2'
                    'a928b670b9a3b387ae003ad7f9093017')

    RPC_PORT = 11944


class Chips(Coin):
    NAME = "Chips"
    SHORTNAME = "CHIPS"
    NET = "mainnet"
    P2PKH_VERBYTE = bytes.fromhex("3c")
    P2SH_VERBYTES = [bytes.fromhex("55")]
    WIF_BYTE = bytes.fromhex("bc")
    GENESIS_HASH = ('0000006e75f6aa0efdbf7db03132aa4e'
                    '4d0c84951537a6f5a7c39a0a9d30e1e7')
    DESERIALIZER = lib_tx.DeserializerSegWit
    TX_COUNT = 145290
    TX_COUNT_HEIGHT = 318637
    TX_PER_BLOCK = 2
    RPC_PORT = 57776
    REORG_LIMIT = 800


class Feathercoin(Coin):
    NAME = "Feathercoin"
    SHORTNAME = "FTC"
    NET = "mainnet"
    XPUB_VERBYTES = bytes.fromhex("0488BC26")
    XPRV_VERBYTES = bytes.fromhex("0488DAEE")
    P2PKH_VERBYTE = bytes.fromhex("0E")
    WIF_BYTE = bytes.fromhex("8E")
    GENESIS_HASH = ('12a765e31ffd4059bada1e25190f6e98'
                    'c99d9714d334efa41a195a7e7e04bfe2')
    DESERIALIZER = lib_tx.DeserializerSegWit
    TX_COUNT = 3170843
    TX_COUNT_HEIGHT = 1981777
    TX_PER_BLOCK = 2
    RPC_PORT = 9337
    REORG_LIMIT = 2000
    PEERS = [
        'electrumx-gb-1.feathercoin.network s t',
        'electrumx-gb-2.feathercoin.network s t',
        'electrumx-de-1.feathercoin.network s t',
    ]


class UFO(Coin):
    NAME = "UniformFiscalObject"
    SHORTNAME = "UFO"
    NET = "mainnet"
    XPUB_VERBYTES = bytes.fromhex("0488B21E")
    XPRV_VERBYTES = bytes.fromhex("0488ADE4")
    P2PKH_VERBYTE = bytes.fromhex("1B")
    P2SH_VERBYTES = [bytes.fromhex("44")]
    WIF_BYTE = bytes.fromhex("9B")
    GENESIS_HASH = ('ba1d39b4928ab03d813d952daf65fb77'
                    '97fcf538a9c1b8274f4edc8557722d13')
    DESERIALIZER = lib_tx.DeserializerSegWit
    TX_COUNT = 1608926
    TX_COUNT_HEIGHT = 1300154
    TX_PER_BLOCK = 2
    RPC_PORT = 9888
    REORG_LIMIT = 2000
    PEERS = [
        'electrumx1.ufobject.com s t',
    ]


class Newyorkcoin(AuxPowMixin, Coin):
    NAME = "Newyorkcoin"
    SHORTNAME = "NYC"
    NET = "mainnet"
    P2PKH_VERBYTE = bytes.fromhex("3c")
    P2SH_VERBYTES = [bytes.fromhex("16")]
    WIF_BYTE = bytes.fromhex("bc")
    GENESIS_HASH = ('5597f25c062a3038c7fd815fe46c67de'
                    'dfcb3c839fbc8e01ed4044540d08fe48')
    TX_COUNT = 5161944
    TX_COUNT_HEIGHT = 3948743
    TX_PER_BLOCK = 2
    REORG_LIMIT = 2000


class NewyorkcoinTestnet(Newyorkcoin):
    SHORTNAME = "tNYC"
    NET = "testnet"
    P2PKH_VERBYTE = bytes.fromhex("71")
    P2SH_VERBYTES = [bytes.fromhex("c4")]
    WIF_BYTE = bytes.fromhex("f1")
    GENESIS_HASH = ('24463e4d3c625b0a9059f309044c2cf0'
                    'd7e196cf2a6ecce901f24f681be33c8f')
    TX_COUNT = 5161944
    TX_COUNT_HEIGHT = 3948743
    TX_PER_BLOCK = 2
    REORG_LIMIT = 2000


class Bitcore(BitcoinMixin, Coin):
    NAME = "Bitcore"
    SHORTNAME = "BTX"
    P2PKH_VERBYTE = bytes.fromhex("03")
    P2SH_VERBYTES = [bytes.fromhex("7D")]
    DESERIALIZER = lib_tx.DeserializerSegWit
    GENESIS_HASH = ('604148281e5c4b7f2487e5d03cd60d8e'
                    '6f69411d613f6448034508cea52e9574')
    TX_COUNT = 126979
    TX_COUNT_HEIGHT = 126946
    TX_PER_BLOCK = 2
    RPC_PORT = 8556
    PEERS = [
        'ele1.bitcore.cc s t',
        'ele2.bitcore.cc s t',
        'ele3.bitcore.cc s t',
        'ele4.bitcore.cc s t'
    ]


class GameCredits(Coin):
    NAME = "GameCredits"
    SHORTNAME = "GAME"
    NET = "mainnet"
    P2PKH_VERBYTE = bytes.fromhex("26")
    WIF_BYTE = bytes.fromhex("a6")
    GENESIS_HASH = ('91ec5f25ee9a0ffa1af7d4da4db9a552'
                    '228dd2dc77cdb15b738be4e1f55f30ee')
    DESERIALIZER = lib_tx.DeserializerSegWit
    TX_COUNT = 316796
    TX_COUNT_HEIGHT = 2040250
    TX_PER_BLOCK = 2
    RPC_PORT = 40001
    REORG_LIMIT = 1000


class Machinecoin(Coin):
    NAME = "Machinecoin"
    SHORTNAME = "MAC"
    NET = "mainnet"
    XPUB_VERBYTES = bytes.fromhex("0488b21e")
    XPRV_VERBYTES = bytes.fromhex("0488ade4")
    P2PKH_VERBYTE = bytes.fromhex("32")
    P2SH_VERBYTES = [bytes.fromhex("26"), bytes.fromhex("05")]
    WIF_BYTE = bytes.fromhex("b2")
    GENESIS_HASH = ('6a1f879bcea5471cbfdee1fd0cb2ddcc'
                    '4fed569a500e352d41de967703e83172')
    DESERIALIZER = lib_tx.DeserializerSegWit
    TX_COUNT = 137641
    TX_COUNT_HEIGHT = 513020
    TX_PER_BLOCK = 2
    RPC_PORT = 40332
    REORG_LIMIT = 800


class BitcoinAtom(Coin):
    NAME = "BitcoinAtom"
    SHORTNAME = "BCA"
    NET = "mainnet"
    P2PKH_VERBYTE = bytes.fromhex("17")
    P2SH_VERBYTES = [bytes.fromhex("0a")]
    STATIC_BLOCK_HEADERS = False
    DESERIALIZER = lib_tx.DeserializerBitcoinAtom
    HEADER_SIZE_POST_FORK = 84
    BLOCK_PROOF_OF_STAKE = 0x01
    BLOCK_PROOF_OF_STAKE_FLAGS = b'\x01\x00\x00\x00'
    TX_COUNT = 295158744
    TX_COUNT_HEIGHT = 589197
    TX_PER_BLOCK = 10
    RPC_PORT = 9136
    REORG_LIMIT = 5000

    @classmethod
    def header_hash(cls, header):
        '''Given a header return hash'''
        header_to_be_hashed = header[:cls.BASIC_HEADER_SIZE]
        # New block header format has some extra flags in the end
        if len(header) == cls.HEADER_SIZE_POST_FORK:
            flags, = util.unpack_le_uint32_from(header, len(header) - 4)
            # Proof of work blocks have special serialization
            if flags & cls.BLOCK_PROOF_OF_STAKE != 0:
                header_to_be_hashed += cls.BLOCK_PROOF_OF_STAKE_FLAGS

        return double_sha256(header_to_be_hashed)

    @classmethod
    def block_header(cls, block, height):
        '''Return the block header bytes'''
        deserializer = cls.DESERIALIZER(block)
        return deserializer.read_header(height, cls.BASIC_HEADER_SIZE)


class Decred(Coin):
    NAME = "Decred"
    SHORTNAME = "DCR"
    NET = "mainnet"
    XPUB_VERBYTES = bytes.fromhex("02fda926")
    XPRV_VERBYTES = bytes.fromhex("02fda4e8")
    P2PKH_VERBYTE = bytes.fromhex("073f")
    P2SH_VERBYTES = [bytes.fromhex("071a")]
    WIF_BYTE = bytes.fromhex("22de")
    GENESIS_HASH = ('298e5cc3d985bfe7f81dc135f360abe0'
                    '89edd4396b86d2de66b0cef42b21d980')
    BASIC_HEADER_SIZE = 180
    HEADER_HASH = lib_tx.DeserializerDecred.blake256
    DESERIALIZER = lib_tx.DeserializerDecred
    DAEMON = daemon.DecredDaemon
    BLOCK_PROCESSOR = block_proc.DecredBlockProcessor
    ENCODE_CHECK = partial(Base58.encode_check,
                           hash_fn=lib_tx.DeserializerDecred.blake256d)
    DECODE_CHECK = partial(Base58.decode_check,
                           hash_fn=lib_tx.DeserializerDecred.blake256d)
    HEADER_VALUES = ('version', 'prev_block_hash', 'merkle_root', 'stake_root',
                     'vote_bits', 'final_state', 'voters', 'fresh_stake',
                     'revocations', 'pool_size', 'bits', 'sbits',
                     'block_height', 'size', 'timestamp', 'nonce',
                     'extra_data', 'stake_version')
    HEADER_UNPACK = struct.Struct(
        '< i 32s 32s 32s H 6s H B B I I Q I I I I 32s I').unpack_from
    TX_COUNT = 4629388
    TX_COUNT_HEIGHT = 260628
    TX_PER_BLOCK = 17
    REORG_LIMIT = 1000
    RPC_PORT = 9109

    @classmethod
    def header_hash(cls, header):
        '''Given a header return the hash.'''
        return cls.HEADER_HASH(header)

    @classmethod
    def block(cls, raw_block, height):
        '''Return a Block namedtuple given a raw block and its height.'''
        if height > 0:
            return super().block(raw_block, height)
        else:
            return Block(raw_block, cls.block_header(raw_block, height), [])


class DecredTestnet(Decred):
    SHORTNAME = "tDCR"
    NET = "testnet"
    XPUB_VERBYTES = bytes.fromhex("043587d1")
    XPRV_VERBYTES = bytes.fromhex("04358397")
    P2PKH_VERBYTE = bytes.fromhex("0f21")
    P2SH_VERBYTES = [bytes.fromhex("0efc")]
    WIF_BYTE = bytes.fromhex("230e")
    GENESIS_HASH = (
        'a649dce53918caf422e9c711c858837e08d626ecfcd198969b24f7b634a49bac')
    BASIC_HEADER_SIZE = 180
    ALLOW_ADVANCING_ERRORS = True
    TX_COUNT = 217380620
    TX_COUNT_HEIGHT = 464000
    TX_PER_BLOCK = 1800
    REORG_LIMIT = 1000
    RPC_PORT = 19109


class Axe(Dash):
    NAME = "Axe"
    SHORTNAME = "AXE"
    NET = "mainnet"
    XPUB_VERBYTES = bytes.fromhex("02fe52cc")
    XPRV_VERBYTES = bytes.fromhex("02fe52f8")
    P2PKH_VERBYTE = bytes.fromhex("37")
    P2SH_VERBYTES = [bytes.fromhex("10")]
    WIF_BYTE = bytes.fromhex("cc")
    GENESIS_HASH = ('00000c33631ca6f2f61368991ce2dc03'
                    '306b5bb50bf7cede5cfbba6db38e52e6')
    SESSIONCLS = DashElectrumX
    DAEMON = daemon.DashDaemon
    DESERIALIZER = lib_tx_axe.DeserializerAxe
    TX_COUNT = 18405
    TX_COUNT_HEIGHT = 30237
    TX_PER_BLOCK = 1
    RPC_PORT = 9337
    REORG_LIMIT = 1000
    PEERS = []

    @classmethod
    def header_hash(cls, header):
        '''
        Given a header return the hash for AXE.
        Need to download `axe_hash` module
        Source code: https://github.com/AXErunners/axe_hash
        '''
        import x11_hash
        return x11_hash.getPoWHash(header)


class AxeTestnet(Axe):
    SHORTNAME = "tAxe"
    NET = "testnet"
    XPUB_VERBYTES = bytes.fromhex("3a805837")
    XPRV_VERBYTES = bytes.fromhex("3a8061a0")
    GENESIS_HASH = ('000005b709662e7bc5e89c71d3aba6c9'
                    'd4623b4bbf44ac205caec55f4cefb483')
    P2PKH_VERBYTE = bytes.fromhex("8c")
    P2SH_VERBYTES = [bytes.fromhex("13")]
    WIF_BYTE = bytes.fromhex("ef")
    TX_COUNT_HEIGHT = 101619
    TX_COUNT = 132681
    TX_PER_BLOCK = 1
    RPC_PORT = 19937
    PEER_DEFAULT_PORTS = {'t': '51001', 's': '51002'}
    PEERS = []


class AxeRegtest(AxeTestnet):
    NET = "regtest"
    GENESIS_HASH = ('2026b8850f3774a0536152ba868c4dcb'
                    'de9aef5ffc28a5d23f76f80e9b46e565')
    PEERS = []
    TX_COUNT_HEIGHT = 1
    RPC_PORT = 19869
    TX_COUNT = 1


class Xuez(Coin):
    NAME = "Xuez"
    SHORTNAME = "XUEZ"
    NET = "mainnet"
    XPUB_VERBYTES = bytes.fromhex("022d2533")
    XPRV_VERBYTES = bytes.fromhex("0221312b")
    P2PKH_VERBYTE = bytes.fromhex("48")
    P2SH_VERBYTES = [bytes.fromhex("12")]
    WIF_BYTE = bytes.fromhex("d4")
    GENESIS_HASH = ('000000e1febc39965b055e8e0117179a'
                    '4d18e24e7aaa0c69864c4054b4f29445')
    TX_COUNT = 30000
    TX_COUNT_HEIGHT = 15000
    TX_PER_BLOCK = 1
    RPC_PORT = 41799
    REORG_LIMIT = 1000
    BASIC_HEADER_SIZE = 112
    PEERS = []

    @classmethod
    def header_hash(cls, header):
        '''
        Given a header return the hash for Xuez.
        Need to download `xevan_hash` module
        Source code: https://github.com/xuez/xuez
        '''
        version, = util.unpack_le_uint32_from(header)

        import xevan_hash

        if version == 1:
            return xevan_hash.getPoWHash(header[:80])
        else:
            return xevan_hash.getPoWHash(header)


# Source: https://github.com/odinblockchain/odin
class Odin(Coin):
    NAME = "ODIN"
    SHORTNAME = "ODIN"
    NET = "mainnet"
    XPUB_VERBYTES = bytes.fromhex("27561872")
    XPRV_VERBYTES = bytes.fromhex("27256746")
    P2PKH_VERBYTE = bytes.fromhex("73")
    P2SH_VERBYTES = [bytes.fromhex("39")]
    WIF_BYTE = bytes.fromhex("8a")
    GENESIS_HASH = ('31ca29566549e444cf227a0e2e067aed'
                    '847c2acc541d3bbf9ca1ae89f4fd57d7')

    TX_COUNT = 340000
    TX_COUNT_HEIGHT = 340000
    TX_PER_BLOCK = 2
    RPC_PORT = 22101
    REORG_LIMIT = 100

    BASIC_HEADER_SIZE = 80
    HDR_V4_SIZE = 112
    HDR_V4_HEIGHT = 143447
    HDR_V4_START_OFFSET = HDR_V4_HEIGHT * BASIC_HEADER_SIZE

    SESSIONCLS = DashElectrumX
    DAEMON = daemon.DashDaemon
    DESERIALIZER = lib_tx.DeserializerSegWit

    @classmethod
    def static_header_offset(cls, height):
        assert cls.STATIC_BLOCK_HEADERS
        if height >= cls.HDR_V4_HEIGHT:
            relative_v4_offset = (height - cls.HDR_V4_HEIGHT) * cls.HDR_V4_SIZE
            return cls.HDR_V4_START_OFFSET + relative_v4_offset
        else:
            return height * cls.BASIC_HEADER_SIZE

    @classmethod
    def header_hash(cls, header):
        version, = util.unpack_le_uint32_from(header)
        if version >= 4:
            return super().header_hash(header)
        else:
            import quark_hash
            return quark_hash.getPoWHash(header)


class Pac(Coin):
    NAME = "PAC"
    SHORTNAME = "PAC"
    NET = "mainnet"
    XPUB_VERBYTES = bytes.fromhex("0488B21E")
    XPRV_VERBYTES = bytes.fromhex("0488ADE4")
    GENESIS_HASH = ('00000354655ff039a51273fe61d3b493'
                    'bd2897fe6c16f732dbc4ae19f04b789e')
    P2PKH_VERBYTE = bytes.fromhex("37")
    P2SH_VERBYTES = [bytes.fromhex("0A")]
    WIF_BYTE = bytes.fromhex("CC")
    TX_COUNT_HEIGHT = 14939
    TX_COUNT = 23708
    TX_PER_BLOCK = 2
    RPC_PORT = 7111
    PEERS = [
        'electrum.paccoin.io s t',
        'electro-pac.paccoin.io s t'
    ]
    SESSIONCLS = DashElectrumX
    DAEMON = daemon.DashDaemon
    ESTIMATE_FEE = 0.00001
    RELAY_FEE = 0.00001

    @classmethod
    def header_hash(cls, header):
        '''Given a header return the hash.'''
        import x11_hash
        return x11_hash.getPoWHash(header)


class PacTestnet(Pac):
    SHORTNAME = "tPAC"
    NET = "testnet"
    XPUB_VERBYTES = bytes.fromhex("043587CF")
    XPRV_VERBYTES = bytes.fromhex("04358394")
    GENESIS_HASH = ('00000da63bd9478b655ef6bf1bf76cd9'
                    'af05202ab68643f9091e049b2b5280ed')
    P2PKH_VERBYTE = bytes.fromhex("78")
    P2SH_VERBYTES = [bytes.fromhex("0E")]
    WIF_BYTE = bytes.fromhex("EF")
    TX_COUNT_HEIGHT = 16275
    TX_COUNT = 16275
    TX_PER_BLOCK = 1
    RPC_PORT = 17111


class Zcoin(Coin):
    NAME = "Zcoin"
    SHORTNAME = "XZC"
    NET = "mainnet"
    P2PKH_VERBYTE = bytes.fromhex("52")
    P2SH_VERBYTES = [bytes.fromhex("07")]
    WIF_BYTE = bytes.fromhex("d2")
    GENESIS_HASH = ('4381deb85b1b2c9843c222944b616d99'
                    '7516dcbd6a964e1eaf0def0830695233')
    TX_COUNT = 667154
    TX_COUNT_HEIGHT = 100266
    TX_PER_BLOCK = 4000  # 2000 for 1MB block
    IRC_PREFIX = None
    RPC_PORT = 8888
    REORG_LIMIT = 5000
    PEER_DEFAULT_PORTS = {'t': '50001', 's': '50002'}
    MTP_HEADER_EXTRA_SIZE = 100
    MTP_HEADER_DATA_SIZE = 198864
    MTP_HEADER_DATA_START = Coin.BASIC_HEADER_SIZE + MTP_HEADER_EXTRA_SIZE
    MTP_HEADER_DATA_END = MTP_HEADER_DATA_START + MTP_HEADER_DATA_SIZE
    STATIC_BLOCK_HEADERS = False
    SESSIONCLS = DashElectrumX
    DAEMON = daemon.ZcoinMtpDaemon
    DESERIALIZER = lib_tx.DeserializerZcoin
    PEERS = [
        'electrum.polispay.com'
    ]

    @classmethod
    def is_mtp(cls, header):
        from electrumx.lib.util import unpack_le_uint32_from, hex_to_bytes
        if isinstance(header, str):
            nVersion, = unpack_le_uint32_from(hex_to_bytes(header[0:4*2]))
        elif isinstance(header, bytes):
            nVersion, = unpack_le_uint32_from(header[0:4])
        else:
            raise "Cannot handle the passed type"
        return nVersion & 0x1000

    @classmethod
    def block_header(cls, block, height):
        sz = cls.BASIC_HEADER_SIZE
        if cls.is_mtp(block):
            sz += cls.MTP_HEADER_EXTRA_SIZE
        return block[:sz]

    @classmethod
    def header_hash(cls, header):
        sz = cls.BASIC_HEADER_SIZE
        if cls.is_mtp(header):
            sz += cls.MTP_HEADER_EXTRA_SIZE
        return double_sha256(header[:sz])


class ZcoinTestnet(Zcoin):
    SHORTNAME = "tXZC"
    NET = "testnet"
    XPUB_VERBYTES = bytes.fromhex("043587cf")
    XPRV_VERBYTES = bytes.fromhex("04358394")
    P2PKH_VERBYTE = bytes.fromhex("41")
    P2SH_VERBYTES = [bytes.fromhex("b2")]
    WIF_BYTE = bytes.fromhex("b9")
    GENESIS_HASH = '1e3487fdb1a7d46dac3e8f3e58339c6e' \
                   'ff54abf6aef353485f3ed64250a35e89'
    REORG_LIMIT = 8000
    RPC_PORT = 18888


class GINCoin(Coin):
    NAME = "GINCoin"
    SHORTNAME = "GIN"
    NET = "mainnet"
    XPUB_VERBYTES = bytes.fromhex("0488B21E")
    XPRV_VERBYTES = bytes.fromhex("0488ADE4")
    GENESIS_HASH = ('00000cd6bde619b2c3b23ad2e384328a'
                    '450a37fa28731debf748c3b17f91f97d')
    P2PKH_VERBYTE = bytes.fromhex("37")
    P2SH_VERBYTES = [bytes.fromhex("38")]
    WIF_BYTE = bytes.fromhex("3c")
    TX_COUNT_HEIGHT = 225000
    TX_COUNT = 470784
    TX_PER_BLOCK = 4
    RPC_PORT = 10211
    PEERS = [
        'electrum.polispay.com'
    ]
    SESSIONCLS = DashElectrumX
    DAEMON = daemon.DashDaemon

    # Seems that the main lyra2z_hash python package doesn't works.
    # Tested and working with: https://github.com/LapoLab/lyra2z-py
    @classmethod
    def header_hash(cls, header):
        timestamp = util.unpack_le_uint32_from(header, 68)[0]
        if timestamp > 1550246400:
            import x16rt_hash
            return x16rt_hash.getPoWHash(header)
        elif timestamp > 1525651200:
            import lyra2z_hash
            return lyra2z_hash.getPoWHash(header)
        import neoscrypt
        return neoscrypt.getPoWHash(header)


class Polis(Coin):
    NAME = "Polis"
    SHORTNAME = "POLIS"
    NET = "mainnet"
    XPUB_VERBYTES = bytes.fromhex("03E25D7E")
    XPRV_VERBYTES = bytes.fromhex("03E25945")
    GENESIS_HASH = ('000009701eb781a8113b1af1d814e2f0'
                    '60f6408a2c990db291bc5108a1345c1e')
    P2PKH_VERBYTE = bytes.fromhex("37")
    P2SH_VERBYTES = [bytes.fromhex("38")]
    WIF_BYTE = bytes.fromhex("3c")
    TX_COUNT_HEIGHT = 280600
    TX_COUNT = 635415
    TX_PER_BLOCK = 4
    RPC_PORT = 24127
    PEERS = [
        'electrum.polispay.com'
    ]
    SESSIONCLS = DashElectrumX
    DAEMON = daemon.DashDaemon

    @classmethod
    def header_hash(cls, header):
        '''Given a header return the hash.'''
        import x11_hash
        return x11_hash.getPoWHash(header)


class MNPCoin(Coin):
    NAME = "MNPCoin"
    SHORTNAME = "MNP"
    NET = "mainnet"
    XPUB_VERBYTES = bytes.fromhex("0488B21E")
    XPRV_VERBYTES = bytes.fromhex("0488ADE4")
    GENESIS_HASH = ('00000924036c67d803ce606ded814312'
                    '7e62fa2111dd3b063880a1067c69ccb1')
    P2PKH_VERBYTE = bytes.fromhex("32")
    P2SH_VERBYTES = [bytes.fromhex("35")]
    WIF_BYTE = bytes.fromhex("37")
    TX_COUNT_HEIGHT = 248000
    TX_COUNT = 506447
    TX_PER_BLOCK = 4
    RPC_PORT = 13373
    PEERS = [
        'electrum.polispay.com'
    ]
    SESSIONCLS = DashElectrumX
    DAEMON = daemon.DashDaemon

    @classmethod
    def header_hash(cls, header):
        '''Given a header return the hash.'''
        import quark_hash
        return quark_hash.getPoWHash(header)


class ColossusXT(Coin):
    NAME = "ColossusXT"
    SHORTNAME = "COLX"
    NET = "mainnet"
    XPUB_VERBYTES = bytes.fromhex("0488B21E")
    XPRV_VERBYTES = bytes.fromhex("0488ADE4")
    GENESIS_HASH = ('a0ce8206c908357008c1b9a8ba2813af'
                    'f0989ca7f72d62b14e652c55f02b4f5c')
    P2PKH_VERBYTE = bytes.fromhex("1E")
    P2SH_VERBYTES = [bytes.fromhex("0D")]
    WIF_BYTE = bytes.fromhex("D4")
    TX_COUNT_HEIGHT = 356500
    BASIC_HEADER_SIZE = 80
    HDR_V5_HEIGHT = 500000
    HDR_V5_SIZE = 112
    HDR_V5_START_OFFSET = HDR_V5_HEIGHT * BASIC_HEADER_SIZE
    TX_COUNT = 761041
    TX_PER_BLOCK = 4
    RPC_PORT = 51473
    PEERS = [
        'electrum.polispay.com'
    ]
    SESSIONCLS = DashElectrumX
    DAEMON = daemon.DashDaemon

    @classmethod
    def static_header_offset(cls, height):
        assert cls.STATIC_BLOCK_HEADERS
        if height >= cls.HDR_V5_HEIGHT:
            relative_v4_offset = (height - cls.HDR_V5_HEIGHT) * cls.HDR_V5_SIZE
            return cls.HDR_V5_START_OFFSET + relative_v4_offset
        else:
            return height * cls.BASIC_HEADER_SIZE

    @classmethod
    def header_hash(cls, header):
        version, = util.unpack_le_uint32_from(header)
        if version >= 5:
            return super().header_hash(header)
        else:
            import quark_hash
            return quark_hash.getPoWHash(header)


class Minexcoin(EquihashMixin, Coin):
    NAME = "Minexcoin"
    SHORTNAME = "MNX"
    NET = "mainnet"
    P2PKH_VERBYTE = bytes.fromhex("4b")
    GENESIS_HASH = ('490a36d9451a55ed197e34aca7414b35'
                    'd775baa4a8e896f1c577f65ce2d214cb')
    STATIC_BLOCK_HEADERS = True
    BASIC_HEADER_SIZE = 209
    HEADER_SIZE_NO_SOLUTION = 140
    TX_COUNT = 327963
    TX_COUNT_HEIGHT = 74495
    TX_PER_BLOCK = 5
    RPC_PORT = 8022
    PEERS = [
        'electrumx.xpresit.net s t',
        'elex01-ams.turinex.eu s t',
        'eu.minexpool.nl s t'
    ]

    @classmethod
    def block_header(cls, block, height):
        '''Return the block header bytes'''
        deserializer = cls.DESERIALIZER(block)
        return deserializer.read_header(cls.HEADER_SIZE_NO_SOLUTION)


class Groestlcoin(Coin):
    NAME = "Groestlcoin"
    SHORTNAME = "GRS"
    NET = "mainnet"
    XPUB_VERBYTES = bytes.fromhex("0488b21e")
    XPRV_VERBYTES = bytes.fromhex("0488ade4")
    P2PKH_VERBYTE = bytes.fromhex("24")
    GENESIS_HASH = ('00000ac5927c594d49cc0bdb81759d0d'
                    'a8297eb614683d3acb62f0703b639023')
    DESERIALIZER = lib_tx.DeserializerGroestlcoin
    TX_COUNT = 115900
    TX_COUNT_HEIGHT = 1601528
    TX_PER_BLOCK = 5
    RPC_PORT = 1441
    BLACKLIST_URL = 'https://groestlcoin.org/blacklist.json'
    PEERS = [
        'electrum1.groestlcoin.org s t',
        'electrum2.groestlcoin.org s t',
        '6brsrbiinpc32tfc.onion t',
        'xkj42efxrcy6vbfw.onion t',
    ]

    def grshash(data):
        import groestlcoin_hash
        return groestlcoin_hash.getHash(data, len(data))

    @classmethod
    def header_hash(cls, header):
        '''Given a header return the hash.'''
        return cls.grshash(header)

    ENCODE_CHECK = partial(Base58.encode_check, hash_fn=grshash)
    DECODE_CHECK = partial(Base58.decode_check, hash_fn=grshash)


class GroestlcoinTestnet(Groestlcoin):
    SHORTNAME = "TGRS"
    NET = "testnet"
    XPUB_VERBYTES = bytes.fromhex("043587cf")
    XPRV_VERBYTES = bytes.fromhex("04358394")
    P2PKH_VERBYTE = bytes.fromhex("6f")
    P2SH_VERBYTES = [bytes.fromhex("c4")]
    WIF_BYTE = bytes.fromhex("ef")
    GENESIS_HASH = ('000000ffbb50fc9898cdd36ec163e6ba'
                    '23230164c0052a28876255b7dcf2cd36')
    RPC_PORT = 17766
    PEERS = [
        'electrum-test1.groestlcoin.org s t',
        'electrum-test2.groestlcoin.org s t',
        '7frvhgofuf522b5i.onion t',
        'aocojvqcybdoxekv.onion t',
    ]


class Pivx(Coin):
    NAME = "PIVX"
    SHORTNAME = "PIVX"
    NET = "mainnet"
    XPUB_VERBYTES = bytes.fromhex("022D2533")
    XPRV_VERBYTES = bytes.fromhex("0221312B")
    GENESIS_HASH = ('0000041e482b9b9691d98eefb48473405c0b8ec31b76df3797c74a78680ef818')
    P2PKH_VERBYTE = bytes.fromhex("1e")
    P2SH_VERBYTE = bytes.fromhex("0d")
    WIF_BYTE = bytes.fromhex("d4")
    TX_COUNT_HEIGHT = 569399
    TX_COUNT = 2157510
    TX_PER_BLOCK = 1
    STATIC_BLOCK_HEADERS = False
    RPC_PORT = 51470
    ZEROCOIN_HEADER = 112
    ZEROCOIN_START_HEIGHT = 863787
    ZEROCOIN_BLOCK_VERSION = 4

    @classmethod
    def static_header_len(cls, height):
        '''Given a header height return its length.'''
        if (height >= cls.ZEROCOIN_START_HEIGHT):
            return cls.ZEROCOIN_HEADER
        else:
            return cls.BASIC_HEADER_SIZE

    @classmethod
    def header_hash(cls, header):
        '''Given a header return the hash.'''
        version, = struct.unpack('<I', header[:4])
        if version >= cls.ZEROCOIN_BLOCK_VERSION:
            return super().header_hash(header)
        else:
            import quark_hash
            return quark_hash.getPoWHash(header)


class PivxTestnet(Pivx):
    NET = "testnet"
    XPUB_VERBYTES = bytes.fromhex("3a8061a0")
    XPRV_VERBYTES = bytes.fromhex("3a805837")
    GENESIS_HASH = ('0000041e482b9b9691d98eefb48473405c0b8ec31b76df3797c74a78680ef818')
    P2PKH_VERBYTE = bytes.fromhex("8B")
    P2SH_VERBYTE = bytes.fromhex("13")
    WIF_BYTE = bytes.fromhex("EF")
    TX_PER_BLOCK = 4
    RPC_PORT = 51472
    ZEROCOIN_START_HEIGHT = 201564


class Bitg(Coin):

    NAME = "BitcoinGreen"
    SHORTNAME = "BITG"
    NET = "mainnet"
    XPUB_VERBYTES = bytes.fromhex("0488b21e")
    XPRV_VERBYTES = bytes.fromhex("0488ade4")
    P2PKH_VERBYTE = bytes.fromhex("26")
    P2SH_VERBYTES = [bytes.fromhex("06")]
    WIF_BYTE = bytes.fromhex("2e")
    GENESIS_HASH = (
        '000008467c3a9c587533dea06ad9380cded3ed32f9742a6c0c1aebc21bf2bc9b')
    DAEMON = daemon.DashDaemon
    TX_COUNT = 1000
    TX_COUNT_HEIGHT = 10000
    TX_PER_BLOCK = 1
    RPC_PORT = 9332
    REORG_LIMIT = 1000
    SESSIONCLS = DashElectrumX
    DAEMON = daemon.DashDaemon

    @classmethod
    def header_hash(cls, header):
        '''Given a header return the hash.'''
        import quark_hash
        return quark_hash.getPoWHash(header)


class tBitg(Bitg):
    SHORTNAME = "tBITG"
    NET = "testnet"
    XPUB_VERBYTES = bytes.fromhex("043587cf")
    XPRV_VERBYTES = bytes.fromhex("04358394")
    P2PKH_VERBYTE = bytes.fromhex("62")
    P2SH_VERBYTES = [bytes.fromhex("0c")]
    WIF_BYTE = bytes.fromhex("6c")
    GENESIS_HASH = (
        '000008467c3a9c587533dea06ad9380cded3ed32f9742a6c0c1aebc21bf2bc9b')
    RPC_PORT = 19332


class EXOS(Coin):
    NAME = "EXOS"
    SHORTNAME = "EXOS"
    NET = "mainnet"
    XPUB_VERBYTES = bytes.fromhex("0488b21e")
    XPRV_VERBYTES = bytes.fromhex("0488ade4")
    GENESIS_HASH = ('00000036090a68c523471da7a4f0f958'
                    'c1b4403fef74a003be7f71877699cab7')
    P2PKH_VERBYTE = bytes.fromhex("1C")
    P2SH_VERBYTE = [bytes.fromhex("57")]
    WIF_BYTE = bytes.fromhex("9C")
    RPC_PORT = 4561
    TX_COUNT = 1000
    TX_COUNT_HEIGHT = 10000
    TX_PER_BLOCK = 4
    DAEMON = daemon.PreLegacyRPCDaemon
    DESERIALIZER = lib_tx.DeserializerTxTime

    @classmethod
    def header_hash(cls, header):
        version, = util.unpack_le_uint32_from(header)

        if version > 2:
            return double_sha256(header)
        else:
            return hex_str_to_hash(EXOS.GENESIS_HASH)


class EXOSTestnet(EXOS):
    SHORTNAME = "tEXOS"
    NET = "testnet"
    XPUB_VERBYTES = bytes.fromhex("043587cf")
    XPRV_VERBYTES = bytes.fromhex("04358394")
    GENESIS_HASH = ('0000059bb2c2048493efcb0f1a034972'
                    'b3ce4089d54c93b69aaab212fb369887')
    P2PKH_VERBYTE = bytes.fromhex("4B")
    P2SH_VERBYTE = [bytes.fromhex("CE")]
    WIF_BYTE = bytes.fromhex("CB")
    RPC_PORT = 14561

    @classmethod
    def header_hash(cls, header):
        version, = util.unpack_le_uint32_from(header)

        if version > 2:
            return double_sha256(header)
        else:
            return hex_str_to_hash(EXOSTestnet.GENESIS_HASH)


class SmartCash(Coin):
    NAME = "SmartCash"
    SHORTNAME = "SMART"
    NET = "mainnet"
    P2PKH_VERBYTE = bytes.fromhex("3f")
    P2SH_VERBYTES = [bytes.fromhex("12")]
    WIF_BYTE = bytes.fromhex("bf")
    GENESIS_HASH = ('000007acc6970b812948d14ea5a0a13d'
                    'b0fdd07d5047c7e69101fa8b361e05a4')
    DESERIALIZER = lib_tx.DeserializerSmartCash
    RPC_PORT = 9679
    REORG_LIMIT = 5000
    TX_COUNT = 1115016
    TX_COUNT_HEIGHT = 541656
    TX_PER_BLOCK = 1
    ENCODE_CHECK = partial(Base58.encode_check,
                           hash_fn=lib_tx.DeserializerSmartCash.keccak)
    DECODE_CHECK = partial(Base58.decode_check,
                           hash_fn=lib_tx.DeserializerSmartCash.keccak)
    HEADER_HASH = lib_tx.DeserializerSmartCash.keccak
    DAEMON = daemon.SmartCashDaemon
    SESSIONCLS = SmartCashElectrumX

    @classmethod
    def header_hash(cls, header):
        '''Given a header return the hash.'''
        return cls.HEADER_HASH(header)


class NIX(Coin):
    NAME = "NIX"
    SHORTNAME = "NIX"
    NET = "mainnet"
    XPUB_VERBYTES = bytes.fromhex("0488b21e")
    XPRV_VERBYTES = bytes.fromhex("0488ade4")
    P2PKH_VERBYTE = bytes.fromhex("26")
    P2SH_VERBYTES = [bytes.fromhex("35")]
    GENESIS_HASH = ('dd28ad86def767c3cfc34267a950d871'
                    'fc7462bc57ea4a929fc3596d9b598e41')
    DESERIALIZER = lib_tx.DeserializerSegWit
    TX_COUNT = 114240
    TX_COUNT_HEIGHT = 87846
    TX_PER_BLOCK = 3
    RPC_PORT = 6215
    REORG_LIMIT = 1000


class NIXTestnet(NIX):
    SHORTNAME = "tNIX"
    NET = "testnet"
    XPUB_VERBYTES = bytes.fromhex("0488b21e")
    XPRV_VERBYTES = bytes.fromhex("0488ade4")
    GENESIS_HASH = ('dd28ad86def767c3cfc34267a950d871'
                    'fc7462bc57ea4a929fc3596d9b598e41')
    P2PKH_VERBYTE = bytes.fromhex("01")
    P2SH_VERBYTE = [bytes.fromhex("03")]
    RPC_PORT = 16215
    DESERIALIZER = lib_tx.DeserializerSegWit


class Noir(Coin):
    NAME = "Noir"
    SHORTNAME = "NOR"
    NET = "mainnet"
    XPUB_VERBYTES = bytes.fromhex("0488b21e")
    XPRV_VERBYTES = bytes.fromhex("0488ade4")
    P2SH_VERBYTES = [bytes.fromhex("07")]
    WIF_BYTE = bytes.fromhex("D0")
    GENESIS_HASH = ('23911212a525e3d149fcad6c559c8b17'
                    'f1e8326a272a75ff9bb315c8d96433ef')
    RPC_PORT = 8825
    TX_COUNT = 586369
    TX_COUNT_HEIGHT = 379290
    TX_PER_BLOCK = 5


class BitcoinPlus(Coin):
    NAME = "BitcoinPlus"
    SHORTNAME = "XBC"
    NET = "mainnet"
    XPUB_VERBYTES = bytes.fromhex("0488B21E")
    XPRV_VERBYTES = bytes.fromhex("0488ADE4")
    P2PKH_VERBYTE = bytes.fromhex("19")
    P2SH_VERBYTES = [bytes.fromhex("55")]
    WIF_BYTE = bytes.fromhex("99")
    GENESIS_HASH = ('0000005f6a28e686f641c616e56182d1'
                    'b43afbe08a223f23bda23cdf9d55b882')
    DESERIALIZER = lib_tx.DeserializerTxTime
    DAEMON = daemon.LegacyRPCDaemon
    TX_COUNT = 1479247
    TX_COUNT_HEIGHT = 749740
    TX_PER_BLOCK = 2
    RPC_PORT = 8885
    REORG_LIMIT = 2000

    @classmethod
    def header_hash(cls, header):
        '''Given a header return the hash.'''
        import x13_hash
        return x13_hash.getPoWHash(header)


class Myriadcoin(AuxPowMixin, Coin):
    NAME = "Myriadcoin"
    SHORTNAME = "XMY"
    NET = "mainnet"
    XPUB_VERBYTES = bytes.fromhex("0488b21e")
    XPRV_VERBYTES = bytes.fromhex("0488ade4")
    P2PKH_VERBYTE = bytes.fromhex("32")
    P2SH_VERBYTES = [bytes.fromhex("09")]
    WIF_BYTE = bytes.fromhex("b2")
    GENESIS_HASH = ('00000ffde4c020b5938441a0ea3d314b'
                    'f619eff0b38f32f78f7583cffa1ea485')
    DESERIALIZER = lib_tx.DeserializerAuxPowSegWit
    TX_COUNT = 1976629
    TX_COUNT_HEIGHT = 2580356
    TX_PER_BLOCK = 20
    REORG_LIMIT = 2000
    RPC_PORT = 10889


class MyriadcoinTestnet(Myriadcoin):
    NAME = "Myriadcoin"
    SHORTNAME = "XMT"
    NET = "testnet"
    XPUB_VERBYTES = bytes.fromhex("043587cf")
    XPRV_VERBYTES = bytes.fromhex("04358394")
    P2PKH_VERBYTE = bytes.fromhex("58")
    P2SH_VERBYTES = [bytes.fromhex("bc")]
    WIF_BYTE = bytes.fromhex("ef")
    GENESIS_HASH = ('0000017ce2a79c8bddafbbe47c004aa9'
                    '2b20678c354b34085f62b762084b9788')


class Sparks(Coin):
    NAME = "Sparks"
    SHORTNAME = "SPK"
    NET = "mainnet"
    XPUB_VERBYTES = bytes.fromhex("0488B21E")
    XPRV_VERBYTES = bytes.fromhex("0488ADE4")
    GENESIS_HASH = ('00000a5c6ddfaac5097218560d5b92d4'
                    '16931cfeba1abf10c81d1d6a232fc8ea')
    P2PKH_VERBYTE = bytes.fromhex("26")
    P2SH_VERBYTES = [bytes.fromhex("0A")]
    WIF_BYTE = bytes.fromhex("C6")
    TX_COUNT_HEIGHT = 117400
    TX_COUNT = 162310
    TX_PER_BLOCK = 4
    RPC_PORT = 8818
    SESSIONCLS = DashElectrumX
    DAEMON = daemon.DashDaemon

    @classmethod
    def header_hash(cls, header):
        import neoscrypt
        return neoscrypt.getPoWHash(header)


# Source: https://github.com/LIMXTEC/BitSend
class Bitsend(Coin):
    NAME = "Bitsend"
    SHORTNAME = "BSD"
    NET = "mainnet"
    XPUB_VERBYTES = bytes.fromhex("0488B21E")
    XPRV_VERBYTES = bytes.fromhex("0488ADE4")
    P2PKH_VERBYTE = bytes.fromhex("66")
    WIF_BYTE = bytes.fromhex("cc")
    GENESIS_HASH = ('0000012e1b8843ac9ce8c18603658eaf'
                    '8895f99d3f5e7e1b7b1686f35e3c087a')
    TX_COUNT = 974672
    TX_COUNT_HEIGHT = 586022
    TX_PER_BLOCK = 2
    RPC_PORT = 8800
    REORG_LIMIT = 1000
    DESERIALIZER = lib_tx.DeserializerSegWit
    XEVAN_TIMESTAMP = 1477958400
    PEERS = [
        'ele1.bitsend.cc s t',
        '51.15.121.233 s t'
    ]

    @classmethod
    def header_hash(cls, header):
        timestamp, = util.unpack_le_uint32_from(header, 68)
        if timestamp > cls.XEVAN_TIMESTAMP:
            import xevan_hash
            return xevan_hash.getPoWHash(header)
        else:
            import x11_hash
            return x11_hash.getPoWHash(header)

    @classmethod
    def genesis_block(cls, block):
        header = cls.block_header(block, 0)
        header_hex_hash = hash_to_hex_str(cls.header_hash(header))
        if header_hex_hash != cls.GENESIS_HASH:
            raise CoinError('genesis block has hash {} expected {}'
                            .format(header_hex_hash, cls.GENESIS_HASH))
        return header + bytes(1)


class Ritocoin(Coin):
    NAME = "Ritocoin"
    SHORTNAME = "RITO"
    NET = "mainnet"
    XPUB_VERBYTES = bytes.fromhex("0534E7CA")
    XPRV_VERBYTES = bytes.fromhex("05347EAC")
    P2PKH_VERBYTE = bytes.fromhex("19")
    P2SH_VERBYTES = [bytes.fromhex("69")]
    GENESIS_HASH = ('00000075e344bdf1c0e433f453764b18'
                    '30a7aa19b2a5213e707502a22b779c1b')
    DESERIALIZER = lib_tx.DeserializerSegWit
    TX_COUNT = 1188090
    TX_COUNT_HEIGHT = 296030
    TX_PER_BLOCK = 3
    RPC_PORT = 8766
    REORG_LIMIT = 55
    PEERS = [
        'electrum-rito.minermore.com s t'
    ]

    @classmethod
    def header_hash(cls, header):
        '''Given a header return the hash.'''
        import x21s_hash
        return x21s_hash.getPoWHash(header)


class Ravencoin(Coin):
    NAME = "Ravencoin"
    SHORTNAME = "RVN"
    NET = "mainnet"
    XPUB_VERBYTES = bytes.fromhex("0488B21E")
    XPRV_VERBYTES = bytes.fromhex("0488ADE4")
    P2PKH_VERBYTE = bytes.fromhex("3C")
    P2SH_VERBYTES = [bytes.fromhex("7A")]
    GENESIS_HASH = ('0000006b444bc2f2ffe627be9d9e7e7a'
                    '0730000870ef6eb6da46c8eae389df90')
    DESERIALIZER = lib_tx.DeserializerSegWit
    X16RV2_ACTIVATION_TIME = 1569945600  # algo switch to x16rv2 at this timestamp
    TX_COUNT = 5626682
    TX_COUNT_HEIGHT = 887000
    TX_PER_BLOCK = 6
    RPC_PORT = 8766
    REORG_LIMIT = 55
    PEERS = [
    ]

    @classmethod
    def header_hash(cls, header):
        '''Given a header return the hash.'''
        timestamp = util.unpack_le_uint32_from(header, 68)[0]
        if timestamp >= cls.X16RV2_ACTIVATION_TIME:
            import x16rv2_hash
            return x16rv2_hash.getPoWHash(header)
        else:
            import x16r_hash
            return x16r_hash.getPoWHash(header)


class RavencoinTestnet(Ravencoin):
    NET = "testnet"
    XPUB_VERBYTES = bytes.fromhex("043587CF")
    XPRV_VERBYTES = bytes.fromhex("04358394")
    P2PKH_VERBYTE = bytes.fromhex("6F")
    P2SH_VERBYTES = [bytes.fromhex("C4")]
    WIF_BYTE = bytes.fromhex("EF")
    GENESIS_HASH = ('000000ecfc5e6324a079542221d00e10'
                    '362bdc894d56500c414060eea8a3ad5a')
    X16RV2_ACTIVATION_TIME = 1567533600
    TX_COUNT = 496158
    TX_COUNT_HEIGHT = 420500
    TX_PER_BLOCK = 1
    RPC_PORT = 18766
    PEER_DEFAULT_PORTS = {'t': '50003', 's': '50004'}
    REORG_LIMIT = 55
    PEERS = [
    ]


class Bolivarcoin(Coin):
    NAME = "Bolivarcoin"
    SHORTNAME = "BOLI"
    NET = "mainnet"
    XPUB_VERBYTES = bytes.fromhex("0488B21E")
    XPRV_VERBYTES = bytes.fromhex("0488ADE4")
    P2PKH_VERBYTE = bytes.fromhex("55")
    P2SH_VERBYTES = [bytes.fromhex("05")]
    WIF_BYTE = bytes.fromhex("D5")
    GENESIS_HASH = ('00000e4fc293a1912b9d73cbb8d8f727'
                    '0007a7d84382f1370661e65d5d57b1f6')
    TX_COUNT = 1082515
    TX_COUNT_HEIGHT = 540410
    TX_PER_BLOCK = 10
    RPC_PORT = 3563
    REORG_LIMIT = 800
    PEERS = []
    SESSIONCLS = DashElectrumX
    DAEMON = daemon.DashDaemon

    @classmethod
    def header_hash(cls, header):
        '''Given a header return the hash.'''
        import x11_hash
        return x11_hash.getPoWHash(header)


class Onixcoin(Coin):
    NAME = "Onixcoin"
    SHORTNAME = "ONX"
    NET = "mainnet"
    XPUB_VERBYTES = bytes.fromhex("0488B21E")
    XPRV_VERBYTES = bytes.fromhex("0488ADE4")
    P2PKH_VERBYTE = bytes.fromhex("4B")
    GENESIS_HASH = ('000007140b7a6ca0b64965824f5731f6'
                    'e86daadf19eb299033530b1e61236e43')
    TX_COUNT = 431808
    TX_COUNT_HEIGHT = 321132
    TX_PER_BLOCK = 10
    RPC_PORT = 41019
    REORG_LIMIT = 800
    PEERS = []
    SESSIONCLS = DashElectrumX
    DAEMON = daemon.DashDaemon

    @classmethod
    def header_hash(cls, header):
        '''Given a header return the hash.'''
        import x11_hash
        return x11_hash.getPoWHash(header)


class Electra(Coin):
    NAME = "Electra"
    SHORTNAME = "ECA"
    NET = "mainnet"
    XPUB_VERBYTES = bytes.fromhex("0488b21e")
    XPRV_VERBYTES = bytes.fromhex("0488ade4")
    P2PKH_VERBYTE = bytes.fromhex("21")
    P2SH_VERBYTES = [bytes.fromhex("28")]
    WIF_BYTE = bytes.fromhex("A1")
    GENESIS_HASH = ('00000f98da995de0ef1665c7d3338687'
                    '923c1199230a44ecbdb5cec9306e4f4e')
    RPC_PORT = 5788
    TX_COUNT = 615729
    TX_COUNT_HEIGHT = 205243
    TX_PER_BLOCK = 3
    REORG_LIMIT = 100
    DESERIALIZER = lib_tx.DeserializerElectra

    @classmethod
    def header_hash(cls, header):
        '''Given a header return the hash.'''
        version, = util.unpack_le_uint32_from(header)
        import nist5_hash

        if version != 8:
            return nist5_hash.getPoWHash(header)
        else:
            return double_sha256(header)


class ECCoin(Coin):
    NAME = "ECCoin"
    SHORTNAME = "ECC"
    NET = "mainnet"
    DESERIALIZER = lib_tx.DeserializerECCoin
    XPUB_VERBYTES = bytes.fromhex("0488b21e")
    XPRV_VERBYTES = bytes.fromhex("0488ade4")
    P2PKH_VERBYTE = bytes.fromhex("21")
    P2SH_VERBYTES = [bytes.fromhex("08")]
    GENESIS_HASH = ('a60ac43c88dbc44b826cf315352a8a7b373d2af8b6e1c4c4a0638859c5e9ecd1')
    TX_COUNT = 4661197
    TX_COUNT_HEIGHT = 2114846
    TX_PER_BLOCK = 10
    VALUE_PER_COIN = 1000000
    RPC_PORT = 19119

    @classmethod
    def header_hash(cls, header):
        # you have to install scryp python module (pip install scrypt)
        import scrypt
        return scrypt.hash(header, header, 1024, 1, 1, 32)


class Bellcoin(Coin):
    NAME = "Bellcoin"
    SHORTNAME = "BELL"
    NET = "mainnet"
    XPUB_VERBYTES = bytes.fromhex("0488b21e")
    XPRV_VERBYTES = bytes.fromhex("0488ade4")
    P2PKH_VERBYTE = bytes.fromhex("19")
    P2SH_VERBYTES = [bytes.fromhex("55")]
    WIF_BYTE = bytes.fromhex("80")
    GENESIS_HASH = ('000008f3b6bd10c2d03b06674a006b8d'
                    '9731f6cb58179ef1eee008cee2209603')
    DESERIALIZER = lib_tx.DeserializerSegWit
    TX_COUNT = 264129
    TX_COUNT_HEIGHT = 219574
    TX_PER_BLOCK = 5
    RPC_PORT = 25252
    REORG_LIMIT = 1000
    PEERS = [
        'bell.electrumx.japanesecoin-pool.work s t',
        'bell.streetcrypto7.com s t',
    ]

    @classmethod
    def header_hash(cls, header):
        '''Given a header return the hash.'''
        import bell_yespower
        return bell_yespower.getPoWHash(header)


class CPUchain(Coin):
    NAME = "CPUchain"
    SHORTNAME = "CPU"
    NET = "mainnet"
    P2PKH_VERBYTE = bytes.fromhex("1C")
    P2SH_VERBYTES = [bytes.fromhex("1E")]
    GENESIS_HASH = ('000024d8766043ea0e1c9ad42e7ea4b5'
                    'fdb459887bd80b8f9756f3d87e128f12')
    DESERIALIZER = lib_tx.DeserializerSegWit
    TX_COUNT = 4471
    TX_COUNT_HEIGHT = 3491
    TX_PER_BLOCK = 2
    RPC_PORT = 19707
    REORG_LIMIT = 1000
    PEERS = [
        'electrumx.cpuchain.org s t',
    ]

    @classmethod
    def header_hash(cls, header):
        '''Given a header return the hash.'''
        import cpupower
        return cpupower.getPoWHash(header)


class Xaya(NameIndexMixin, AuxPowMixin, Coin):
    NAME = "Xaya"
    SHORTNAME = "CHI"
    NET = "mainnet"
    XPUB_VERBYTES = bytes.fromhex("0488b21e")
    XPRV_VERBYTES = bytes.fromhex("0488ade4")
    P2PKH_VERBYTE = bytes.fromhex("1c")
    P2SH_VERBYTES = [bytes.fromhex("1e")]
    WIF_BYTE = bytes.fromhex("82")
    GENESIS_HASH = ('e5062d76e5f50c42f493826ac9920b63'
                    'a8def2626fd70a5cec707ec47a4c4651')
    TX_COUNT = 1147749
    TX_COUNT_HEIGHT = 1030000
    TX_PER_BLOCK = 2
    DESERIALIZER = lib_tx.DeserializerXaya
    TRUNCATED_HEADER_SIZE = 80 + 5
    RPC_PORT = 8396
    PEERS = [
        'seeder.xaya.io s50002',
        'xaya.domob.eu s50002',
    ]

    # Op-codes for name operations
    OP_NAME_REGISTER = OpCodes.OP_1
    OP_NAME_UPDATE = OpCodes.OP_2

    # Valid name prefixes.
    NAME_REGISTER_OPS = [OP_NAME_REGISTER, "name", -1, OpCodes.OP_2DROP,
                         OpCodes.OP_DROP]
    NAME_UPDATE_OPS = [OP_NAME_UPDATE, "name", -1, OpCodes.OP_2DROP,
                       OpCodes.OP_DROP]
    NAME_OPERATIONS = [
        NAME_REGISTER_OPS,
        NAME_UPDATE_OPS,
    ]

    @classmethod
    def genesis_block(cls, block):
        super().genesis_block(block)

        # In Xaya, the genesis block's coinbase is spendable.  Thus unlike
        # the generic genesis_block() method, we return the full block here.
        return block


class XayaTestnet(Xaya):
    SHORTNAME = "XCH"
    NET = "testnet"
    P2PKH_VERBYTE = bytes.fromhex("58")
    P2SH_VERBYTES = [bytes.fromhex("5a")]
    WIF_BYTE = bytes.fromhex("e6")
    GENESIS_HASH = ('5195fc01d0e23d70d1f929f21ec55f47'
                    'e1c6ea1e66fae98ee44cbbc994509bba')
    TX_COUNT = 51557
    TX_COUNT_HEIGHT = 49000
    TX_PER_BLOCK = 1
    RPC_PORT = 18396
    PEERS = []


class XayaRegtest(XayaTestnet):
    NET = "regtest"
    GENESIS_HASH = ('6f750b36d22f1dc3d0a6e483af453010'
                    '22646dfc3b3ba2187865f5a7d6d83ab1')
    RPC_PORT = 18493

# Source: https://github.com/GZR0/GRZ0


class GravityZeroCoin(ScryptMixin, Coin):
    NAME = "GravityZeroCoin"
    SHORTNAME = "GZRO"
    NET = "mainnet"
    P2PKH_VERBYTE = bytes.fromhex("26")
    WIF_BYTE = bytes.fromhex("26")
    GENESIS_HASH = ('0000028bfbf9ccaed8f28b3ca6b3ffe6b65e29490ab0e4430679bf41cc7c164f')
    DAEMON = daemon.FakeEstimateLegacyRPCDaemon
    TX_COUNT = 100
    TX_COUNT_HEIGHT = 747635
    TX_PER_BLOCK = 2
    RPC_PORT = 36442
    ESTIMATE_FEE = 0.01
    RELAY_FEE = 0.01


class Simplicity(Coin):
    NAME = "Simplicity"
    SHORTNAME = "SPL"
    NET = "mainnet"
    XPUB_VERBYTES = bytes.fromhex("0444d5bc")
    XPRV_VERBYTES = bytes.fromhex("0444f0a3")
    P2PKH_VERBYTE = bytes.fromhex("12")
    P2SH_VERBYTE = bytes.fromhex("3b")
    WIF_BYTE = bytes.fromhex("5d")
    GENESIS_HASH = ('f4bbfc518aa3622dbeb8d2818a606b82c2b8b1ac2f28553ebdb6fc04d7abaccf')
    RPC_PORT = 11958
    TX_COUNT = 1726548
    TX_COUNT_HEIGHT = 1040000
    TX_PER_BLOCK = 5
    REORG_LIMIT = 100
    DESERIALIZER = lib_tx.DeserializerSimplicity

    @classmethod
    def header_hash(cls, header):
        '''Given a header return the hash.'''
        version, = util.unpack_le_uint32_from(header)

        if version < 2:
            import quark_hash
            return quark_hash.getPoWHash(header)
        else:
            return double_sha256(header)


class Myce(Coin):
    NAME = "Myce"
    SHORTNAME = "YCE"
    NET = "mainnet"
    XPUB_VERBYTES = bytes.fromhex("0488b21e")
    XPRV_VERBYTES = bytes.fromhex("0488ade4")
    P2PKH_VERBYTE = bytes.fromhex("32")
    P2SH_VERBYTE = bytes.fromhex("55")
    WIF_BYTE = bytes.fromhex("99")
    GENESIS_HASH = ('0000c74cc66c72cb1a327c5c1d4893ae5276aa50be49fb23cec21df1a2f20d87')
    RPC_PORT = 23512
    TX_COUNT = 1568977
    TX_COUNT_HEIGHT = 774450
    TX_PER_BLOCK = 3
    REORG_LIMIT = 100
    DESERIALIZER = lib_tx.DeserializerSimplicity

    @classmethod
    def header_hash(cls, header):
        '''Given a header return the hash.'''
        version, = util.unpack_le_uint32_from(header)

        if version < 7:
            import scrypt
            return scrypt.hash(header, header, 1024, 1, 1, 32)
        else:
            return double_sha256(header)


class Navcoin(Coin):
    NAME = "Navcoin"
    SHORTNAME = "NAV"
    NET = "mainnet"
    XPUB_VERBYTES = bytes.fromhex("0488b21e")
    XPRV_VERBYTES = bytes.fromhex("0488ade4")
    P2PKH_VERBYTE = bytes.fromhex("35")
    P2SH_VERBYTES = [bytes.fromhex("55")]
    WIF_BYTE = bytes.fromhex("96")
    GENESIS_HASH = ('00006a4e3e18c71c6d48ad6c261e2254'
                    'fa764cf29607a4357c99b712dfbb8e6a')
    DESERIALIZER = lib_tx.DeserializerTxTimeSegWitNavCoin
    TX_COUNT = 137641
    TX_COUNT_HEIGHT = 3649662
    TX_PER_BLOCK = 2
    RPC_PORT = 44444
    REORG_LIMIT = 1000

    @classmethod
    def header_hash(cls, header):
        if int.from_bytes(header[:4], "little") > 6:
            return double_sha256(header)
        else:
            import x13_hash
            return x13_hash.getPoWHash(header)


class Unobtanium(AuxPowMixin, Coin):
    NAME = "Unobtanium"
    SHORTNAME = "UNO"
    NET = "mainnet"
    XPUB_VERBYTES = bytes.fromhex("0488B21E")
    XPRV_VERBYTES = bytes.fromhex("0488ADE4")
    P2PKH_VERBYTE = bytes.fromhex("82")
    P2SH_VERBYTES = [bytes.fromhex("1e")]
    WIF_BYTE = bytes.fromhex("e0")
    GENESIS_HASH = ('000004c2fc5fffb810dccc197d603690'
                    '099a68305232e552d96ccbe8e2c52b75')
    TX_COUNT = 1
    TX_COUNT_HEIGHT = 1
    TX_PER_BLOCK = 1
    RPC_PORT = 65535
    REORG_LIMIT = 5000


class Linx(Coin):
    NAME = "Linx"
    SHORTNAME = "LINX"
    NET = "mainnet"
    P2PKH_VERBYTE = bytes.fromhex("4b")
    P2SH_VERBYTES = [bytes.fromhex("05")]
    WIF_BYTE = bytes.fromhex("cb")
    GENESIS_HASH = ('3bafea350a70f75e7a1cd279999faed7'
                    '1a51852aae88fed3c38553cecc810a92')
    TX_COUNT = 1
    TX_COUNT_HEIGHT = 1
    TX_PER_BLOCK = 1
    RPC_PORT = 9381
    REORG_LIMIT = 5000


class Flashcoin(Coin):
    NAME = "Flashcoin"
    SHORTNAME = "FLASH"
    NET = "mainnet"
    P2PKH_VERBYTE = bytes.fromhex("44")
    P2SH_VERBYTES = [bytes.fromhex("82")]
    WIF_BYTE = bytes.fromhex("c4")
    GENESIS_HASH = ('aa0cf4f5ce0a3c550ce5674c1e808c41'
                    '7cf5077b4e95bda1d6fbaeaf4258972b')
    TX_COUNT = 1
    TX_COUNT_HEIGHT = 1
    TX_PER_BLOCK = 1
    RPC_PORT = 9385
    REORG_LIMIT = 5000


class Defcoin(Coin):
    NAME = "Defcoin"
    SHORTNAME = "DEFC"
    NET = "mainnet"
    P2PKH_VERBYTE = bytes.fromhex("1e")
    P2SH_VERBYTES = bytes.fromhex("05")
    WIF_BYTE = bytes.fromhex("9e")
    GENESIS_HASH = ('192047379f33ffd2bbbab3d53b9c4b9e'
                    '9b72e48f888eadb3dcf57de95a6038ad')
    TX_COUNT = 1
    TX_COUNT_HEIGHT = 1
    TX_PER_BLOCK = 1
    RPC_PORT = 9386
    REORG_LIMIT = 5000


class Smileycoin(Coin):
    NAME = "Smileycoin"
    SHORTNAME = "SMLY"
    NET = "mainnet"
    P2PKH_VERBYTE = bytes.fromhex("19")
    P2SH_VERBYTES = bytes.fromhex("05")
    WIF_BYTE = bytes.fromhex("b0")
    GENESIS_HASH = ('660f734cf6c6d16111bde201bbd21228'
                    '73f2f2c078b969779b9d4c99732354fd')
    TX_COUNT = 1
    TX_COUNT_HEIGHT = 1
    TX_PER_BLOCK = 1
    RPC_PORT = 9388
    REORG_LIMIT = 5000


class Iop(Coin):
    NAME = "Iop"
    SHORTNAME = "IOP"
    NET = "mainnet"
    P2PKH_VERBYTE = bytes.fromhex("75")
    P2SH_VERBYTES = [bytes.fromhex("AE")]
    WIF_BYTE = bytes.fromhex("31")
    GENESIS_HASH = ('00000000bf5f2ee556cb9be8be64e077'
                    '6af14933438dbb1af72c41bfb6c82db3')
    DESERIALIZER = lib_tx.DeserializerSegWit
    TX_COUNT = 1
    TX_COUNT_HEIGHT = 1
    TX_PER_BLOCK = 1
    RPC_PORT = 8337
    REORG_LIMIT = 5000


class Egulden(Coin):
    NAME = "Egulden"
    SHORTNAME = "EFL"
    NET = "mainnet"
    P2PKH_VERBYTE = bytes.fromhex("30")
    P2SH_VERBYTES = [bytes.fromhex("05")]
    WIF_BYTE = bytes.fromhex("b0")
    GENESIS_HASH = ('6d39f28ad01a7edd3e2374b355cf8c7f'
                    '8dbc1c5e4596ad3642fa6d10c2599217')
    TX_COUNT = 13336629
    TX_COUNT_HEIGHT = 1268206
    TX_PER_BLOCK = 10
    RPC_PORT = 9402
    REORG_LIMIT = 5000


class Ixcoin(AuxPowMixin, Coin):
    NAME = "ixcoin"
    SHORTNAME = "IXC"
    NET = "mainnet"
    P2PKH_VERBYTE = bytes.fromhex("8a")
    P2SH_VERBYTES = [bytes.fromhex("05")]
    WIF_BYTE = bytes.fromhex("80")
    GENESIS_HASH = ('0000000001534ef8893b025b9c1da672'
                    '50285e35c9f76cae36a4904fdf72c591')
    TX_COUNT = 1
    TX_COUNT_HEIGHT = 1
    TX_PER_BLOCK = 1
    RPC_PORT = 9406
    REORG_LIMIT = 5000


class Batacoin(Coin):
    NAME = "bata"
    SHORTNAME = "BTA"
    NET = "mainnet"
    P2PKH_VERBYTE = bytes.fromhex("19")
    P2SH_VERBYTES = [bytes.fromhex("05")]
    WIF_BYTE = bytes.fromhex("99")
    GENESIS_HASH = ('b4bee36fd54a6176fd832f462641415c'
                    '142d50e4b378f71c041870c2b1186bc8')
    DESERIALIZER = lib_tx.DeserializerSegWit
    TX_COUNT = 1
    TX_COUNT_HEIGHT = 1
    TX_PER_BLOCK = 1
    RPC_PORT = 9412
    REORG_LIMIT = 5000


class Digitalcoin(Coin):
    NAME = "digitalcoin"
    SHORTNAME = "DGC"
    NET = "mainnet"
    P2PKH_VERBYTE = bytes.fromhex("1e")
    P2SH_VERBYTES = [bytes.fromhex("05")]
    WIF_BYTE = bytes.fromhex("9e")
    GENESIS_HASH = ('5e039e1ca1dbf128973bf6cff98169e4'
                    '0a1b194c3b91463ab74956f413b2f9c8')
    TX_COUNT = 1
    TX_COUNT_HEIGHT = 1
    TX_PER_BLOCK = 1
    RPC_PORT = 9413
    REORG_LIMIT = 5000


class Cannacoin(Coin):
    NAME = "cannacoin"
    SHORTNAME = "CCN"
    NET = "mainnet"
    P2PKH_VERBYTE = bytes.fromhex("1C")
    P2SH_VERBYTES = [bytes.fromhex("05")]
    WIF_BYTE = bytes.fromhex("bd")
    GENESIS_HASH = ('f1b4cdf03c86099a0758f1c018d1a10b'
                    'f05afab436c92b93b42bb88970de9821')
    DESERIALIZER = lib_tx.DeserializerReddcoin
    TX_COUNT = 1
    TX_COUNT_HEIGHT = 1
    TX_PER_BLOCK = 1
    RPC_PORT = 1234
    REORG_LIMIT = 5000


class Europecoin(Coin):
    NAME = "europecoin"
    SHORTNAME = "ERC"
    NET = "mainnet"
    P2PKH_VERBYTE = bytes.fromhex("21")
    P2SH_VERBYTES = [bytes.fromhex("05")]
    WIF_BYTE = bytes.fromhex("a8")
    GENESIS_HASH = ('000d0da26987ead011c5d568e627f7e3'
                    'd4a4f83a0b280b1134d8e7e366377f9a')
    BASIC_HEADER_SIZE = 88
    TX_COUNT = 1
    TX_COUNT_HEIGHT = 1
    TX_PER_BLOCK = 1
    RPC_PORT = 9412
    REORG_LIMIT = 5000


class Adcoin(Coin):
    NAME = "Adcoin"
    SHORTNAME = "ACC"
    NET = "mainnet"
    P2PKH_VERBYTE = bytes.fromhex("1e")
    P2SH_VERBYTES = [bytes.fromhex("0d")]
    WIF_BYTE = bytes.fromhex("97")
    GENESIS_HASH = ('000000fc5276647fd959f718c9526f87'
                    'f4858c4ef62f2e29d3772e4e37040a25')

    BASIC_HEADER_SIZE = 112
    TX_COUNT = 1
    TX_COUNT_HEIGHT = 1
    TX_PER_BLOCK = 1
    RPC_PORT = 9416
    REORG_LIMIT = 5000


class Lynx(Coin):
    NAME = "Lynx"
    SHORTNAME = "LYNX"
    NET = "mainnet"
    P2PKH_VERBYTE = bytes.fromhex("2d")
    P2SH_VERBYTES = [bytes.fromhex("16")]
    WIF_BYTE = bytes.fromhex("ad")
    GENESIS_HASH = ('984b30fc9bb5e5ff424ad7f4ec193053'
                    '8a7b14a2d93e58ad7976c23154ea4a76')
    DESERIALIZER = lib_tx.DeserializerSegWit
    TX_COUNT = 1
    TX_COUNT_HEIGHT = 1
    TX_PER_BLOCK = 1
    RPC_PORT = 9139
    REORG_LIMIT = 5000


class LitecoinCash(Coin):
    NAME = "LitecoinCash"
    SHORTNAME = "LCC"
    NET = "mainnet"
    P2PKH_VERBYTE = bytes.fromhex("1c")
    P2SH_VERBYTES = [bytes.fromhex("32"), bytes.fromhex("05")]
    WIF_BYTE = bytes.fromhex("b0")
    GENESIS_HASH = ('12a765e31ffd4059bada1e25190f6e98'
                    'c99d9714d334efa41a195a7e7e04bfe2')
    DESERIALIZER = lib_tx.DeserializerSegWit
    TX_COUNT = 1
    TX_COUNT_HEIGHT = 1
    TX_PER_BLOCK = 1
    RPC_PORT = 9140
    REORG_LIMIT = 5000


class BitcoinPrivate(EquihashMixin, Coin):
    NAME = "BitcoinPrivate"
    SHORTNAME = "BTCP"
    NET = "mainnet"
    P2PKH_VERBYTE = bytes.fromhex("1325")
    P2SH_VERBYTES = [bytes.fromhex("13AF")]
    WIF_BYTE = bytes.fromhex("80")
    GENESIS_HASH = ('0007104ccda289427919efc39dc9e4d4'
                    '99804b7bebc22df55f8b834301260602')
    DESERIALIZER = lib_tx.DeserializerZcash
    TX_COUNT = 329196
    TX_COUNT_HEIGHT = 68379
    TX_PER_BLOCK = 5
    RPC_PORT = 9335
    REORG_LIMIT = 5000


class Aryacoin(Coin):
    NAME = "aryacoin"
    SHORTNAME = "AYA"
    NET = "mainnet"
    XPUB_VERBYTES = bytes.fromhex("019d9cfe")
    XPRV_VERBYTES = bytes.fromhex("019da462")
    P2PKH_VERBYTE = bytes.fromhex("17")
    P2SH_VERBYTES = [bytes.fromhex("6f")]
    WIF_BYTE = bytes.fromhex("b0")
    GENESIS_HASH = ('b553727635006d7faade229d152482df'
                    'b9da7822d41cf0cad9ffa82a54f67803')
    DESERIALIZER = lib_tx.DeserializerSegWit
    TX_COUNT = 1
    TX_COUNT_HEIGHT = 1
    TX_PER_BLOCK = 10
    RPC_PORT = 9151
    REORG_LIMIT = 800


class Donu(Coin):
    NAME = "donu"
    SHORTNAME = "DONU"
    NET = "mainnet"
    P2PKH_VERBYTE = bytes.fromhex("35")
    P2SH_VERBYTES = [bytes.fromhex("05")]
    WIF_BYTE = bytes.fromhex("b1")
    XPUB_VERBYTES = bytes.fromhex("0488B21E")
    XPRV_VERBYTES = bytes.fromhex("0488ADE4")
    GENESIS_HASH = ('5f7f26e24291f5be2351e1dcdab18bf9'
                    '4cee718940e6b9f2fbb46227434c3f12')
    DESERIALIZER = lib_tx.DeserializerSegWit
    TX_COUNT = 1
    TX_COUNT_HEIGHT = 1
    TX_PER_BLOCK = 10
    RPC_PORT = 26381
    REORG_LIMIT = 800

<<<<<<< HEAD
# Source: https://github.com/syscoin/syscoin

class Syscoin(AuxPowMixin, Coin):
    NAME = "Syscoin"
    SHORTNAME = "SYS"
    NET = "mainnet"
    
    P2PKH_VERBYTE = bytes.fromhex("3f")
    P2SH_VERBYTES = bytes.fromhex("05")
    WIF_BYTE = bytes.fromhex("80")
    
    GENESIS_HASH = '0000022642db0346b6e01c2a397471f4f12e65d4f4251ec96c1f85367a61a7ab'
    TX_COUNT = 17036
    TX_COUNT_HEIGHT = 16485
    TX_PER_BLOCK = 5
    RPC_PORT = 8368
    REORG_LIMIT = 2000
    
    CHUNK_SIZE = 360
    DEFAULT_MAX_SEND = 10000000

    PEERS = []

    PEER_DEFAULT_PORTS = {'s': '58882'}
    PEERS = [
        'electrumx1.syscoin.org s',
        'electrumx2.syscoin.org s',
        'electrumx3.syscoin.org s',
    ]
    DESERIALIZER = lib_tx.DeserializerAuxPowSegWit


class SyscoinTestnetMixin(object):
    P2PKH_VERBYTE = bytes.fromhex("41")
    P2SH_VERBYTES = bytes.fromhex("c4")
    WIF_BYTE = bytes.fromhex("ef")
    PEER_DEFAULT_PORTS = {'s': '59992'}
    RPC_PORT = 18368


class SyscoinTestnet(Syscoin, SyscoinTestnetMixin):
    NAME = "Syscoin"
    SHORTNAME = "TSYS"
    NET = "testnet"
    GENESIS_HASH = '0000064430008f1fe74ba0bf54080f1cf6e73da3372df7617e33648529940fc3'
    PEERS = [
        'electrumx1.syscoin.org s',
        'electrumx2.syscoin.org s',
        'electrumx3.syscoin.org s',
    ]


class SyscoinRegtest(Syscoin, SyscoinTestnetMixin):
    NAME = "Syscoin"
    SHORTNAME = "RSYS"
    NET = "regtest"
    GENESIS_HASH = '28a2c2d251f46fac05ade79085cbcb2ae4ec67ea24f1f1c7b40a348c00521194'
    PEERS = []
=======

class Quebecoin(AuxPowMixin, Coin):
    NAME = "Quebecoin"
    SHORTNAME = "QBC"
    NET = "mainnet"
    XPUB_VERBYTES = bytes.fromhex("0488b21e")
    XPRV_VERBYTES = bytes.fromhex("0488ade4")
    P2PKH_VERBYTE = bytes.fromhex("3a")
    P2SH_VERBYTES = [bytes.fromhex("05")]
    WIF_BYTE = bytes.fromhex("ba")
    GENESIS_HASH = ('000008c2d57759af6462352ee9f4923d'
                    '97401cb599a9318e6595a2a74c26ea74')
    DESERIALIZER = lib_tx.DeserializerAuxPowSegWit
    TX_COUNT = 1
    TX_COUNT_HEIGHT = 1
    TX_PER_BLOCK = 20
    REORG_LIMIT = 2000
    RPC_PORT = 10890
>>>>>>> 49a6ad1e
<|MERGE_RESOLUTION|>--- conflicted
+++ resolved
@@ -3772,8 +3772,26 @@
     RPC_PORT = 26381
     REORG_LIMIT = 800
 
-<<<<<<< HEAD
-# Source: https://github.com/syscoin/syscoin
+
+class Quebecoin(AuxPowMixin, Coin):
+    NAME = "Quebecoin"
+    SHORTNAME = "QBC"
+    NET = "mainnet"
+    XPUB_VERBYTES = bytes.fromhex("0488b21e")
+    XPRV_VERBYTES = bytes.fromhex("0488ade4")
+    P2PKH_VERBYTE = bytes.fromhex("3a")
+    P2SH_VERBYTES = [bytes.fromhex("05")]
+    WIF_BYTE = bytes.fromhex("ba")
+    GENESIS_HASH = ('000008c2d57759af6462352ee9f4923d'
+                    '97401cb599a9318e6595a2a74c26ea74')
+    DESERIALIZER = lib_tx.DeserializerAuxPowSegWit
+    TX_COUNT = 1
+    TX_COUNT_HEIGHT = 1
+    TX_PER_BLOCK = 20
+    REORG_LIMIT = 2000
+    RPC_PORT = 10890
+
+   # Source: https://github.com/syscoin/syscoin
 
 class Syscoin(AuxPowMixin, Coin):
     NAME = "Syscoin"
@@ -3830,24 +3848,4 @@
     SHORTNAME = "RSYS"
     NET = "regtest"
     GENESIS_HASH = '28a2c2d251f46fac05ade79085cbcb2ae4ec67ea24f1f1c7b40a348c00521194'
-    PEERS = []
-=======
-
-class Quebecoin(AuxPowMixin, Coin):
-    NAME = "Quebecoin"
-    SHORTNAME = "QBC"
-    NET = "mainnet"
-    XPUB_VERBYTES = bytes.fromhex("0488b21e")
-    XPRV_VERBYTES = bytes.fromhex("0488ade4")
-    P2PKH_VERBYTE = bytes.fromhex("3a")
-    P2SH_VERBYTES = [bytes.fromhex("05")]
-    WIF_BYTE = bytes.fromhex("ba")
-    GENESIS_HASH = ('000008c2d57759af6462352ee9f4923d'
-                    '97401cb599a9318e6595a2a74c26ea74')
-    DESERIALIZER = lib_tx.DeserializerAuxPowSegWit
-    TX_COUNT = 1
-    TX_COUNT_HEIGHT = 1
-    TX_PER_BLOCK = 20
-    REORG_LIMIT = 2000
-    RPC_PORT = 10890
->>>>>>> 49a6ad1e
+    PEERS = []