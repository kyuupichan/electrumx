# Copyright (c) 2016-2017, Neil Booth
# Copyright (c) 2017, the ElectrumX authors
#
# All rights reserved.
#
# The MIT License (MIT)
#
# Permission is hereby granted, free of charge, to any person obtaining
# a copy of this software and associated documentation files (the
# "Software"), to deal in the Software without restriction, including
# without limitation the rights to use, copy, modify, merge, publish,
# distribute, sublicense, and/or sell copies of the Software, and to
# permit persons to whom the Software is furnished to do so, subject to
# the following conditions:
#
# The above copyright notice and this permission notice shall be
# included in all copies or substantial portions of the Software.
#
# THE SOFTWARE IS PROVIDED "AS IS", WITHOUT WARRANTY OF ANY KIND,
# EXPRESS OR IMPLIED, INCLUDING BUT NOT LIMITED TO THE WARRANTIES OF
# MERCHANTABILITY, FITNESS FOR A PARTICULAR PURPOSE AND
# NONINFRINGEMENT. IN NO EVENT SHALL THE AUTHORS OR COPYRIGHT HOLDERS BE
# LIABLE FOR ANY CLAIM, DAMAGES OR OTHER LIABILITY, WHETHER IN AN ACTION
# OF CONTRACT, TORT OR OTHERWISE, ARISING FROM, OUT OF OR IN CONNECTION
# WITH THE SOFTWARE OR THE USE OR OTHER DEALINGS IN THE SOFTWARE.

'''Module providing coin abstraction.

Anything coin-specific should go in this file and be subclassed where
necessary for appropriate handling.
'''

from collections import namedtuple
import re
import struct
from decimal import Decimal
from hashlib import sha256
from functools import partial

import electrumx.lib.util as util
from electrumx.lib.hash import Base58, hash160, double_sha256, hash_to_hex_str
from electrumx.lib.hash import HASHX_LEN, hex_str_to_hash
<<<<<<< HEAD
from electrumx.lib.script import ScriptPubKey, OpCodes
from electrumx.lib.verus_hash import verus_hash, verus_hash2b
=======
from electrumx.lib.script import (_match_ops, Script, ScriptError,
                                  ScriptPubKey, OpCodes)
>>>>>>> 47565b5c
import electrumx.lib.tx as lib_tx
import electrumx.lib.tx_dash as lib_tx_dash
import electrumx.lib.tx_axe as lib_tx_axe
import electrumx.server.block_processor as block_proc
import electrumx.server.daemon as daemon
from electrumx.server.session import (ElectrumX, DashElectrumX,
                                      SmartCashElectrumX, AuxPoWElectrumX)


Block = namedtuple("Block", "raw header transactions")


class CoinError(Exception):
    '''Exception raised for coin-related errors.'''


class Coin(object):
    '''Base class of coin hierarchy.'''

    REORG_LIMIT = 200
    # Not sure if these are coin-specific
    RPC_URL_REGEX = re.compile('.+@(\\[[0-9a-fA-F:]+\\]|[^:]+)(:[0-9]+)?')
    VALUE_PER_COIN = 100000000
    CHUNK_SIZE = 2016
    BASIC_HEADER_SIZE = 80
    STATIC_BLOCK_HEADERS = True
    SESSIONCLS = ElectrumX
    DEFAULT_MAX_SEND = 1000000
    DESERIALIZER = lib_tx.Deserializer
    DAEMON = daemon.Daemon
    BLOCK_PROCESSOR = block_proc.BlockProcessor
    HEADER_VALUES = ('version', 'prev_block_hash', 'merkle_root', 'timestamp',
                     'bits', 'nonce')
    HEADER_UNPACK = struct.Struct('< I 32s 32s I I I').unpack_from
    MEMPOOL_HISTOGRAM_REFRESH_SECS = 500
    P2PKH_VERBYTE = bytes.fromhex("00")
    P2SH_VERBYTES = [bytes.fromhex("05")]
    XPUB_VERBYTES = bytes('????', 'utf-8')
    XPRV_VERBYTES = bytes('????', 'utf-8')
    WIF_BYTE = bytes.fromhex("80")
    ENCODE_CHECK = Base58.encode_check
    DECODE_CHECK = Base58.decode_check
    GENESIS_HASH = ('000000000019d6689c085ae165831e93'
                    '4ff763ae46a2a6c172b3f1b60a8ce26f')
    # Peer discovery
    PEER_DEFAULT_PORTS = {'t': '50001', 's': '50002'}
    PEERS = []
    CRASH_CLIENT_VER = None
    BLACKLIST_URL = None

    @classmethod
    def lookup_coin_class(cls, name, net):
        '''Return a coin class given name and network.

        Raise an exception if unrecognised.'''
        req_attrs = ['TX_COUNT', 'TX_COUNT_HEIGHT', 'TX_PER_BLOCK']
        for coin in util.subclasses(Coin):
            if (coin.NAME.lower() == name.lower() and
                    coin.NET.lower() == net.lower()):
                coin_req_attrs = req_attrs.copy()
                missing = [attr for attr in coin_req_attrs
                           if not hasattr(coin, attr)]
                if missing:
                    raise CoinError('coin {} missing {} attributes'
                                    .format(name, missing))
                return coin
        raise CoinError('unknown coin {} and network {} combination'
                        .format(name, net))

    @classmethod
    def sanitize_url(cls, url):
        # Remove surrounding ws and trailing /s
        url = url.strip().rstrip('/')
        match = cls.RPC_URL_REGEX.match(url)
        if not match:
            raise CoinError('invalid daemon URL: "{}"'.format(url))
        if match.groups()[1] is None:
            url += ':{:d}'.format(cls.RPC_PORT)
        if not url.startswith('http://') and not url.startswith('https://'):
            url = 'http://' + url
        return url + '/'

    @classmethod
    def genesis_block(cls, block):
        '''Check the Genesis block is the right one for this coin.

        Return the block less its unspendable coinbase.
        '''
        header = cls.block_header(block, 0)
        header_hex_hash = hash_to_hex_str(cls.header_hash(header))
        if header_hex_hash != cls.GENESIS_HASH:
            raise CoinError('genesis block has hash {} expected {}'
                            .format(header_hex_hash, cls.GENESIS_HASH))

        return header + bytes(1)

    @classmethod
    def hashX_from_script(cls, script):
        '''Returns a hashX from a script, or None if the script is provably
        unspendable so the output can be dropped.
        '''
        prefix = script[:2]
        # Match a prefix of OP_RETURN or (OP_FALSE, OP_RETURN)
        if prefix == b'\x00\x6a' or (prefix and prefix[0] == 0x6a):
            return None
        return sha256(script).digest()[:HASHX_LEN]

    @staticmethod
    def lookup_xverbytes(verbytes):
        '''Return a (is_xpub, coin_class) pair given xpub/xprv verbytes.'''
        # Order means BTC testnet will override NMC testnet
        for coin in util.subclasses(Coin):
            if verbytes == coin.XPUB_VERBYTES:
                return True, coin
            if verbytes == coin.XPRV_VERBYTES:
                return False, coin
        raise CoinError('version bytes unrecognised')

    @classmethod
    def address_to_hashX(cls, address):
        '''Return a hashX given a coin address.'''
        return cls.hashX_from_script(cls.pay_to_address_script(address))

    @classmethod
    def P2PKH_address_from_hash160(cls, hash160):
        '''Return a P2PKH address given a public key.'''
        assert len(hash160) == 20
        return cls.ENCODE_CHECK(cls.P2PKH_VERBYTE + hash160)

    @classmethod
    def P2PKH_address_from_pubkey(cls, pubkey):
        '''Return a coin address given a public key.'''
        return cls.P2PKH_address_from_hash160(hash160(pubkey))

    @classmethod
    def P2SH_address_from_hash160(cls, hash160):
        '''Return a coin address given a hash160.'''
        assert len(hash160) == 20
        return cls.ENCODE_CHECK(cls.P2SH_VERBYTES[0] + hash160)

    @classmethod
    def hash160_to_P2PKH_script(cls, hash160):
        return ScriptPubKey.P2PKH_script(hash160)

    @classmethod
    def hash160_to_P2PKH_hashX(cls, hash160):
        return cls.hashX_from_script(cls.hash160_to_P2PKH_script(hash160))

    @classmethod
    def pay_to_address_script(cls, address):
        '''Return a pubkey script that pays to a pubkey hash.

        Pass the address (either P2PKH or P2SH) in base58 form.
        '''
        raw = cls.DECODE_CHECK(address)

        # Require version byte(s) plus hash160.
        verbyte = -1
        verlen = len(raw) - 20
        if verlen > 0:
            verbyte, hash160 = raw[:verlen], raw[verlen:]

        if verbyte == cls.P2PKH_VERBYTE:
            return cls.hash160_to_P2PKH_script(hash160)
        if verbyte in cls.P2SH_VERBYTES:
            return ScriptPubKey.P2SH_script(hash160)

        raise CoinError('invalid address: {}'.format(address))

    @classmethod
    def privkey_WIF(cls, privkey_bytes, compressed):
        '''Return the private key encoded in Wallet Import Format.'''
        payload = bytearray(cls.WIF_BYTE) + privkey_bytes
        if compressed:
            payload.append(0x01)
        return cls.ENCODE_CHECK(payload)

    @classmethod
    def header_hash(cls, header):
        '''Given a header return hash'''
        return double_sha256(header)

    @classmethod
    def header_prevhash(cls, header):
        '''Given a header return previous hash'''
        return header[4:36]

    @classmethod
    def static_header_offset(cls, height):
        '''Given a header height return its offset in the headers file.

        If header sizes change at some point, this is the only code
        that needs updating.'''
        assert cls.STATIC_BLOCK_HEADERS
        return height * cls.BASIC_HEADER_SIZE

    @classmethod
    def static_header_len(cls, height):
        '''Given a header height return its length.'''
        return (cls.static_header_offset(height + 1)
                - cls.static_header_offset(height))

    @classmethod
    def block_header(cls, block, height):
        '''Returns the block header given a block and its height.'''
        return block[:cls.static_header_len(height)]

    @classmethod
    def block(cls, raw_block, height):
        '''Return a Block namedtuple given a raw block and its height.'''
        header = cls.block_header(raw_block, height)
        txs = cls.DESERIALIZER(raw_block, start=len(header)).read_tx_block()
        return Block(raw_block, header, txs)

    @classmethod
    def decimal_value(cls, value):
        '''Return the number of standard coin units as a Decimal given a
        quantity of smallest units.

        For example 1 BTC is returned for 100 million satoshis.
        '''
        return Decimal(value) / cls.VALUE_PER_COIN

    @classmethod
    def warn_old_client_on_tx_broadcast(cls, _client_ver):
        return False


class AuxPowMixin(object):
    STATIC_BLOCK_HEADERS = False
    DESERIALIZER = lib_tx.DeserializerAuxPow
    SESSIONCLS = AuxPoWElectrumX
    TRUNCATED_HEADER_SIZE = 80
    # AuxPoW headers are significantly larger, so the DEFAULT_MAX_SEND from
    # Bitcoin is insufficient.  In Namecoin mainnet, 5 MB wasn't enough to
    # sync, while 10 MB worked fine.
    DEFAULT_MAX_SEND = 10000000

    @classmethod
    def header_hash(cls, header):
        '''Given a header return hash'''
        return double_sha256(header[:cls.BASIC_HEADER_SIZE])

    @classmethod
    def block_header(cls, block, height):
        '''Return the AuxPow block header bytes'''
        deserializer = cls.DESERIALIZER(block)
        return deserializer.read_header(cls.BASIC_HEADER_SIZE)


class EquihashMixin(object):
    STATIC_BLOCK_HEADERS = False
    BASIC_HEADER_SIZE = 140  # Excluding Equihash solution
    DESERIALIZER = lib_tx.DeserializerEquihash
    HEADER_VALUES = ('version', 'prev_block_hash', 'merkle_root', 'reserved',
                     'timestamp', 'bits', 'nonce')
    HEADER_UNPACK = struct.Struct('< I 32s 32s 32s I I 32s').unpack_from

    @classmethod
    def block_header(cls, block, height):
        '''Return the block header bytes'''
        deserializer = cls.DESERIALIZER(block)
        return deserializer.read_header(cls.BASIC_HEADER_SIZE)


class ScryptMixin(object):

    DESERIALIZER = lib_tx.DeserializerTxTime
    HEADER_HASH = None

    @classmethod
    def header_hash(cls, header):
        '''Given a header return the hash.'''
        if cls.HEADER_HASH is None:
            import scrypt
            cls.HEADER_HASH = lambda x: scrypt.hash(x, x, 1024, 1, 1, 32)

        version, = util.unpack_le_uint32_from(header)
        if version > 6:
            return super().header_hash(header)
        else:
            return cls.HEADER_HASH(header)


class KomodoMixin(object):
    P2PKH_VERBYTE = bytes.fromhex("3C")
    P2SH_VERBYTES = [bytes.fromhex("55")]
    WIF_BYTE = bytes.fromhex("BC")
    GENESIS_HASH = ('027e3758c3a65b12aa1046462b486d0a'
                    '63bfa1beae327897f56c5cfb7daaae71')
    DESERIALIZER = lib_tx.DeserializerZcash


class BitcoinMixin(object):
    SHORTNAME = "BTC"
    NET = "mainnet"
    XPUB_VERBYTES = bytes.fromhex("0488b21e")
    XPRV_VERBYTES = bytes.fromhex("0488ade4")
    RPC_PORT = 8332


class NameMixin(object):

    @staticmethod
    def find_end_position_of_name(script, length):
        """Finds the end position of the name data

        Given the number of opcodes in the name prefix (length), returns the
        index into the byte array of where the name prefix ends."""
        n = 0
        for _i in range(length):
            # Content of this loop is copied from Script.get_ops's loop
            op = script[n]
            n += 1

            if op <= OpCodes.OP_PUSHDATA4:
                # Raw bytes follow
                if op < OpCodes.OP_PUSHDATA1:
                    dlen = op
                elif op == OpCodes.OP_PUSHDATA1:
                    dlen = script[n]
                    n += 1
                elif op == OpCodes.OP_PUSHDATA2:
                    dlen, = struct.unpack('<H', script[n: n + 2])
                    n += 2
                else:
                    dlen, = struct.unpack('<I', script[n: n + 4])
                    n += 4
                if n + dlen > len(script):
                    raise IndexError
                n += dlen

        return n

    @classmethod
    def interpret_name_prefix(cls, script, possible_ops):
        """Interprets a potential name prefix

        Checks if the given script has a name prefix.  If it has, the
        name prefix is split off the actual address script, and its parsed
        fields (e.g. the name) returned.

        possible_ops must be an array of arrays, defining the structures
        of name prefixes to look out for.  Each array can consist of
        actual opcodes, -1 for ignored data placeholders and strings for
        named placeholders.  Whenever a data push matches a named placeholder,
        the corresponding value is put into a dictionary the placeholder name
        as key, and the dictionary of matches is returned."""

        try:
            ops = Script.get_ops(script)
        except ScriptError:
            return None, script

        name_op_count = None
        for pops in possible_ops:
            n = len(pops)

            # Start by translating named placeholders to -1 values, and
            # keeping track of which op they corresponded to.
            template = []
            named_index = {}
            for i in range(n):
                if type(pops[i]) == str:
                    template.append(-1)
                    named_index[pops[i]] = i
                else:
                    template.append(pops[i])

            if not _match_ops(ops[:n], template):
                continue

            name_op_count = n
            named_values = {key: ops[named_index[key]] for key in named_index}
            break

        if name_op_count is None:
            return None, script

        name_end_pos = cls.find_end_position_of_name(script, name_op_count)

        address_script = script[name_end_pos:]
        return named_values, address_script


class NameIndexMixin(NameMixin):
    """Shared definitions for coins that have a name index

    This class defines common functions and logic for coins that have
    a name index in addition to the index by address / script."""

    BLOCK_PROCESSOR = block_proc.NameIndexBlockProcessor

    @classmethod
    def build_name_index_script(cls, name):
        """Returns the script by which names are indexed"""

        from electrumx.lib.script import Script

        res = bytearray()
        res.append(cls.OP_NAME_UPDATE)
        res.extend(Script.push_data(name))
        res.extend(Script.push_data(bytes([])))
        res.append(OpCodes.OP_2DROP)
        res.append(OpCodes.OP_DROP)
        res.append(OpCodes.OP_RETURN)

        return bytes(res)

    @classmethod
    def split_name_script(cls, script):
        named_values, address_script = cls.interpret_name_prefix(script, cls.NAME_OPERATIONS)
        if named_values is None or "name" not in named_values:
            return None, address_script

        name_index_script = cls.build_name_index_script(named_values["name"][1])
        return name_index_script, address_script

    @classmethod
    def hashX_from_script(cls, script):
        _, address_script = cls.split_name_script(script)
        return super().hashX_from_script(address_script)

    @classmethod
    def address_from_script(cls, script):
        _, address_script = cls.split_name_script(script)
        return super().address_from_script(address_script)

    @classmethod
    def name_hashX_from_script(cls, script):
        name_index_script, _ = cls.split_name_script(script)
        if name_index_script is None:
            return None

        return super().hashX_from_script(name_index_script)


class HOdlcoin(Coin):
    NAME = "HOdlcoin"
    SHORTNAME = "HODLC"
    NET = "mainnet"
    BASIC_HEADER_SIZE = 88
    P2PKH_VERBYTE = bytes.fromhex("28")
    WIF_BYTE = bytes.fromhex("a8")
    GENESIS_HASH = ('008872e5582924544e5c707ee4b839bb'
                    '82c28a9e94e917c94b40538d5658c04b')
    DESERIALIZER = lib_tx.DeserializerSegWit
    TX_COUNT = 258858
    TX_COUNT_HEIGHT = 382138
    TX_PER_BLOCK = 5


class BitcoinSV(BitcoinMixin, Coin):
    NAME = "BitcoinSV"
    SHORTNAME = "BSV"
    TX_COUNT = 267318795
    TX_COUNT_HEIGHT = 557037
    TX_PER_BLOCK = 400
    PEERS = [
        'electrumx.bitcoinsv.io s',
        'satoshi.vision.cash s',
        'sv.usebsv.com s t',
        'sv.jochen-hoenicke.de s t',
        'sv.satoshi.io s t',
    ]


class BitcoinCash(BitcoinMixin, Coin):
    NAME = "BitcoinCashABC"   # Some releases later remove the ABC suffix
    SHORTNAME = "BCH"
    TX_COUNT = 265479628
    TX_COUNT_HEIGHT = 556592
    TX_PER_BLOCK = 400
    PEERS = [
        'bch.imaginary.cash s t',
        'electroncash.dk s t',
        'wallet.satoshiscoffeehouse.com s t',
    ]
    BLOCK_PROCESSOR = block_proc.LTORBlockProcessor

    @classmethod
    def warn_old_client_on_tx_broadcast(cls, client_ver):
        if client_ver < (3, 3, 4):
            return ('<br/><br/>'
                    'Your transaction was successfully broadcast.<br/><br/>'
                    'However, you are using a VULNERABLE version of Electron Cash.<br/>'
                    'Download the latest version from this web site ONLY:<br/>'
                    'https://electroncash.org/'
                    '<br/><br/>')
        return False


class BitcoinSegwit(BitcoinMixin, Coin):
    NAME = "BitcoinSegwit"
    DESERIALIZER = lib_tx.DeserializerSegWit
    MEMPOOL_HISTOGRAM_REFRESH_SECS = 120
    TX_COUNT = 318337769
    TX_COUNT_HEIGHT = 524213
    TX_PER_BLOCK = 1400
    CRASH_CLIENT_VER = (3, 2, 3)
    BLACKLIST_URL = 'https://electrum.org/blacklist.json'
    PEERS = [
        'E-X.not.fyi s t',
        'electrum.vom-stausee.de s t',
        'electrum.hsmiths.com s t',
        'helicarrier.bauerj.eu s t',
        'hsmiths4fyqlw5xw.onion s t',
        'ozahtqwp25chjdjd.onion s t',
        'electrum.hodlister.co s',
        'electrum3.hodlister.co s',
        'btc.usebsv.com s50006',
        'fortress.qtornado.com s443 t',
        'ecdsa.net s110 t',
        'e2.keff.org s t',
        'currentlane.lovebitco.in s t',
        'electrum.jochen-hoenicke.de s50005 t50003',
        'vps5.hsmiths.com s',
    ]

    @classmethod
    def warn_old_client_on_tx_broadcast(cls, client_ver):
        if client_ver < (3, 3, 3):
            return ('<br/><br/>'
                    'Your transaction was successfully broadcast.<br/><br/>'
                    'However, you are using a VULNERABLE version of Electrum.<br/>'
                    'Download the new version from the usual place:<br/>'
                    'https://electrum.org/'
                    '<br/><br/>')
        return False


class BitcoinGold(EquihashMixin, BitcoinMixin, Coin):
    CHUNK_SIZE = 252
    NAME = "BitcoinGold"
    SHORTNAME = "BTG"
    FORK_HEIGHT = 491407
    P2PKH_VERBYTE = bytes.fromhex("26")
    P2SH_VERBYTES = [bytes.fromhex("17")]
    DESERIALIZER = lib_tx.DeserializerEquihashSegWit
    TX_COUNT = 265026255
    TX_COUNT_HEIGHT = 499923
    TX_PER_BLOCK = 50
    REORG_LIMIT = 1000
    RPC_PORT = 8332
    PEERS = [
        'electrumx-eu.bitcoingold.org s50002 t50001',
        'electrumx-us.bitcoingold.org s50002 t50001'
    ]

    @classmethod
    def header_hash(cls, header):
        '''Given a header return hash'''
        height, = util.unpack_le_uint32_from(header, 68)
        if height >= cls.FORK_HEIGHT:
            return double_sha256(header)
        else:
            return double_sha256(header[:68] + header[100:112])


class BitcoinGoldTestnet(BitcoinGold):
    FORK_HEIGHT = 1
    SHORTNAME = "TBTG"
    XPUB_VERBYTES = bytes.fromhex("043587CF")
    XPRV_VERBYTES = bytes.fromhex("04358394")
    P2PKH_VERBYTE = bytes.fromhex("6F")
    P2SH_VERBYTES = [bytes.fromhex("C4")]
    WIF_BYTE = bytes.fromhex("EF")
    TX_COUNT = 0
    TX_COUNT_HEIGHT = 1
    NET = 'testnet'
    RPC_PORT = 18332
    GENESIS_HASH = ('00000000e0781ebe24b91eedc293adfe'
                    'a2f557b53ec379e78959de3853e6f9f6')
    PEERS = [
        'test-node1.bitcoingold.org s50002',
        'test-node2.bitcoingold.org s50002',
        'test-node3.bitcoingold.org s50002'
    ]


class BitcoinGoldRegtest(BitcoinGold):
    FORK_HEIGHT = 2000
    SHORTNAME = "TBTG"
    XPUB_VERBYTES = bytes.fromhex("043587CF")
    XPRV_VERBYTES = bytes.fromhex("04358394")
    P2PKH_VERBYTE = bytes.fromhex("6F")
    P2SH_VERBYTES = [bytes.fromhex("C4")]
    WIF_BYTE = bytes.fromhex("EF")
    TX_COUNT = 0
    TX_COUNT_HEIGHT = 1
    NET = 'regtest'
    RPC_PORT = 18444
    GENESIS_HASH = ('0f9188f13cb7b2c71f2a335e3a4fc328'
                    'bf5beb436012afca590b1a11466e2206')
    PEERS = []


class BitcoinDiamond(BitcoinSegwit, Coin):
    NAME = "BitcoinDiamond"
    SHORTNAME = "BCD"
    TX_VERSION = 12
    TX_COUNT = 274277819
    TX_COUNT_HEIGHT = 498678
    TX_PER_BLOCK = 50
    REORG_LIMIT = 1000
    PEERS = []
    VALUE_PER_COIN = 10000000
    DESERIALIZER = lib_tx.DeserializerBitcoinDiamondSegWit


class Emercoin(NameMixin, Coin):
    NAME = "Emercoin"
    SHORTNAME = "EMC"
    NET = "mainnet"
    XPUB_VERBYTES = bytes.fromhex("0488b21e")
    XPRV_VERBYTES = bytes.fromhex("0488ade4")
    P2PKH_VERBYTE = bytes.fromhex("21")
    P2SH_VERBYTES = [bytes.fromhex("5c")]
    GENESIS_HASH = ('00000000bcccd459d036a588d1008fce'
                    '8da3754b205736f32ddfd35350e84c2d')
    TX_COUNT = 217380620
    TX_COUNT_HEIGHT = 464000
    TX_PER_BLOCK = 1700
    VALUE_PER_COIN = 1000000
    RPC_PORT = 6662

    DESERIALIZER = lib_tx.DeserializerEmercoin

    PEERS = []

    @classmethod
    def block_header(cls, block, height):
        '''Returns the block header given a block and its height.'''
        deserializer = cls.DESERIALIZER(block)

        if deserializer.is_merged_block():
            return deserializer.read_header(cls.BASIC_HEADER_SIZE)
        return block[:cls.static_header_len(height)]

    @classmethod
    def header_hash(cls, header):
        '''Given a header return hash'''
        return double_sha256(header[:cls.BASIC_HEADER_SIZE])

    @classmethod
    def hashX_from_script(cls, script):
        address_script = cls.address_script_from_script(script)

        return super().hashX_from_script(address_script)

    @classmethod
    def address_script_from_script(cls, script):
        # Name opcodes
        OP_NAME_NEW = OpCodes.OP_1
        OP_NAME_UPDATE = OpCodes.OP_2
        OP_NAME_DELETE = OpCodes.OP_3

        # Opcode sequences for name operations
        # Script structure: https://git.io/fjuRu
        NAME_NEW_OPS = [OP_NAME_NEW, OpCodes.OP_DROP, -1, -1,
                        OpCodes.OP_2DROP, -1, OpCodes.OP_DROP]
        NAME_UPDATE_OPS = [OP_NAME_UPDATE, OpCodes.OP_DROP, -1, -1,
                           OpCodes.OP_2DROP, -1, OpCodes.OP_DROP]
        NAME_DELETE_OPS = [OP_NAME_DELETE, OpCodes.OP_DROP, -1,
                           OpCodes.OP_DROP]

        ops = [
            NAME_NEW_OPS,
            NAME_UPDATE_OPS,
            NAME_DELETE_OPS,
        ]

        _, address_script = cls.interpret_name_prefix(script, ops)
        return address_script


class BitcoinTestnetMixin(object):
    SHORTNAME = "XTN"
    NET = "testnet"
    XPUB_VERBYTES = bytes.fromhex("043587cf")
    XPRV_VERBYTES = bytes.fromhex("04358394")
    P2PKH_VERBYTE = bytes.fromhex("6f")
    P2SH_VERBYTES = [bytes.fromhex("c4")]
    WIF_BYTE = bytes.fromhex("ef")
    GENESIS_HASH = ('000000000933ea01ad0ee984209779ba'
                    'aec3ced90fa3f408719526f8d77f4943')
    REORG_LIMIT = 8000
    TX_COUNT = 12242438
    TX_COUNT_HEIGHT = 1035428
    TX_PER_BLOCK = 21
    RPC_PORT = 18332
    PEER_DEFAULT_PORTS = {'t': '51001', 's': '51002'}


class BitcoinSVTestnet(BitcoinTestnetMixin, Coin):
    '''Bitcoin Testnet for Bitcoin SV daemons.'''
    NAME = "BitcoinSV"
    PEERS = [
        'electrontest.cascharia.com t51001 s51002',
    ]


class BitcoinSVScalingTestnet(BitcoinSVTestnet):
    NET = "scalingtest"
    PEERS = [
        'stn-server.electrumsv.io t51001 s51002',
    ]
    TX_COUNT = 2015
    TX_COUNT_HEIGHT = 5711
    TX_PER_BLOCK = 5000


class BitcoinCashTestnet(BitcoinTestnetMixin, Coin):
    '''Bitcoin Testnet for Bitcoin Cash daemons.'''
    NAME = "BitcoinCashABC"
    PEERS = [
        'bch0.kister.net t s',
        'testnet.imaginary.cash t50001 s50002',
        'blackie.c3-soft.com t60001 s60002',
    ]
    BLOCK_PROCESSOR = block_proc.LTORBlockProcessor

    @classmethod
    def warn_old_client_on_tx_broadcast(cls, client_ver):
        if client_ver < (3, 3, 4):
            return ('<br/><br/>'
                    'Your transaction was successfully broadcast.<br/><br/>'
                    'However, you are using a VULNERABLE version of Electron Cash.<br/>'
                    'Download the latest version from this web site ONLY:<br/>'
                    'https://electroncash.org/'
                    '<br/><br/>')
        return False


class BitcoinSVRegtest(BitcoinSVTestnet):
    NET = "regtest"
    GENESIS_HASH = ('0f9188f13cb7b2c71f2a335e3a4fc328'
                    'bf5beb436012afca590b1a11466e2206')
    PEERS = []
    TX_COUNT = 1
    TX_COUNT_HEIGHT = 1


class BitcoinSegwitTestnet(BitcoinTestnetMixin, Coin):
    '''Bitcoin Testnet for Core bitcoind >= 0.13.1.'''
    NAME = "BitcoinSegwit"
    DESERIALIZER = lib_tx.DeserializerSegWit
    CRASH_CLIENT_VER = (3, 2, 3)
    PEERS = [
        'testnet.hsmiths.com t53011 s53012',
        'hsmithsxurybd7uh.onion t53011 s53012',
        'testnet.qtornado.com s t',
        'testnet1.bauerj.eu t50001 s50002',
        'tn.not.fyi t55001 s55002',
        'bitcoin.cluelessperson.com s t',
    ]

    @classmethod
    def warn_old_client_on_tx_broadcast(cls, client_ver):
        if client_ver < (3, 3, 3):
            return ('<br/><br/>'
                    'Your transaction was successfully broadcast.<br/><br/>'
                    'However, you are using a VULNERABLE version of Electrum.<br/>'
                    'Download the new version from the usual place:<br/>'
                    'https://electrum.org/'
                    '<br/><br/>')
        return False


class BitcoinSegwitRegtest(BitcoinSegwitTestnet):
    NAME = "BitcoinSegwit"
    NET = "regtest"
    GENESIS_HASH = ('0f9188f13cb7b2c71f2a335e3a4fc328'
                    'bf5beb436012afca590b1a11466e2206')
    PEERS = []
    TX_COUNT = 1
    TX_COUNT_HEIGHT = 1


class BitcoinNolnet(BitcoinCash):
    '''Bitcoin Unlimited nolimit testnet.'''
    NET = "nolnet"
    GENESIS_HASH = ('0000000057e31bd2066c939a63b7b862'
                    '3bd0f10d8c001304bdfc1a7902ae6d35')
    PEERS = []
    REORG_LIMIT = 8000
    TX_COUNT = 583589
    TX_COUNT_HEIGHT = 8617
    TX_PER_BLOCK = 50
    RPC_PORT = 28332
    PEER_DEFAULT_PORTS = {'t': '52001', 's': '52002'}


class Litecoin(Coin):
    NAME = "Litecoin"
    SHORTNAME = "LTC"
    NET = "mainnet"
    XPUB_VERBYTES = bytes.fromhex("0488b21e")
    XPRV_VERBYTES = bytes.fromhex("0488ade4")
    P2PKH_VERBYTE = bytes.fromhex("30")
    P2SH_VERBYTES = [bytes.fromhex("32"), bytes.fromhex("05")]
    WIF_BYTE = bytes.fromhex("b0")
    GENESIS_HASH = ('12a765e31ffd4059bada1e25190f6e98'
                    'c99d9714d334efa41a195a7e7e04bfe2')
    DESERIALIZER = lib_tx.DeserializerSegWit
    TX_COUNT = 8908766
    TX_COUNT_HEIGHT = 1105256
    TX_PER_BLOCK = 10
    RPC_PORT = 9332
    REORG_LIMIT = 800
    PEERS = [
        'ex.lug.gs s444',
        'electrum-ltc.bysh.me s t',
        'electrum-ltc.ddns.net s t',
        'electrum-ltc.wilv.in s t',
        'electrum.cryptomachine.com p1000 s t',
        'electrum.ltc.xurious.com s t',
        'eywr5eubdbbe2laq.onion s50008 t50007',
    ]


class LitecoinTestnet(Litecoin):
    SHORTNAME = "XLT"
    NET = "testnet"
    XPUB_VERBYTES = bytes.fromhex("043587cf")
    XPRV_VERBYTES = bytes.fromhex("04358394")
    P2PKH_VERBYTE = bytes.fromhex("6f")
    P2SH_VERBYTES = [bytes.fromhex("3a"), bytes.fromhex("c4")]
    WIF_BYTE = bytes.fromhex("ef")
    GENESIS_HASH = ('4966625a4b2851d9fdee139e56211a0d'
                    '88575f59ed816ff5e6a63deb4e3e29a0')
    TX_COUNT = 21772
    TX_COUNT_HEIGHT = 20800
    TX_PER_BLOCK = 2
    RPC_PORT = 19332
    REORG_LIMIT = 4000
    PEER_DEFAULT_PORTS = {'t': '51001', 's': '51002'}
    PEERS = [
        'electrum-ltc.bysh.me s t',
        'electrum.ltc.xurious.com s t',
    ]


class LitecoinRegtest(LitecoinTestnet):
    NET = "regtest"
    GENESIS_HASH = ('530827f38f93b43ed12af0b3ad25a288'
                    'dc02ed74d6d7857862df51fc56c416f9')
    PEERS = []
    TX_COUNT = 1
    TX_COUNT_HEIGHT = 1


class BitcoinCashRegtest(BitcoinTestnetMixin, Coin):
    NAME = "BitcoinCashABC"   # Some releases later remove the ABC suffix
    NET = "regtest"
    PEERS = []
    GENESIS_HASH = ('0f9188f13cb7b2c71f2a335e3a4fc328'
                    'bf5beb436012afca590b1a11466e2206')
    TX_COUNT = 1
    TX_COUNT_HEIGHT = 1
    BLOCK_PROCESSOR = block_proc.LTORBlockProcessor


class Viacoin(AuxPowMixin, Coin):
    NAME = "Viacoin"
    SHORTNAME = "VIA"
    NET = "mainnet"
    P2PKH_VERBYTE = bytes.fromhex("47")
    P2SH_VERBYTES = [bytes.fromhex("21")]
    WIF_BYTE = bytes.fromhex("c7")
    GENESIS_HASH = ('4e9b54001f9976049830128ec0331515'
                    'eaabe35a70970d79971da1539a400ba1')
    TX_COUNT = 113638
    TX_COUNT_HEIGHT = 3473674
    TX_PER_BLOCK = 30
    RPC_PORT = 5222
    REORG_LIMIT = 5000
    DESERIALIZER = lib_tx.DeserializerAuxPowSegWit
    PEERS = [
        'vialectrum.bitops.me s t',
        'server.vialectrum.org s t',
        'vialectrum.viacoin.net s t',
        'viax1.bitops.me s t',
    ]


class ViacoinTestnet(Viacoin):
    SHORTNAME = "TVI"
    NET = "testnet"
    P2PKH_VERBYTE = bytes.fromhex("7f")
    P2SH_VERBYTES = [bytes.fromhex("c4")]
    WIF_BYTE = bytes.fromhex("ff")
    GENESIS_HASH = ('00000007199508e34a9ff81e6ec0c477'
                    'a4cccff2a4767a8eee39c11db367b008')
    RPC_PORT = 25222
    REORG_LIMIT = 2500
    PEER_DEFAULT_PORTS = {'t': '51001', 's': '51002'}
    PEERS = [
        'vialectrum.bysh.me s t',
    ]


class ViacoinTestnetSegWit(ViacoinTestnet):
    NET = "testnet-segwit"
    DESERIALIZER = lib_tx.DeserializerSegWit


# Source: https://github.com/GravityCoinOfficial/GravityCoin/
class GravityCoin(Coin):
    NAME = "GravityCoin"
    SHORTNAME = "GXX"
    NET = "mainnet"
    XPUB_VERBYTES = bytes.fromhex("0488b21e")
    XPRV_VERBYTES = bytes.fromhex("0488ade4")
    P2PKH_VERBYTE = bytes.fromhex("28")
    P2SH_VERBYTES = [bytes.fromhex("0a")]
    WIF_BYTE = bytes.fromhex("d2")
    GENESIS_HASH = ('322bad477efb4b33fa4b1f0b2861eaf543c61068da9898a95062fdb02ada486f')
    TX_COUNT = 446050
    TX_COUNT_HEIGHT = 547346
    TX_PER_BLOCK = 2
    PEER_DEFAULT_PORTS = {'t': '50001', 's': '50002'}
    RPC_PORT = 29200
    REORG_LIMIT = 5000
    PEERS = []


# Source: https://github.com/BitcoinZeroOfficial/bitcoinzero
class Bitcoinzero(Coin):
    NAME = "Bitcoinzero"
    SHORTNAME = "BZX"
    TX_COUNT = 43798
    TX_COUNT_HEIGHT = 44
    TX_PER_BLOCK = 576
    NET = "mainnet"
    GENESIS_HASH = '322bad477efb4b33fa4b1f0b2861eaf543c61068da9898a95062fdb02ada486f'
    XPUB_VERBYTES = bytes.fromhex("0488b21e")
    XPRV_VERBYTES = bytes.fromhex("0488ade4")
    P2PKH_VERBYTE = bytes.fromhex("4b")
    P2SH_VERBYTES = [bytes.fromhex("22")]
    WIF_BYTE = bytes.fromhex("d2")
    RPC_PORT = 29202
    REORG_LIMIT = 5000
    PEERS = []


class Unitus(Coin):
    NAME = "Unitus"
    SHORTNAME = "UIS"
    NET = "mainnet"
    XPUB_VERBYTES = bytes.fromhex("0488B21E")
    XPRV_VERBYTES = bytes.fromhex("0488ADE4")
    P2PKH_VERBYTE = bytes.fromhex("44")
    P2SH_VERBYTES = [bytes.fromhex("0A")]
    WIF_BYTE = bytes.fromhex("84")
    GENESIS_HASH = ('d8a2b2439d013a59f3bfc626a33487a3'
                    'd7d27e42a3c9e0b81af814cd8e592f31')
    DESERIALIZER = lib_tx.DeserializerSegWit
    TX_COUNT = 3484561
    TX_COUNT_HEIGHT = 1697605
    TX_PER_BLOCK = 3
    RPC_PORT = 50604
    REORG_LIMIT = 2000
    PEERS = [
        'electrumx.unituscurrency.com s t',
    ]


# Source: namecoin.org
class Namecoin(NameIndexMixin, AuxPowMixin, Coin):
    NAME = "Namecoin"
    SHORTNAME = "NMC"
    NET = "mainnet"
    XPUB_VERBYTES = bytes.fromhex("d7dd6370")
    XPRV_VERBYTES = bytes.fromhex("d7dc6e31")
    P2PKH_VERBYTE = bytes.fromhex("34")
    P2SH_VERBYTES = [bytes.fromhex("0d")]
    WIF_BYTE = bytes.fromhex("e4")
    GENESIS_HASH = ('000000000062b72c5e2ceb45fbc8587e'
                    '807c155b0da735e6483dfba2f0a9c770')
    TX_COUNT = 4415768
    TX_COUNT_HEIGHT = 329065
    TX_PER_BLOCK = 10
    RPC_PORT = 8336
    PEERS = [
        'ex.lug.gs s446',
        'luggscoqbymhvnkp.onion t82',
        'ulrichard.ch s50006 t50005',
    ]
    BLOCK_PROCESSOR = block_proc.NameIndexBlockProcessor

    # Name opcodes
    OP_NAME_NEW = OpCodes.OP_1
    OP_NAME_FIRSTUPDATE = OpCodes.OP_2
    OP_NAME_UPDATE = OpCodes.OP_3

    # Valid name prefixes.
    NAME_NEW_OPS = [OP_NAME_NEW, -1, OpCodes.OP_2DROP]
    NAME_FIRSTUPDATE_OPS = [OP_NAME_FIRSTUPDATE, "name", -1, -1,
                            OpCodes.OP_2DROP, OpCodes.OP_2DROP]
    NAME_UPDATE_OPS = [OP_NAME_UPDATE, "name", -1, OpCodes.OP_2DROP,
                       OpCodes.OP_DROP]
    NAME_OPERATIONS = [
        NAME_NEW_OPS,
        NAME_FIRSTUPDATE_OPS,
        NAME_UPDATE_OPS,
    ]


class NamecoinTestnet(Namecoin):
    NAME = "Namecoin"
    SHORTNAME = "XNM"
    NET = "testnet"
    P2PKH_VERBYTE = bytes.fromhex("6f")
    P2SH_VERBYTES = [bytes.fromhex("c4")]
    WIF_BYTE = bytes.fromhex("ef")
    GENESIS_HASH = ('00000007199508e34a9ff81e6ec0c477'
                    'a4cccff2a4767a8eee39c11db367b008')


class NamecoinRegtest(NamecoinTestnet):
    NAME = "Namecoin"
    NET = "regtest"
    GENESIS_HASH = ('0f9188f13cb7b2c71f2a335e3a4fc328'
                    'bf5beb436012afca590b1a11466e2206')
    PEERS = []
    TX_COUNT = 1
    TX_COUNT_HEIGHT = 1


class Dogecoin(AuxPowMixin, Coin):
    NAME = "Dogecoin"
    SHORTNAME = "DOGE"
    NET = "mainnet"
    XPUB_VERBYTES = bytes.fromhex("02facafd")
    XPRV_VERBYTES = bytes.fromhex("02fac398")
    P2PKH_VERBYTE = bytes.fromhex("1e")
    P2SH_VERBYTES = [bytes.fromhex("16")]
    WIF_BYTE = bytes.fromhex("9e")
    GENESIS_HASH = ('1a91e3dace36e2be3bf030a65679fe82'
                    '1aa1d6ef92e7c9902eb318182c355691')
    TX_COUNT = 27583427
    TX_COUNT_HEIGHT = 1604979
    TX_PER_BLOCK = 20
    REORG_LIMIT = 2000


class DogecoinTestnet(Dogecoin):
    NAME = "Dogecoin"
    SHORTNAME = "XDT"
    NET = "testnet"
    P2PKH_VERBYTE = bytes.fromhex("71")
    P2SH_VERBYTES = [bytes.fromhex("c4")]
    WIF_BYTE = bytes.fromhex("f1")
    GENESIS_HASH = ('bb0a78264637406b6360aad926284d54'
                    '4d7049f45189db5664f3c4d07350559e')


# Source: https://github.com/motioncrypto/motion
class Motion(Coin):
    NAME = "Motion"
    SHORTNAME = "XMN"
    NET = "mainnet"
    XPUB_VERBYTES = bytes.fromhex("0488B21E")
    XPRV_VERBYTES = bytes.fromhex("0488ADE4")
    GENESIS_HASH = ('000001e9dc60dd2618e91f7b90141349'
                    '22c374496b61c1a272519b1c39979d78')
    P2PKH_VERBYTE = bytes.fromhex("32")
    P2SH_VERBYTES = [bytes.fromhex("12")]
    TX_COUNT_HEIGHT = 54353
    TX_COUNT = 92701
    TX_PER_BLOCK = 4
    RPC_PORT = 3385
    SESSIONCLS = DashElectrumX
    DAEMON = daemon.DashDaemon

    @classmethod
    def header_hash(cls, header):
        '''Given a header return the hash.'''
        import x16r_hash
        return x16r_hash.getPoWHash(header)


# Source: https://github.com/dashpay/dash
class Dash(Coin):
    NAME = "Dash"
    SHORTNAME = "DASH"
    NET = "mainnet"
    XPUB_VERBYTES = bytes.fromhex("02fe52cc")
    XPRV_VERBYTES = bytes.fromhex("02fe52f8")
    GENESIS_HASH = ('00000ffd590b1485b3caadc19b22e637'
                    '9c733355108f107a430458cdf3407ab6')
    P2PKH_VERBYTE = bytes.fromhex("4c")
    P2SH_VERBYTES = [bytes.fromhex("10")]
    WIF_BYTE = bytes.fromhex("cc")
    TX_COUNT_HEIGHT = 569399
    TX_COUNT = 2157510
    TX_PER_BLOCK = 4
    RPC_PORT = 9998
    PEERS = [
        'electrum.dash.org s t',
        'electrum.masternode.io s t',
        'electrum-drk.club s t',
        'dashcrypto.space s t',
        'electrum.dash.siampm.com s t',
        'wl4sfwq2hwxnodof.onion s t',
    ]
    SESSIONCLS = DashElectrumX
    DAEMON = daemon.DashDaemon
    DESERIALIZER = lib_tx_dash.DeserializerDash

    @classmethod
    def header_hash(cls, header):
        '''Given a header return the hash.'''
        import x11_hash
        return x11_hash.getPoWHash(header)


class DashTestnet(Dash):
    SHORTNAME = "tDASH"
    NET = "testnet"
    XPUB_VERBYTES = bytes.fromhex("3a805837")
    XPRV_VERBYTES = bytes.fromhex("3a8061a0")
    GENESIS_HASH = ('00000bafbc94add76cb75e2ec9289483'
                    '7288a481e5c005f6563d91623bf8bc2c')
    P2PKH_VERBYTE = bytes.fromhex("8c")
    P2SH_VERBYTES = [bytes.fromhex("13")]
    WIF_BYTE = bytes.fromhex("ef")
    TX_COUNT_HEIGHT = 101619
    TX_COUNT = 132681
    TX_PER_BLOCK = 1
    RPC_PORT = 19998
    PEER_DEFAULT_PORTS = {'t': '51001', 's': '51002'}
    PEERS = [
        'electrum.dash.siampm.com s t',
        'dasht.random.re s54002 t54001',
    ]


class Argentum(AuxPowMixin, Coin):
    NAME = "Argentum"
    SHORTNAME = "ARG"
    NET = "mainnet"
    P2PKH_VERBYTE = bytes.fromhex("17")
    WIF_BYTE = bytes.fromhex("97")
    GENESIS_HASH = ('88c667bc63167685e4e4da058fffdfe8'
                    'e007e5abffd6855de52ad59df7bb0bb2')
    TX_COUNT = 2263089
    TX_COUNT_HEIGHT = 2050260
    TX_PER_BLOCK = 2000
    RPC_PORT = 13581


class ArgentumTestnet(Argentum):
    SHORTNAME = "XRG"
    NET = "testnet"
    P2PKH_VERBYTE = bytes.fromhex("6f")
    P2SH_VERBYTES = [bytes.fromhex("c4")]
    WIF_BYTE = bytes.fromhex("ef")
    REORG_LIMIT = 2000


class DigiByte(Coin):
    NAME = "DigiByte"
    SHORTNAME = "DGB"
    NET = "mainnet"
    P2PKH_VERBYTE = bytes.fromhex("1E")
    GENESIS_HASH = ('7497ea1b465eb39f1c8f507bc877078f'
                    'e016d6fcb6dfad3a64c98dcc6e1e8496')
    DESERIALIZER = lib_tx.DeserializerSegWit
    TX_COUNT = 1046018
    TX_COUNT_HEIGHT = 1435000
    TX_PER_BLOCK = 1000
    RPC_PORT = 12022


class DigiByteTestnet(DigiByte):
    NET = "testnet"
    P2PKH_VERBYTE = bytes.fromhex("6f")
    P2SH_VERBYTES = [bytes.fromhex("c4")]
    WIF_BYTE = bytes.fromhex("ef")
    GENESIS_HASH = ('b5dca8039e300198e5fe7cd23bdd1728'
                    'e2a444af34c447dbd0916fa3430a68c2')
    RPC_PORT = 15022
    REORG_LIMIT = 2000


class FairCoin(Coin):
    NAME = "FairCoin"
    SHORTNAME = "FAIR"
    NET = "mainnet"
    P2PKH_VERBYTE = bytes.fromhex("5f")
    P2SH_VERBYTES = [bytes.fromhex("24")]
    WIF_BYTE = bytes.fromhex("df")
    GENESIS_HASH = ('beed44fa5e96150d95d56ebd5d262578'
                    '1825a9407a5215dd7eda723373a0a1d7')
    BASIC_HEADER_SIZE = 108
    HEADER_VALUES = ('version', 'prev_block_hash', 'merkle_root',
                     'payload_hash', 'timestamp', 'creatorId')
    HEADER_UNPACK = struct.Struct('< I 32s 32s 32s I I').unpack_from
    TX_COUNT = 505
    TX_COUNT_HEIGHT = 470
    TX_PER_BLOCK = 1
    RPC_PORT = 40405
    PEER_DEFAULT_PORTS = {'t': '51811', 's': '51812'}
    PEERS = [
        'electrum.faircoin.world s',
        'electrumfair.punto0.org s',
    ]

    @classmethod
    def block(cls, raw_block, height):
        '''Return a Block namedtuple given a raw block and its height.'''
        if height > 0:
            return super().block(raw_block, height)
        else:
            return Block(raw_block, cls.block_header(raw_block, height), [])


class Zcash(EquihashMixin, Coin):
    NAME = "Zcash"
    SHORTNAME = "ZEC"
    NET = "mainnet"
    P2PKH_VERBYTE = bytes.fromhex("1CB8")
    P2SH_VERBYTES = [bytes.fromhex("1CBD")]
    GENESIS_HASH = ('00040fe8ec8471911baa1db1266ea15d'
                    'd06b4a8a5c453883c000b031973dce08')
    DESERIALIZER = lib_tx.DeserializerZcash
    TX_COUNT = 329196
    TX_COUNT_HEIGHT = 68379
    TX_PER_BLOCK = 5
    RPC_PORT = 8232
    REORG_LIMIT = 800


class ZcashTestnet(Zcash):
    SHORTNAME = "TAZ"
    NET = "testnet"
    P2PKH_VERBYTE = bytes.fromhex("1D25")
    P2SH_VERBYTES = [bytes.fromhex("1CBA")]
    WIF_BYTE = bytes.fromhex("EF")
    GENESIS_HASH = ('05a60a92d99d85997cce3b87616c089f'
                    '6124d7342af37106edc76126334a2c38')
    TX_COUNT = 242312
    TX_COUNT_HEIGHT = 321685
    TX_PER_BLOCK = 2
    RPC_PORT = 18232


class SnowGem(EquihashMixin, Coin):
    NAME = "SnowGem"
    SHORTNAME = "XSG"
    NET = "mainnet"
    P2PKH_VERBYTE = bytes.fromhex("1C28")
    P2SH_VERBYTES = [bytes.fromhex("1C2D")]
    GENESIS_HASH = ('00068b35729d9d2b0c294ff1fe9af009'
                    '4740524311a131de40e7f705e4c29a5b')
    DESERIALIZER = lib_tx.DeserializerZcash
    TX_COUNT = 1680878
    TX_COUNT_HEIGHT = 627250
    TX_PER_BLOCK = 2
    RPC_PORT = 16112
    REORG_LIMIT = 800
    CHUNK_SIZE = 200


class BitcoinZ(EquihashMixin, Coin):
    NAME = "BitcoinZ"
    SHORTNAME = "BTCZ"
    NET = "mainnet"
    P2PKH_VERBYTE = bytes.fromhex("1CB8")
    P2SH_VERBYTES = [bytes.fromhex("1CBD")]
    GENESIS_HASH = ('f499ee3d498b4298ac6a64205b8addb7'
                    'c43197e2a660229be65db8a4534d75c1')
    DESERIALIZER = lib_tx.DeserializerZcash
    TX_COUNT = 171976
    TX_COUNT_HEIGHT = 81323
    TX_PER_BLOCK = 3
    RPC_PORT = 1979
    REORG_LIMIT = 800


class Hush(EquihashMixin, Coin):
    NAME = "Hush"
    SHORTNAME = "HUSH"
    NET = "mainnet"
    P2PKH_VERBYTE = bytes.fromhex("1CB8")
    P2SH_VERBYTES = [bytes.fromhex("1CBD")]
    GENESIS_HASH = ('0003a67bc26fe564b75daf11186d3606'
                    '52eb435a35ba3d9d3e7e5d5f8e62dc17')
    DESERIALIZER = lib_tx.DeserializerZcash
    TX_COUNT = 329196
    TX_COUNT_HEIGHT = 68379
    TX_PER_BLOCK = 5
    RPC_PORT = 8822
    REORG_LIMIT = 800


class ZelCash(EquihashMixin, Coin):
    NAME = "ZelCash"
    SHORTNAME = "ZEL"
    NET = "mainnet"
    P2PKH_VERBYTE = bytes.fromhex("1CB8")
    P2SH_VERBYTES = [bytes.fromhex("1CBD")]
    GENESIS_HASH = ('00052461a5006c2e3b74ce48992a0869'
                    '5607912d5604c3eb8da25749b0900444')
    DESERIALIZER = lib_tx.DeserializerZcash
    TX_COUNT = 450539
    TX_COUNT_HEIGHT = 167114
    TX_PER_BLOCK = 3
    RPC_PORT = 16124
    REORG_LIMIT = 800


class Zclassic(EquihashMixin, Coin):
    NAME = "Zclassic"
    SHORTNAME = "ZCL"
    NET = "mainnet"
    P2PKH_VERBYTE = bytes.fromhex("1CB8")
    P2SH_VERBYTES = [bytes.fromhex("1CBD")]
    GENESIS_HASH = ('0007104ccda289427919efc39dc9e4d4'
                    '99804b7bebc22df55f8b834301260602')
    DESERIALIZER = lib_tx.DeserializerZcash
    TX_COUNT = 329196
    TX_COUNT_HEIGHT = 68379
    TX_PER_BLOCK = 5
    RPC_PORT = 8023
    REORG_LIMIT = 800


class Koto(Coin):
    NAME = "Koto"
    SHORTNAME = "KOTO"
    NET = "mainnet"
    P2PKH_VERBYTE = bytes.fromhex("1836")
    P2SH_VERBYTES = [bytes.fromhex("183B")]
    GENESIS_HASH = ('6d424c350729ae633275d51dc3496e16'
                    'cd1b1d195c164da00f39c499a2e9959e')
    DESERIALIZER = lib_tx.DeserializerZcash
    TX_COUNT = 158914
    TX_COUNT_HEIGHT = 67574
    TX_PER_BLOCK = 3
    RPC_PORT = 8432
    REORG_LIMIT = 800
    PEERS = [
        'fr.kotocoin.info s t',
        'electrum.kotocoin.info s t',
    ]


class KotoTestnet(Koto):
    SHORTNAME = "TOKO"
    NET = "testnet"
    P2PKH_VERBYTE = bytes.fromhex("18A4")
    P2SH_VERBYTES = [bytes.fromhex("1839")]
    WIF_BYTE = bytes.fromhex("EF")
    GENESIS_HASH = ('bf84afbde20c2d213b68b231ddb585ab'
                    '616ef7567226820f00d9b397d774d2f0')
    TX_COUNT = 91144
    TX_COUNT_HEIGHT = 89662
    TX_PER_BLOCK = 1
    RPC_PORT = 18432
    PEER_DEFAULT_PORTS = {'t': '51001', 's': '51002'}
    PEERS = [
        'testnet.kotocoin.info s t',
    ]


class Komodo(KomodoMixin, EquihashMixin, Coin):
    NAME = "Komodo"
    SHORTNAME = "KMD"
    NET = "mainnet"
    TX_COUNT = 693629
    TX_COUNT_HEIGHT = 491777
    TX_PER_BLOCK = 2
    RPC_PORT = 7771
    REORG_LIMIT = 800
    PEERS = []


class Monaize(KomodoMixin, EquihashMixin, Coin):
    NAME = "Monaize"
    SHORTNAME = "MNZ"
    NET = "mainnet"
    TX_COUNT = 256
    TX_COUNT_HEIGHT = 128
    TX_PER_BLOCK = 2
    RPC_PORT = 14337
    REORG_LIMIT = 800
    PEERS = []


class Verus(KomodoMixin, EquihashMixin, Coin):
    NAME = "Verus"
    SHORTNAME = "VRSC"
    NET = "mainnet"
    TX_COUNT = 55000
    TX_COUNT_HEIGHT = 42000
    TX_PER_BLOCK = 2
    RPC_PORT = 27486
    REORG_LIMIT = 800
    PEERS = []

    @classmethod
    def header_hash(cls, header):
        '''Given a header return hash'''
        # if this may be the genesis block, use sha256, otherwise, VerusHash
        if cls.header_prevhash(header) == bytes(32):
            return double_sha256(header)
        else:
            if (header[0] == 4 and header[2] == 1):
                return verus_hash2b(header)
            else:
                return verus_hash(header)


class Einsteinium(Coin):
    NAME = "Einsteinium"
    SHORTNAME = "EMC2"
    NET = "mainnet"
    P2PKH_VERBYTE = bytes.fromhex("21")
    WIF_BYTE = bytes.fromhex("b0")
    GENESIS_HASH = ('4e56204bb7b8ac06f860ff1c845f03f9'
                    '84303b5b97eb7b42868f714611aed94b')
    DESERIALIZER = lib_tx.DeserializerSegWit
    TX_COUNT = 2087559
    TX_COUNT_HEIGHT = 1358517
    TX_PER_BLOCK = 2
    RPC_PORT = 41879
    REORG_LIMIT = 2000


class Blackcoin(ScryptMixin, Coin):
    NAME = "Blackcoin"
    SHORTNAME = "BLK"
    NET = "mainnet"
    P2PKH_VERBYTE = bytes.fromhex("19")
    P2SH_VERBYTES = [bytes.fromhex("55")]
    WIF_BYTE = bytes.fromhex("99")
    GENESIS_HASH = ('000001faef25dec4fbcf906e6242621d'
                    'f2c183bf232f263d0ba5b101911e4563')
    DAEMON = daemon.LegacyRPCDaemon
    TX_COUNT = 4594999
    TX_COUNT_HEIGHT = 1667070
    TX_PER_BLOCK = 3
    RPC_PORT = 15715
    REORG_LIMIT = 5000


class Bitbay(ScryptMixin, Coin):
    NAME = "Bitbay"
    SHORTNAME = "BAY"
    NET = "mainnet"
    P2PKH_VERBYTE = bytes.fromhex("19")
    P2SH_VERBYTES = [bytes.fromhex("55")]
    WIF_BYTE = bytes.fromhex("99")
    GENESIS_HASH = ('0000075685d3be1f253ce777174b1594'
                    '354e79954d2a32a6f77fe9cba00e6467')
    TX_COUNT = 4594999
    TX_COUNT_HEIGHT = 1667070
    TX_PER_BLOCK = 3
    RPC_PORT = 19914
    REORG_LIMIT = 5000


class DeepOnion(Coin):
    NAME = "DeepOnion"
    SHORTNAME = "ONION"
    NET = "mainnet"
    P2PKH_VERBYTE = bytes.fromhex("1F")
    P2SH_VERBYTES = [bytes.fromhex("4E")]
    WIF_BYTE = bytes.fromhex("9f")
    GENESIS_HASH = ('000004e29458ef4f2e0abab544737b07'
                    '344e6ff13718f7c2d12926166db07b5e')
    DESERIALIZER = lib_tx.DeserializerTxTime
    DAEMON = daemon.LegacyRPCDaemon
    TX_COUNT = 1194707
    TX_COUNT_HEIGHT = 530000
    TX_PER_BLOCK = 2
    RPC_PORT = 18580
    REORG_LIMIT = 200
    XPUB_VERBYTES = bytes.fromhex("0488B21E")
    XPRV_VERBYTES = bytes.fromhex("0488ADE4")
    PEERS = []

    @classmethod
    def header_hash(cls, header):
        '''
        Given a header return the hash for DeepOnion.
        Need to download `x13_hash` module
        Source code: https://github.com/MaruCoinOfficial/x13-hash
        '''
        import x13_hash
        return x13_hash.getPoWHash(header)


class Peercoin(Coin):
    NAME = "Peercoin"
    SHORTNAME = "PPC"
    NET = "mainnet"
    P2PKH_VERBYTE = bytes.fromhex("37")
    P2SH_VERBYTES = [bytes.fromhex("75")]
    WIF_BYTE = bytes.fromhex("b7")
    GENESIS_HASH = ('0000000032fe677166d54963b62a4677'
                    'd8957e87c508eaa4fd7eb1c880cd27e3')
    DESERIALIZER = lib_tx.DeserializerTxTime
    DAEMON = daemon.FakeEstimateFeeDaemon
    ESTIMATE_FEE = 0.01
    RELAY_FEE = 0.01
    TX_COUNT = 1207356
    TX_COUNT_HEIGHT = 306425
    TX_PER_BLOCK = 4
    RPC_PORT = 9902
    REORG_LIMIT = 5000

    PEERS = [
        "electrum.peercoinexplorer.net s"
    ]

    VALUE_PER_COIN = 1000000


class PeercoinTestnet(Peercoin):
    NAME = "PeercoinTestnet"
    SHORTNAME = "tPPC"
    NET = "testnet"
    P2PKH_VERBYTE = bytes.fromhex("6f")
    P2SH_VERBYTES = [bytes.fromhex("c4")]
    WIF_BYTE = bytes.fromhex("ef")
    GENESIS_HASH = ('00000001f757bb737f6596503e17cd17'
                    'b0658ce630cc727c0cca81aec47c9f06')
    ESTIMATE_FEE = 0.001


class Trezarcoin(Coin):
    NAME = "Trezarcoin"
    SHORTNAME = "TZC"
    NET = "mainnet"
    VALUE_PER_COIN = 1000000
    XPUB_VERBYTES = bytes.fromhex("0488B21E")
    XPRV_VERBYTES = bytes.fromhex("0488ADE4")
    P2PKH_VERBYTE = bytes.fromhex("42")
    P2SH_VERBYTES = [bytes.fromhex("08")]
    WIF_BYTE = bytes.fromhex("c2")
    GENESIS_HASH = ('24502ba55d673d2ee9170d83dae2d1ad'
                    'b3bfb4718e4f200db9951382cc4f6ee6')
    DESERIALIZER = lib_tx.DeserializerTrezarcoin
    HEADER_HASH = lib_tx.DeserializerTrezarcoin.blake2s
    HEADER_HASH_GEN = lib_tx.DeserializerTrezarcoin.blake2s_gen
    BASIC_HEADER_SIZE = 80
    TX_COUNT = 742886
    TX_COUNT_HEIGHT = 643128
    TX_PER_BLOCK = 2
    RPC_PORT = 17299
    REORG_LIMIT = 2000
    PEERS = [
        'electrumx1.trezarcoin.com s t',
    ]

    @classmethod
    def genesis_block(cls, block):
        '''Check the Genesis block is the right one for this coin.

        Return the block less its unspendable coinbase.
        '''
        header = cls.block_header(block, 0)
        header_hex_hash = cls.HEADER_HASH_GEN(header)
        if header_hex_hash != cls.GENESIS_HASH:
            raise CoinError('genesis block has hash {} expected {}'
                            .format(header_hex_hash, cls.GENESIS_HASH))
        return header + bytes(1)

    @classmethod
    def header_hash(cls, header):
        '''Given a header return the hash.'''
        return cls.HEADER_HASH(header)


class Reddcoin(Coin):
    NAME = "Reddcoin"
    SHORTNAME = "RDD"
    NET = "mainnet"
    P2PKH_VERBYTE = bytes.fromhex("3d")
    WIF_BYTE = bytes.fromhex("bd")
    GENESIS_HASH = ('b868e0d95a3c3c0e0dadc67ee587aaf9'
                    'dc8acbf99e3b4b3110fad4eb74c1decc')
    DESERIALIZER = lib_tx.DeserializerReddcoin
    TX_COUNT = 5413508
    TX_COUNT_HEIGHT = 1717382
    TX_PER_BLOCK = 3
    RPC_PORT = 45443


class TokenPay(ScryptMixin, Coin):
    NAME = "TokenPay"
    SHORTNAME = "TPAY"
    NET = "mainnet"
    P2PKH_VERBYTE = bytes.fromhex("41")
    P2SH_VERBYTES = [bytes.fromhex("7e")]
    WIF_BYTE = bytes.fromhex("b3")
    GENESIS_HASH = ('000008b71ab32e585a23f0de642dc113'
                    '740144e94c0ece047751e9781f953ae9')
    DESERIALIZER = lib_tx.DeserializerTokenPay
    DAEMON = daemon.LegacyRPCDaemon
    TX_COUNT = 147934
    TX_COUNT_HEIGHT = 73967
    TX_PER_BLOCK = 100
    RPC_PORT = 8800
    REORG_LIMIT = 500
    XPUB_VERBYTES = bytes.fromhex("0488B21E")
    XPRV_VERBYTES = bytes.fromhex("0488ADE4")

    PEERS = [
        "electrum-us.tpay.ai s",
        "electrum-eu.tpay.ai s",
    ]


class Vertcoin(Coin):
    NAME = "Vertcoin"
    SHORTNAME = "VTC"
    NET = "mainnet"
    XPUB_VERBYTES = bytes.fromhex("0488B21E")
    XPRV_VERBYTES = bytes.fromhex("0488ADE4")
    P2PKH_VERBYTE = bytes.fromhex("47")
    GENESIS_HASH = ('4d96a915f49d40b1e5c2844d1ee2dccb'
                    '90013a990ccea12c492d22110489f0c4')
    DESERIALIZER = lib_tx.DeserializerSegWit
    TX_COUNT = 2383423
    TX_COUNT_HEIGHT = 759076
    TX_PER_BLOCK = 3
    RPC_PORT = 5888
    REORG_LIMIT = 1000


class Monacoin(Coin):
    NAME = "Monacoin"
    SHORTNAME = "MONA"
    NET = "mainnet"
    XPUB_VERBYTES = bytes.fromhex("0488B21E")
    XPRV_VERBYTES = bytes.fromhex("0488ADE4")
    P2PKH_VERBYTE = bytes.fromhex("32")
    P2SH_VERBYTES = [bytes.fromhex("37"), bytes.fromhex("05")]
    WIF_BYTE = bytes.fromhex("B0")
    GENESIS_HASH = ('ff9f1c0116d19de7c9963845e129f9ed'
                    '1bfc0b376eb54fd7afa42e0d418c8bb6')
    DESERIALIZER = lib_tx.DeserializerSegWit
    TX_COUNT = 2568580
    TX_COUNT_HEIGHT = 1029766
    TX_PER_BLOCK = 2
    RPC_PORT = 9402
    REORG_LIMIT = 1000
    BLACKLIST_URL = 'https://electrum-mona.org/blacklist.json'
    PEERS = [
        'electrumx.tamami-foundation.org s t',
        'electrumx3.monacoin.nl s t',
        'electrumx1.monacoin.ninja s t',
        'electrumx2.movsign.info s t',
        'electrum-mona.bitbank.cc s t',
        'ri7rzlmdaf4eqbza.onion s t',
    ]


class MonacoinTestnet(Monacoin):
    SHORTNAME = "XMN"
    NET = "testnet"
    XPUB_VERBYTES = bytes.fromhex("043587CF")
    XPRV_VERBYTES = bytes.fromhex("04358394")
    P2PKH_VERBYTE = bytes.fromhex("6F")
    P2SH_VERBYTES = [bytes.fromhex("75"), bytes.fromhex("C4")]
    WIF_BYTE = bytes.fromhex("EF")
    GENESIS_HASH = ('a2b106ceba3be0c6d097b2a6a6aacf9d'
                    '638ba8258ae478158f449c321061e0b2')
    TX_COUNT = 83602
    TX_COUNT_HEIGHT = 83252
    TX_PER_BLOCK = 1
    RPC_PORT = 19402
    REORG_LIMIT = 1000
    PEER_DEFAULT_PORTS = {'t': '51001', 's': '51002'}
    PEERS = [
        'electrumx1.testnet.monacoin.ninja s t',
        'electrumx1.testnet.monacoin.nl s t',
    ]


class MonacoinRegtest(MonacoinTestnet):
    NET = "regtest"
    GENESIS_HASH = ('7543a69d7c2fcdb29a5ebec2fc064c07'
                    '4a35253b6f3072c8a749473aa590a29c')
    PEERS = []
    TX_COUNT = 1
    TX_COUNT_HEIGHT = 1


class Crown(AuxPowMixin, Coin):
    NAME = "Crown"
    SHORTNAME = "CRW"
    NET = "mainnet"
    XPUB_VERBYTES = bytes.fromhex("0488b21e")
    XPRV_VERBYTES = bytes.fromhex("0488ade4")
    P2SH_VERBYTES = [bytes.fromhex("1c")]
    GENESIS_HASH = ('0000000085370d5e122f64f4ab19c686'
                    '14ff3df78c8d13cb814fd7e69a1dc6da')
    TX_COUNT = 13336629
    TX_COUNT_HEIGHT = 1268206
    TX_PER_BLOCK = 10
    RPC_PORT = 9341
    REORG_LIMIT = 1000
    PEERS = [
        'sgp-crwseed.crowndns.info s t',
        'blr-crwseed.crowndns.info s t',
        'sfo-crwseed.crowndns.info s t',
        'nyc-crwseed.crowndns.info s t',
        'ams-crwseed.crowndns.info s t',
        'tor-crwseed.crowndns.info s t',
        'lon-crwseed.crowndns.info s t',
        'fra-crwseed.crowndns.info s t',
    ]


class Fujicoin(Coin):
    NAME = "Fujicoin"
    SHORTNAME = "FJC"
    NET = "mainnet"
    XPUB_VERBYTES = bytes.fromhex("0488b21e")
    XPRV_VERBYTES = bytes.fromhex("0488ade4")
    P2PKH_VERBYTE = bytes.fromhex("24")
    P2SH_VERBYTES = [bytes.fromhex("10")]
    WIF_BYTE = bytes.fromhex("a4")
    GENESIS_HASH = ('adb6d9cfd74075e7f91608add4bd2a2e'
                    'a636f70856183086842667a1597714a0')
    DESERIALIZER = lib_tx.DeserializerSegWit
    TX_COUNT = 170478
    TX_COUNT_HEIGHT = 1521676
    TX_PER_BLOCK = 1
    RPC_PORT = 3776
    REORG_LIMIT = 1000


class Neblio(ScryptMixin, Coin):
    NAME = "Neblio"
    SHORTNAME = "NEBL"
    NET = "mainnet"
    XPUB_VERBYTES = bytes.fromhex("0488b21e")
    XPRV_VERBYTES = bytes.fromhex("0488ade4")
    P2PKH_VERBYTE = bytes.fromhex("35")
    P2SH_VERBYTES = [bytes.fromhex("70")]
    GENESIS_HASH = ('7286972be4dbc1463d256049b7471c25'
                    '2e6557e222cab9be73181d359cd28bcc')
    TX_COUNT = 23675
    TX_COUNT_HEIGHT = 22785
    TX_PER_BLOCK = 1
    RPC_PORT = 6326
    REORG_LIMIT = 1000


class Bitzeny(Coin):
    NAME = "Bitzeny"
    SHORTNAME = "ZNY"
    NET = "mainnet"
    XPUB_VERBYTES = bytes.fromhex("0488b21e")
    XPRV_VERBYTES = bytes.fromhex("0488ade4")
    P2PKH_VERBYTE = bytes.fromhex("51")
    GENESIS_HASH = ('000009f7e55e9e3b4781e22bd87a7cfa'
                    '4acada9e4340d43ca738bf4e9fb8f5ce')
    DESERIALIZER = lib_tx.DeserializerSegWit
    TX_COUNT = 1408733
    TX_COUNT_HEIGHT = 1015115
    TX_PER_BLOCK = 1
    RPC_PORT = 9252
    REORG_LIMIT = 1000

    @classmethod
    def header_hash(cls, header):
        '''Given a header return the hash.'''
        import zny_yespower_0_5
        return zny_yespower_0_5.getPoWHash(header)


class CanadaeCoin(AuxPowMixin, Coin):
    NAME = "CanadaeCoin"
    SHORTNAME = "CDN"
    NET = "mainnet"
    XPUB_VERBYTES = bytes.fromhex("0488b21e")
    XPRV_VERBYTES = bytes.fromhex("0488ade4")
    P2PKH_VERBYTE = bytes.fromhex("1C")
    WIF_BYTE = bytes.fromhex("9c")
    GENESIS_HASH = ('863626dadaef221e2e2f30ff3dacae44'
                    'cabdae9e0028058072181b3fb675d94a')
    ESTIMATE_FEE = 0.0001
    RELAY_FEE = 0.0001
    DAEMON = daemon.FakeEstimateFeeDaemon
    TX_COUNT = 3455905
    TX_COUNT_HEIGHT = 3645419
    TX_PER_BLOCK = 1
    RPC_PORT = 34330
    REORG_LIMIT = 1000


class Denarius(Coin):
    NAME = "Denarius"
    SHORTNAME = "DNR"
    NET = "mainnet"
    XPUB_VERBYTES = bytes.fromhex("0488b21e")
    XPRV_VERBYTES = bytes.fromhex("0488ade4")
    P2PKH_VERBYTE = bytes.fromhex("1E")  # Address starts with a D
    P2SH_VERBYTES = [bytes.fromhex("5A")]
    WIF_BYTE = bytes.fromhex("9E")  # WIF starts with a 6
    GENESIS_HASH = ('00000d5dbbda01621cfc16bbc1f9bf32'
                    '64d641a5dbf0de89fd0182c2c4828fcd')
    DESERIALIZER = lib_tx.DeserializerTxTime
    TX_COUNT = 4230
    RPC_PORT = 32339
    ESTIMATE_FEE = 0.00001
    RELAY_FEE = 0.00001
    DAEMON = daemon.FakeEstimateFeeDaemon
    TX_COUNT_HEIGHT = 306187
    TX_PER_BLOCK = 4000

    @classmethod
    def header_hash(cls, header):
        '''Given a header return the hash.'''
        import tribus_hash
        return tribus_hash.getPoWHash(header)


class DenariusTestnet(Denarius):
    NET = "testnet"
    XPUB_VERBYTES = bytes.fromhex("043587cf")
    XPRV_VERBYTES = bytes.fromhex("04358394")
    P2PKH_VERBYTE = bytes.fromhex("12")
    P2SH_VERBYTES = [bytes.fromhex("74")]
    WIF_BYTE = bytes.fromhex("ef")
    GENESIS_HASH = ('000086bfe8264d241f7f8e5393f74778'
                    '4b8ca2aa98bdd066278d590462a4fdb4')
    RPC_PORT = 32338
    REORG_LIMIT = 2000


class Sibcoin(Dash):
    NAME = "Sibcoin"
    SHORTNAME = "SIB"
    NET = "mainnet"
    XPUB_VERBYTES = bytes.fromhex("0488b21e")
    XPRV_VERBYTES = bytes.fromhex("0488ade4")
    P2PKH_VERBYTE = bytes.fromhex("3F")
    P2SH_VERBYTES = [bytes.fromhex("28")]
    WIF_BYTE = bytes.fromhex("80")
    GENESIS_HASH = ('00000c492bf73490420868bc577680bf'
                    'c4c60116e7e85343bc624787c21efa4c')
    DAEMON = daemon.DashDaemon
    TX_COUNT = 1000
    TX_COUNT_HEIGHT = 10000
    TX_PER_BLOCK = 1
    RPC_PORT = 1944
    REORG_LIMIT = 1000
    PEERS = []

    @classmethod
    def header_hash(cls, header):
        '''
        Given a header return the hash for sibcoin.
        Need to download `x11_gost_hash` module
        Source code: https://github.com/ivansib/x11_gost_hash
        '''
        import x11_gost_hash
        return x11_gost_hash.getPoWHash(header)


class Chips(Coin):
    NAME = "Chips"
    SHORTNAME = "CHIPS"
    NET = "mainnet"
    P2PKH_VERBYTE = bytes.fromhex("3c")
    P2SH_VERBYTES = [bytes.fromhex("55")]
    WIF_BYTE = bytes.fromhex("bc")
    GENESIS_HASH = ('0000006e75f6aa0efdbf7db03132aa4e'
                    '4d0c84951537a6f5a7c39a0a9d30e1e7')
    DESERIALIZER = lib_tx.DeserializerSegWit
    TX_COUNT = 145290
    TX_COUNT_HEIGHT = 318637
    TX_PER_BLOCK = 2
    RPC_PORT = 57776
    REORG_LIMIT = 800


class Feathercoin(Coin):
    NAME = "Feathercoin"
    SHORTNAME = "FTC"
    NET = "mainnet"
    XPUB_VERBYTES = bytes.fromhex("0488BC26")
    XPRV_VERBYTES = bytes.fromhex("0488DAEE")
    P2PKH_VERBYTE = bytes.fromhex("0E")
    WIF_BYTE = bytes.fromhex("8E")
    GENESIS_HASH = ('12a765e31ffd4059bada1e25190f6e98'
                    'c99d9714d334efa41a195a7e7e04bfe2')
    DESERIALIZER = lib_tx.DeserializerSegWit
    TX_COUNT = 3170843
    TX_COUNT_HEIGHT = 1981777
    TX_PER_BLOCK = 2
    RPC_PORT = 9337
    REORG_LIMIT = 2000
    PEERS = [
        'electrumx-ch-1.feathercoin.ch s t',
    ]


class UFO(Coin):
    NAME = "UniformFiscalObject"
    SHORTNAME = "UFO"
    NET = "mainnet"
    XPUB_VERBYTES = bytes.fromhex("0488B21E")
    XPRV_VERBYTES = bytes.fromhex("0488ADE4")
    P2PKH_VERBYTE = bytes.fromhex("1B")
    P2SH_VERBYTES = [bytes.fromhex("44")]
    WIF_BYTE = bytes.fromhex("9B")
    GENESIS_HASH = ('ba1d39b4928ab03d813d952daf65fb77'
                    '97fcf538a9c1b8274f4edc8557722d13')
    DESERIALIZER = lib_tx.DeserializerSegWit
    TX_COUNT = 1608926
    TX_COUNT_HEIGHT = 1300154
    TX_PER_BLOCK = 2
    RPC_PORT = 9888
    REORG_LIMIT = 2000
    PEERS = [
        'electrumx1.ufobject.com s t',
    ]


class Newyorkcoin(AuxPowMixin, Coin):
    NAME = "Newyorkcoin"
    SHORTNAME = "NYC"
    NET = "mainnet"
    P2PKH_VERBYTE = bytes.fromhex("3c")
    P2SH_VERBYTES = [bytes.fromhex("16")]
    WIF_BYTE = bytes.fromhex("bc")
    GENESIS_HASH = ('5597f25c062a3038c7fd815fe46c67de'
                    'dfcb3c839fbc8e01ed4044540d08fe48')
    TX_COUNT = 5161944
    TX_COUNT_HEIGHT = 3948743
    TX_PER_BLOCK = 2
    REORG_LIMIT = 2000


class NewyorkcoinTestnet(Newyorkcoin):
    SHORTNAME = "tNYC"
    NET = "testnet"
    P2PKH_VERBYTE = bytes.fromhex("71")
    P2SH_VERBYTES = [bytes.fromhex("c4")]
    WIF_BYTE = bytes.fromhex("f1")
    GENESIS_HASH = ('24463e4d3c625b0a9059f309044c2cf0'
                    'd7e196cf2a6ecce901f24f681be33c8f')
    TX_COUNT = 5161944
    TX_COUNT_HEIGHT = 3948743
    TX_PER_BLOCK = 2
    REORG_LIMIT = 2000


class Bitcore(BitcoinMixin, Coin):
    NAME = "Bitcore"
    SHORTNAME = "BTX"
    P2PKH_VERBYTE = bytes.fromhex("03")
    P2SH_VERBYTES = [bytes.fromhex("7D")]
    DESERIALIZER = lib_tx.DeserializerSegWit
    GENESIS_HASH = ('604148281e5c4b7f2487e5d03cd60d8e'
                    '6f69411d613f6448034508cea52e9574')
    TX_COUNT = 126979
    TX_COUNT_HEIGHT = 126946
    TX_PER_BLOCK = 2
    RPC_PORT = 8556
    PEERS = [
        'ele1.bitcore.cc s t',
        'ele2.bitcore.cc s t',
        'ele3.bitcore.cc s t',
        'ele4.bitcore.cc s t'
    ]


class GameCredits(Coin):
    NAME = "GameCredits"
    SHORTNAME = "GAME"
    NET = "mainnet"
    P2PKH_VERBYTE = bytes.fromhex("26")
    WIF_BYTE = bytes.fromhex("a6")
    GENESIS_HASH = ('91ec5f25ee9a0ffa1af7d4da4db9a552'
                    '228dd2dc77cdb15b738be4e1f55f30ee')
    DESERIALIZER = lib_tx.DeserializerSegWit
    TX_COUNT = 316796
    TX_COUNT_HEIGHT = 2040250
    TX_PER_BLOCK = 2
    RPC_PORT = 40001
    REORG_LIMIT = 1000


class Machinecoin(Coin):
    NAME = "Machinecoin"
    SHORTNAME = "MAC"
    NET = "mainnet"
    XPUB_VERBYTES = bytes.fromhex("0488b21e")
    XPRV_VERBYTES = bytes.fromhex("0488ade4")
    P2PKH_VERBYTE = bytes.fromhex("32")
    P2SH_VERBYTES = [bytes.fromhex("26"), bytes.fromhex("05")]
    WIF_BYTE = bytes.fromhex("b2")
    GENESIS_HASH = ('6a1f879bcea5471cbfdee1fd0cb2ddcc'
                    '4fed569a500e352d41de967703e83172')
    DESERIALIZER = lib_tx.DeserializerSegWit
    TX_COUNT = 137641
    TX_COUNT_HEIGHT = 513020
    TX_PER_BLOCK = 2
    RPC_PORT = 40332
    REORG_LIMIT = 800


class BitcoinAtom(Coin):
    NAME = "BitcoinAtom"
    SHORTNAME = "BCA"
    NET = "mainnet"
    P2PKH_VERBYTE = bytes.fromhex("17")
    P2SH_VERBYTES = [bytes.fromhex("0a")]
    STATIC_BLOCK_HEADERS = False
    DESERIALIZER = lib_tx.DeserializerBitcoinAtom
    HEADER_SIZE_POST_FORK = 84
    BLOCK_PROOF_OF_STAKE = 0x01
    BLOCK_PROOF_OF_STAKE_FLAGS = b'\x01\x00\x00\x00'
    TX_COUNT = 295158744
    TX_COUNT_HEIGHT = 589197
    TX_PER_BLOCK = 10
    RPC_PORT = 9136
    REORG_LIMIT = 5000

    @classmethod
    def header_hash(cls, header):
        '''Given a header return hash'''
        header_to_be_hashed = header[:cls.BASIC_HEADER_SIZE]
        # New block header format has some extra flags in the end
        if len(header) == cls.HEADER_SIZE_POST_FORK:
            flags, = util.unpack_le_uint32_from(header, len(header) - 4)
            # Proof of work blocks have special serialization
            if flags & cls.BLOCK_PROOF_OF_STAKE != 0:
                header_to_be_hashed += cls.BLOCK_PROOF_OF_STAKE_FLAGS

        return double_sha256(header_to_be_hashed)

    @classmethod
    def block_header(cls, block, height):
        '''Return the block header bytes'''
        deserializer = cls.DESERIALIZER(block)
        return deserializer.read_header(height, cls.BASIC_HEADER_SIZE)


class Decred(Coin):
    NAME = "Decred"
    SHORTNAME = "DCR"
    NET = "mainnet"
    XPUB_VERBYTES = bytes.fromhex("02fda926")
    XPRV_VERBYTES = bytes.fromhex("02fda4e8")
    P2PKH_VERBYTE = bytes.fromhex("073f")
    P2SH_VERBYTES = [bytes.fromhex("071a")]
    WIF_BYTE = bytes.fromhex("22de")
    GENESIS_HASH = ('298e5cc3d985bfe7f81dc135f360abe0'
                    '89edd4396b86d2de66b0cef42b21d980')
    BASIC_HEADER_SIZE = 180
    HEADER_HASH = lib_tx.DeserializerDecred.blake256
    DESERIALIZER = lib_tx.DeserializerDecred
    DAEMON = daemon.DecredDaemon
    BLOCK_PROCESSOR = block_proc.DecredBlockProcessor
    ENCODE_CHECK = partial(Base58.encode_check,
                           hash_fn=lib_tx.DeserializerDecred.blake256d)
    DECODE_CHECK = partial(Base58.decode_check,
                           hash_fn=lib_tx.DeserializerDecred.blake256d)
    HEADER_VALUES = ('version', 'prev_block_hash', 'merkle_root', 'stake_root',
                     'vote_bits', 'final_state', 'voters', 'fresh_stake',
                     'revocations', 'pool_size', 'bits', 'sbits',
                     'block_height', 'size', 'timestamp', 'nonce',
                     'extra_data', 'stake_version')
    HEADER_UNPACK = struct.Struct(
        '< i 32s 32s 32s H 6s H B B I I Q I I I I 32s I').unpack_from
    TX_COUNT = 4629388
    TX_COUNT_HEIGHT = 260628
    TX_PER_BLOCK = 17
    REORG_LIMIT = 1000
    RPC_PORT = 9109

    @classmethod
    def header_hash(cls, header):
        '''Given a header return the hash.'''
        return cls.HEADER_HASH(header)

    @classmethod
    def block(cls, raw_block, height):
        '''Return a Block namedtuple given a raw block and its height.'''
        if height > 0:
            return super().block(raw_block, height)
        else:
            return Block(raw_block, cls.block_header(raw_block, height), [])


class DecredTestnet(Decred):
    SHORTNAME = "tDCR"
    NET = "testnet"
    XPUB_VERBYTES = bytes.fromhex("043587d1")
    XPRV_VERBYTES = bytes.fromhex("04358397")
    P2PKH_VERBYTE = bytes.fromhex("0f21")
    P2SH_VERBYTES = [bytes.fromhex("0efc")]
    WIF_BYTE = bytes.fromhex("230e")
    GENESIS_HASH = (
        'a649dce53918caf422e9c711c858837e08d626ecfcd198969b24f7b634a49bac')
    BASIC_HEADER_SIZE = 180
    ALLOW_ADVANCING_ERRORS = True
    TX_COUNT = 217380620
    TX_COUNT_HEIGHT = 464000
    TX_PER_BLOCK = 1800
    REORG_LIMIT = 1000
    RPC_PORT = 19109


class Axe(Dash):
    NAME = "Axe"
    SHORTNAME = "AXE"
    NET = "mainnet"
    XPUB_VERBYTES = bytes.fromhex("02fe52cc")
    XPRV_VERBYTES = bytes.fromhex("02fe52f8")
    P2PKH_VERBYTE = bytes.fromhex("37")
    P2SH_VERBYTES = [bytes.fromhex("10")]
    WIF_BYTE = bytes.fromhex("cc")
    GENESIS_HASH = ('00000c33631ca6f2f61368991ce2dc03'
                    '306b5bb50bf7cede5cfbba6db38e52e6')
    SESSIONCLS = DashElectrumX
    DAEMON = daemon.DashDaemon
    DESERIALIZER = lib_tx_axe.DeserializerAxe
    TX_COUNT = 18405
    TX_COUNT_HEIGHT = 30237
    TX_PER_BLOCK = 1
    RPC_PORT = 9337
    REORG_LIMIT = 1000
    PEERS = []

    @classmethod
    def header_hash(cls, header):
        '''
        Given a header return the hash for AXE.
        Need to download `axe_hash` module
        Source code: https://github.com/AXErunners/axe_hash
        '''
        import x11_hash
        return x11_hash.getPoWHash(header)


class Xuez(Coin):
    NAME = "Xuez"
    SHORTNAME = "XUEZ"
    NET = "mainnet"
    XPUB_VERBYTES = bytes.fromhex("022d2533")
    XPRV_VERBYTES = bytes.fromhex("0221312b")
    P2PKH_VERBYTE = bytes.fromhex("48")
    P2SH_VERBYTES = [bytes.fromhex("12")]
    WIF_BYTE = bytes.fromhex("d4")
    GENESIS_HASH = ('000000e1febc39965b055e8e0117179a'
                    '4d18e24e7aaa0c69864c4054b4f29445')
    TX_COUNT = 30000
    TX_COUNT_HEIGHT = 15000
    TX_PER_BLOCK = 1
    RPC_PORT = 41799
    REORG_LIMIT = 1000
    BASIC_HEADER_SIZE = 112
    PEERS = []

    @classmethod
    def header_hash(cls, header):
        '''
        Given a header return the hash for Xuez.
        Need to download `xevan_hash` module
        Source code: https://github.com/xuez/xuez
        '''
        version, = util.unpack_le_uint32_from(header)

        import xevan_hash

        if version == 1:
            return xevan_hash.getPoWHash(header[:80])
        else:
            return xevan_hash.getPoWHash(header)


# Source: https://github.com/odinblockchain/odin
class Odin(Coin):
    NAME = "ODIN"
    SHORTNAME = "ODIN"
    NET = "mainnet"
    XPUB_VERBYTES = bytes.fromhex("27561872")
    XPRV_VERBYTES = bytes.fromhex("27256746")
    P2PKH_VERBYTE = bytes.fromhex("73")
    P2SH_VERBYTES = [bytes.fromhex("39")]
    WIF_BYTE = bytes.fromhex("8a")
    GENESIS_HASH = ('31ca29566549e444cf227a0e2e067aed'
                    '847c2acc541d3bbf9ca1ae89f4fd57d7')

    TX_COUNT = 340000
    TX_COUNT_HEIGHT = 340000
    TX_PER_BLOCK = 2
    RPC_PORT = 22101
    REORG_LIMIT = 100

    BASIC_HEADER_SIZE = 80
    HDR_V4_SIZE = 112
    HDR_V4_HEIGHT = 143447
    HDR_V4_START_OFFSET = HDR_V4_HEIGHT * BASIC_HEADER_SIZE

    SESSIONCLS = DashElectrumX
    DAEMON = daemon.DashDaemon

    @classmethod
    def static_header_offset(cls, height):
        assert cls.STATIC_BLOCK_HEADERS
        if height >= cls.HDR_V4_HEIGHT:
            relative_v4_offset = (height - cls.HDR_V4_HEIGHT) * cls.HDR_V4_SIZE
            return cls.HDR_V4_START_OFFSET + relative_v4_offset
        else:
            return height * cls.BASIC_HEADER_SIZE

    @classmethod
    def header_hash(cls, header):
        version, = util.unpack_le_uint32_from(header)
        if version >= 4:
            return super().header_hash(header)
        else:
            import quark_hash
            return quark_hash.getPoWHash(header)


class Pac(Coin):
    NAME = "PAC"
    SHORTNAME = "PAC"
    NET = "mainnet"
    XPUB_VERBYTES = bytes.fromhex("0488B21E")
    XPRV_VERBYTES = bytes.fromhex("0488ADE4")
    GENESIS_HASH = ('00000354655ff039a51273fe61d3b493'
                    'bd2897fe6c16f732dbc4ae19f04b789e')
    P2PKH_VERBYTE = bytes.fromhex("37")
    P2SH_VERBYTES = [bytes.fromhex("0A")]
    WIF_BYTE = bytes.fromhex("CC")
    TX_COUNT_HEIGHT = 14939
    TX_COUNT = 23708
    TX_PER_BLOCK = 2
    RPC_PORT = 7111
    PEERS = [
        'electrum.paccoin.io s t',
        'electro-pac.paccoin.io s t'
    ]
    SESSIONCLS = DashElectrumX
    DAEMON = daemon.DashDaemon
    ESTIMATE_FEE = 0.00001
    RELAY_FEE = 0.00001

    @classmethod
    def header_hash(cls, header):
        '''Given a header return the hash.'''
        import x11_hash
        return x11_hash.getPoWHash(header)


class PacTestnet(Pac):
    SHORTNAME = "tPAC"
    NET = "testnet"
    XPUB_VERBYTES = bytes.fromhex("043587CF")
    XPRV_VERBYTES = bytes.fromhex("04358394")
    GENESIS_HASH = ('00000da63bd9478b655ef6bf1bf76cd9'
                    'af05202ab68643f9091e049b2b5280ed')
    P2PKH_VERBYTE = bytes.fromhex("78")
    P2SH_VERBYTES = [bytes.fromhex("0E")]
    WIF_BYTE = bytes.fromhex("EF")
    TX_COUNT_HEIGHT = 16275
    TX_COUNT = 16275
    TX_PER_BLOCK = 1
    RPC_PORT = 17111


class Zcoin(Coin):
    NAME = "Zcoin"
    SHORTNAME = "XZC"
    NET = "mainnet"
    P2PKH_VERBYTE = bytes.fromhex("52")
    P2SH_VERBYTES = [bytes.fromhex("07")]
    WIF_BYTE = bytes.fromhex("d2")
    GENESIS_HASH = ('4381deb85b1b2c9843c222944b616d99'
                    '7516dcbd6a964e1eaf0def0830695233')
    TX_COUNT = 667154
    TX_COUNT_HEIGHT = 100266
    TX_PER_BLOCK = 4000  # 2000 for 1MB block
    IRC_PREFIX = None
    RPC_PORT = 8888
    REORG_LIMIT = 5000
    PEER_DEFAULT_PORTS = {'t': '50001', 's': '50002'}
    MTP_HEADER_EXTRA_SIZE = 100
    MTP_HEADER_DATA_SIZE = 198864
    MTP_HEADER_DATA_START = Coin.BASIC_HEADER_SIZE + MTP_HEADER_EXTRA_SIZE
    MTP_HEADER_DATA_END = MTP_HEADER_DATA_START + MTP_HEADER_DATA_SIZE
    STATIC_BLOCK_HEADERS = False
    DAEMON = daemon.ZcoinMtpDaemon
    DESERIALIZER = lib_tx.DeserializerZcoin
    PEERS = [
        'electrum.polispay.com'
    ]

    @classmethod
    def is_mtp(cls, header):
        from electrumx.lib.util import unpack_le_uint32_from, hex_to_bytes
        if isinstance(header, str):
            nVersion, = unpack_le_uint32_from(hex_to_bytes(header[0:4*2]))
        elif isinstance(header, bytes):
            nVersion, = unpack_le_uint32_from(header[0:4])
        else:
            raise "Cannot handle the passed type"
        return nVersion & 0x1000

    @classmethod
    def block_header(cls, block, height):
        sz = cls.BASIC_HEADER_SIZE
        if cls.is_mtp(block):
            sz += cls.MTP_HEADER_EXTRA_SIZE
        return block[:sz]

    @classmethod
    def header_hash(cls, header):
        sz = cls.BASIC_HEADER_SIZE
        if cls.is_mtp(header):
            sz += cls.MTP_HEADER_EXTRA_SIZE
        return double_sha256(header[:sz])


class ZcoinTestnet(Zcoin):
    SHORTNAME = "tXZC"
    NET = "testnet"
    XPUB_VERBYTES = bytes.fromhex("043587cf")
    XPRV_VERBYTES = bytes.fromhex("04358394")
    P2PKH_VERBYTE = bytes.fromhex("41")
    P2SH_VERBYTES = [bytes.fromhex("b2")]
    WIF_BYTE = bytes.fromhex("b9")
    GENESIS_HASH = '1e3487fdb1a7d46dac3e8f3e58339c6e' \
                   'ff54abf6aef353485f3ed64250a35e89'
    REORG_LIMIT = 8000
    RPC_PORT = 18888


class GINCoin(Coin):
    NAME = "GINCoin"
    SHORTNAME = "GIN"
    NET = "mainnet"
    XPUB_VERBYTES = bytes.fromhex("0488B21E")
    XPRV_VERBYTES = bytes.fromhex("0488ADE4")
    GENESIS_HASH = ('00000cd6bde619b2c3b23ad2e384328a'
                    '450a37fa28731debf748c3b17f91f97d')
    P2PKH_VERBYTE = bytes.fromhex("37")
    P2SH_VERBYTES = [bytes.fromhex("38")]
    WIF_BYTE = bytes.fromhex("3c")
    TX_COUNT_HEIGHT = 225000
    TX_COUNT = 470784
    TX_PER_BLOCK = 4
    RPC_PORT = 10211
    PEERS = [
        'electrum.polispay.com'
    ]
    SESSIONCLS = DashElectrumX
    DAEMON = daemon.DashDaemon

    # Seems that the main lyra2z_hash python package doesn't works.
    # Tested and working with: https://github.com/LapoLab/lyra2z-py
    @classmethod
    def header_hash(cls, header):
        timestamp = util.unpack_le_uint32_from(header, 68)[0]
        if timestamp > 1550246400:
            import x16rt_hash
            return x16rt_hash.getPoWHash(header)
        elif timestamp > 1525651200:
            import lyra2z_hash
            return lyra2z_hash.getPoWHash(header)
        import neoscrypt
        return neoscrypt.getPoWHash(header)


class Polis(Coin):
    NAME = "Polis"
    SHORTNAME = "POLIS"
    NET = "mainnet"
    XPUB_VERBYTES = bytes.fromhex("03E25D7E")
    XPRV_VERBYTES = bytes.fromhex("03E25945")
    GENESIS_HASH = ('000009701eb781a8113b1af1d814e2f0'
                    '60f6408a2c990db291bc5108a1345c1e')
    P2PKH_VERBYTE = bytes.fromhex("37")
    P2SH_VERBYTES = [bytes.fromhex("38")]
    WIF_BYTE = bytes.fromhex("3c")
    TX_COUNT_HEIGHT = 280600
    TX_COUNT = 635415
    TX_PER_BLOCK = 4
    RPC_PORT = 24127
    PEERS = [
        'electrum.polispay.com'
    ]
    SESSIONCLS = DashElectrumX
    DAEMON = daemon.DashDaemon

    @classmethod
    def header_hash(cls, header):
        '''Given a header return the hash.'''
        import x11_hash
        return x11_hash.getPoWHash(header)


class MNPCoin(Coin):
    NAME = "MNPCoin"
    SHORTNAME = "MNP"
    NET = "mainnet"
    XPUB_VERBYTES = bytes.fromhex("0488B21E")
    XPRV_VERBYTES = bytes.fromhex("0488ADE4")
    GENESIS_HASH = ('00000924036c67d803ce606ded814312'
                    '7e62fa2111dd3b063880a1067c69ccb1')
    P2PKH_VERBYTE = bytes.fromhex("32")
    P2SH_VERBYTES = [bytes.fromhex("35")]
    WIF_BYTE = bytes.fromhex("37")
    TX_COUNT_HEIGHT = 248000
    TX_COUNT = 506447
    TX_PER_BLOCK = 4
    RPC_PORT = 13373
    PEERS = [
        'electrum.polispay.com'
    ]
    SESSIONCLS = DashElectrumX
    DAEMON = daemon.DashDaemon

    @classmethod
    def header_hash(cls, header):
        '''Given a header return the hash.'''
        import quark_hash
        return quark_hash.getPoWHash(header)


class ColossusXT(Coin):
    NAME = "ColossusXT"
    SHORTNAME = "COLX"
    NET = "mainnet"
    XPUB_VERBYTES = bytes.fromhex("0488B21E")
    XPRV_VERBYTES = bytes.fromhex("0488ADE4")
    GENESIS_HASH = ('a0ce8206c908357008c1b9a8ba2813af'
                    'f0989ca7f72d62b14e652c55f02b4f5c')
    P2PKH_VERBYTE = bytes.fromhex("1E")
    P2SH_VERBYTES = [bytes.fromhex("0D")]
    WIF_BYTE = bytes.fromhex("D4")
    TX_COUNT_HEIGHT = 356500
    BASIC_HEADER_SIZE = 80
    HDR_V5_HEIGHT = 500000
    HDR_V5_SIZE = 112
    HDR_V5_START_OFFSET = HDR_V5_HEIGHT * BASIC_HEADER_SIZE
    TX_COUNT = 761041
    TX_PER_BLOCK = 4
    RPC_PORT = 51473
    PEERS = [
        'electrum.polispay.com'
    ]
    SESSIONCLS = DashElectrumX
    DAEMON = daemon.DashDaemon

    @classmethod
    def static_header_offset(cls, height):
        assert cls.STATIC_BLOCK_HEADERS
        if height >= cls.HDR_V5_HEIGHT:
            relative_v4_offset = (height - cls.HDR_V5_HEIGHT) * cls.HDR_V5_SIZE
            return cls.HDR_V5_START_OFFSET + relative_v4_offset
        else:
            return height * cls.BASIC_HEADER_SIZE

    @classmethod
    def header_hash(cls, header):
        version, = util.unpack_le_uint32_from(header)
        if version >= 5:
            return super().header_hash(header)
        else:
            import quark_hash
            return quark_hash.getPoWHash(header)


class Minexcoin(EquihashMixin, Coin):
    NAME = "Minexcoin"
    SHORTNAME = "MNX"
    NET = "mainnet"
    P2PKH_VERBYTE = bytes.fromhex("4b")
    GENESIS_HASH = ('490a36d9451a55ed197e34aca7414b35'
                    'd775baa4a8e896f1c577f65ce2d214cb')
    STATIC_BLOCK_HEADERS = True
    BASIC_HEADER_SIZE = 209
    HEADER_SIZE_NO_SOLUTION = 140
    TX_COUNT = 327963
    TX_COUNT_HEIGHT = 74495
    TX_PER_BLOCK = 5
    RPC_PORT = 8022
    CHUNK_SIZE = 960
    PEERS = [
        'electrumx.xpresit.net s t',
        'elex01-ams.turinex.eu s t',
        'eu.minexpool.nl s t'
    ]

    @classmethod
    def block_header(cls, block, height):
        '''Return the block header bytes'''
        deserializer = cls.DESERIALIZER(block)
        return deserializer.read_header(cls.HEADER_SIZE_NO_SOLUTION)


class Groestlcoin(Coin):
    NAME = "Groestlcoin"
    SHORTNAME = "GRS"
    NET = "mainnet"
    XPUB_VERBYTES = bytes.fromhex("0488b21e")
    XPRV_VERBYTES = bytes.fromhex("0488ade4")
    P2PKH_VERBYTE = bytes.fromhex("24")
    GENESIS_HASH = ('00000ac5927c594d49cc0bdb81759d0d'
                    'a8297eb614683d3acb62f0703b639023')
    DESERIALIZER = lib_tx.DeserializerGroestlcoin
    TX_COUNT = 115900
    TX_COUNT_HEIGHT = 1601528
    TX_PER_BLOCK = 5
    RPC_PORT = 1441
    BLACKLIST_URL = 'https://groestlcoin.org/blacklist.json'
    PEERS = [
        'electrum1.groestlcoin.org s t',
        'electrum2.groestlcoin.org s t',
        '6brsrbiinpc32tfc.onion t',
        'xkj42efxrcy6vbfw.onion t',
    ]

    def grshash(data):
        import groestlcoin_hash
        return groestlcoin_hash.getHash(data, len(data))

    @classmethod
    def header_hash(cls, header):
        '''Given a header return the hash.'''
        return cls.grshash(header)

    ENCODE_CHECK = partial(Base58.encode_check, hash_fn=grshash)
    DECODE_CHECK = partial(Base58.decode_check, hash_fn=grshash)


class GroestlcoinTestnet(Groestlcoin):
    SHORTNAME = "TGRS"
    NET = "testnet"
    XPUB_VERBYTES = bytes.fromhex("043587cf")
    XPRV_VERBYTES = bytes.fromhex("04358394")
    P2PKH_VERBYTE = bytes.fromhex("6f")
    P2SH_VERBYTES = [bytes.fromhex("c4")]
    WIF_BYTE = bytes.fromhex("ef")
    GENESIS_HASH = ('000000ffbb50fc9898cdd36ec163e6ba'
                    '23230164c0052a28876255b7dcf2cd36')
    RPC_PORT = 17766
    PEERS = [
        'electrum-test1.groestlcoin.org s t',
        'electrum-test2.groestlcoin.org s t',
        '7frvhgofuf522b5i.onion t',
        'aocojvqcybdoxekv.onion t',
    ]


class Pivx(Coin):
    NAME = "PIVX"
    SHORTNAME = "PIVX"
    NET = "mainnet"
    XPUB_VERBYTES = bytes.fromhex("022D2533")
    XPRV_VERBYTES = bytes.fromhex("0221312B")
    GENESIS_HASH = ('0000041e482b9b9691d98eefb48473405c0b8ec31b76df3797c74a78680ef818')
    P2PKH_VERBYTE = bytes.fromhex("1e")
    P2SH_VERBYTE = bytes.fromhex("0d")
    WIF_BYTE = bytes.fromhex("d4")
    TX_COUNT_HEIGHT = 569399
    TX_COUNT = 2157510
    TX_PER_BLOCK = 1
    STATIC_BLOCK_HEADERS = False
    RPC_PORT = 51470
    ZEROCOIN_HEADER = 112
    ZEROCOIN_START_HEIGHT = 863787
    ZEROCOIN_BLOCK_VERSION = 4

    @classmethod
    def static_header_len(cls, height):
        '''Given a header height return its length.'''
        if (height >= cls.ZEROCOIN_START_HEIGHT):
            return cls.ZEROCOIN_HEADER
        else:
            return cls.BASIC_HEADER_SIZE

    @classmethod
    def header_hash(cls, header):
        '''Given a header return the hash.'''
        version, = struct.unpack('<I', header[:4])
        if version >= cls.ZEROCOIN_BLOCK_VERSION:
            return super().header_hash(header)
        else:
            import quark_hash
            return quark_hash.getPoWHash(header)

    @classmethod
    def electrum_header(cls, header, height):
        version, = struct.unpack('<I', header[:4])
        timestamp, bits, nonce = struct.unpack('<III', header[68:80])

        if (version >= cls.ZEROCOIN_BLOCK_VERSION):
            return {
                'block_height': height,
                'version': version,
                'prev_block_hash': hash_to_str(header[4:36]),
                'merkle_root': hash_to_str(header[36:68]),
                'timestamp': timestamp,
                'bits': bits,
                'nonce': nonce,
                'acc_checkpoint': hash_to_str(header[80:112])
            }
        else:
            return {
                'block_height': height,
                'version': version,
                'prev_block_hash': hash_to_str(header[4:36]),
                'merkle_root': hash_to_str(header[36:68]),
                'timestamp': timestamp,
                'bits': bits,
                'nonce': nonce,
            }


class PivxTestnet(Pivx):
    NET = "testnet"
    XPUB_VERBYTES = bytes.fromhex("3a8061a0")
    XPRV_VERBYTES = bytes.fromhex("3a805837")
    GENESIS_HASH = ('0000041e482b9b9691d98eefb48473405c0b8ec31b76df3797c74a78680ef818')
    P2PKH_VERBYTE = bytes.fromhex("8B")
    P2SH_VERBYTE = bytes.fromhex("13")
    WIF_BYTE = bytes.fromhex("EF")
    TX_PER_BLOCK = 4
    RPC_PORT = 51472
    ZEROCOIN_START_HEIGHT = 201564


class Bitg(Coin):

    NAME = "BitcoinGreen"
    SHORTNAME = "BITG"
    NET = "mainnet"
    XPUB_VERBYTES = bytes.fromhex("0488b21e")
    XPRV_VERBYTES = bytes.fromhex("0488ade4")
    P2PKH_VERBYTE = bytes.fromhex("26")
    P2SH_VERBYTES = [bytes.fromhex("06")]
    WIF_BYTE = bytes.fromhex("2e")
    GENESIS_HASH = (
        '000008467c3a9c587533dea06ad9380cded3ed32f9742a6c0c1aebc21bf2bc9b')
    DAEMON = daemon.DashDaemon
    TX_COUNT = 1000
    TX_COUNT_HEIGHT = 10000
    TX_PER_BLOCK = 1
    RPC_PORT = 9332
    REORG_LIMIT = 1000
    SESSIONCLS = DashElectrumX
    DAEMON = daemon.DashDaemon

    @classmethod
    def header_hash(cls, header):
        '''Given a header return the hash.'''
        import quark_hash
        return quark_hash.getPoWHash(header)


class tBitg(Bitg):
    SHORTNAME = "tBITG"
    NET = "testnet"
    XPUB_VERBYTES = bytes.fromhex("043587cf")
    XPRV_VERBYTES = bytes.fromhex("04358394")
    P2PKH_VERBYTE = bytes.fromhex("62")
    P2SH_VERBYTES = [bytes.fromhex("0c")]
    WIF_BYTE = bytes.fromhex("6c")
    GENESIS_HASH = (
        '000008467c3a9c587533dea06ad9380cded3ed32f9742a6c0c1aebc21bf2bc9b')
    RPC_PORT = 19332


class EXOS(Coin):
    NAME = "EXOS"
    SHORTNAME = "EXOS"
    NET = "mainnet"
    XPUB_VERBYTES = bytes.fromhex("0488b21e")
    XPRV_VERBYTES = bytes.fromhex("0488ade4")
    GENESIS_HASH = ('00000036090a68c523471da7a4f0f958'
                    'c1b4403fef74a003be7f71877699cab7')
    P2PKH_VERBYTE = bytes.fromhex("1C")
    P2SH_VERBYTE = [bytes.fromhex("57")]
    WIF_BYTE = bytes.fromhex("9C")
    RPC_PORT = 4561
    TX_COUNT = 1000
    TX_COUNT_HEIGHT = 10000
    TX_PER_BLOCK = 4
    DAEMON = daemon.PreLegacyRPCDaemon
    DESERIALIZER = lib_tx.DeserializerTxTime

    @classmethod
    def header_hash(cls, header):
        version, = util.unpack_le_uint32_from(header)

        if version > 2:
            return double_sha256(header)
        else:
            return hex_str_to_hash(EXOS.GENESIS_HASH)


class EXOSTestnet(EXOS):
    SHORTNAME = "tEXOS"
    NET = "testnet"
    XPUB_VERBYTES = bytes.fromhex("043587cf")
    XPRV_VERBYTES = bytes.fromhex("04358394")
    GENESIS_HASH = ('0000059bb2c2048493efcb0f1a034972'
                    'b3ce4089d54c93b69aaab212fb369887')
    P2PKH_VERBYTE = bytes.fromhex("4B")
    P2SH_VERBYTE = [bytes.fromhex("CE")]
    WIF_BYTE = bytes.fromhex("CB")
    RPC_PORT = 14561

    @classmethod
    def header_hash(cls, header):
        version, = util.unpack_le_uint32_from(header)

        if version > 2:
            return double_sha256(header)
        else:
            return hex_str_to_hash(EXOSTestnet.GENESIS_HASH)


class SmartCash(Coin):
    NAME = "SmartCash"
    SHORTNAME = "SMART"
    NET = "mainnet"
    P2PKH_VERBYTE = bytes.fromhex("3f")
    P2SH_VERBYTES = [bytes.fromhex("12")]
    WIF_BYTE = bytes.fromhex("bf")
    GENESIS_HASH = ('000007acc6970b812948d14ea5a0a13d'
                    'b0fdd07d5047c7e69101fa8b361e05a4')
    DESERIALIZER = lib_tx.DeserializerSmartCash
    RPC_PORT = 9679
    REORG_LIMIT = 5000
    TX_COUNT = 1115016
    TX_COUNT_HEIGHT = 541656
    TX_PER_BLOCK = 1
    ENCODE_CHECK = partial(Base58.encode_check,
                           hash_fn=lib_tx.DeserializerSmartCash.keccak)
    DECODE_CHECK = partial(Base58.decode_check,
                           hash_fn=lib_tx.DeserializerSmartCash.keccak)
    HEADER_HASH = lib_tx.DeserializerSmartCash.keccak
    DAEMON = daemon.SmartCashDaemon
    SESSIONCLS = SmartCashElectrumX

    @classmethod
    def header_hash(cls, header):
        '''Given a header return the hash.'''
        return cls.HEADER_HASH(header)


class NIX(Coin):
    NAME = "NIX"
    SHORTNAME = "NIX"
    NET = "mainnet"
    XPUB_VERBYTES = bytes.fromhex("0488b21e")
    XPRV_VERBYTES = bytes.fromhex("0488ade4")
    P2PKH_VERBYTE = bytes.fromhex("26")
    P2SH_VERBYTES = [bytes.fromhex("35")]
    GENESIS_HASH = ('dd28ad86def767c3cfc34267a950d871'
                    'fc7462bc57ea4a929fc3596d9b598e41')
    DESERIALIZER = lib_tx.DeserializerSegWit
    TX_COUNT = 114240
    TX_COUNT_HEIGHT = 87846
    TX_PER_BLOCK = 3
    RPC_PORT = 6215
    REORG_LIMIT = 1000


class NIXTestnet(NIX):
    SHORTNAME = "tNIX"
    NET = "testnet"
    XPUB_VERBYTES = bytes.fromhex("0488b21e")
    XPRV_VERBYTES = bytes.fromhex("0488ade4")
    GENESIS_HASH = ('dd28ad86def767c3cfc34267a950d871'
                    'fc7462bc57ea4a929fc3596d9b598e41')
    P2PKH_VERBYTE = bytes.fromhex("01")
    P2SH_VERBYTE = [bytes.fromhex("03")]
    RPC_PORT = 16215
    DESERIALIZER = lib_tx.DeserializerSegWit


class Noir(Coin):
    NAME = "Noir"
    SHORTNAME = "NOR"
    NET = "mainnet"
    XPUB_VERBYTES = bytes.fromhex("0488b21e")
    XPRV_VERBYTES = bytes.fromhex("0488ade4")
    P2SH_VERBYTES = [bytes.fromhex("07")]
    WIF_BYTE = bytes.fromhex("D0")
    GENESIS_HASH = ('23911212a525e3d149fcad6c559c8b17'
                    'f1e8326a272a75ff9bb315c8d96433ef')
    RPC_PORT = 8825
    TX_COUNT = 586369
    TX_COUNT_HEIGHT = 379290
    TX_PER_BLOCK = 5


class BitcoinPlus(Coin):
    NAME = "BitcoinPlus"
    SHORTNAME = "XBC"
    NET = "mainnet"
    XPUB_VERBYTES = bytes.fromhex("0488B21E")
    XPRV_VERBYTES = bytes.fromhex("0488ADE4")
    P2PKH_VERBYTE = bytes.fromhex("19")
    P2SH_VERBYTES = [bytes.fromhex("55")]
    WIF_BYTE = bytes.fromhex("99")
    GENESIS_HASH = ('0000005f6a28e686f641c616e56182d1'
                    'b43afbe08a223f23bda23cdf9d55b882')
    DESERIALIZER = lib_tx.DeserializerTxTime
    DAEMON = daemon.LegacyRPCDaemon
    TX_COUNT = 1479247
    TX_COUNT_HEIGHT = 749740
    TX_PER_BLOCK = 2
    RPC_PORT = 8885
    REORG_LIMIT = 2000

    @classmethod
    def header_hash(cls, header):
        '''Given a header return the hash.'''
        import x13_hash
        return x13_hash.getPoWHash(header)


class Myriadcoin(AuxPowMixin, Coin):
    NAME = "Myriadcoin"
    SHORTNAME = "XMY"
    NET = "mainnet"
    XPUB_VERBYTES = bytes.fromhex("0488b21e")
    XPRV_VERBYTES = bytes.fromhex("0488ade4")
    P2PKH_VERBYTE = bytes.fromhex("32")
    P2SH_VERBYTES = [bytes.fromhex("09")]
    WIF_BYTE = bytes.fromhex("b2")
    GENESIS_HASH = ('00000ffde4c020b5938441a0ea3d314b'
                    'f619eff0b38f32f78f7583cffa1ea485')
    DESERIALIZER = lib_tx.DeserializerAuxPowSegWit
    TX_COUNT = 1976629
    TX_COUNT_HEIGHT = 2580356
    TX_PER_BLOCK = 20
    REORG_LIMIT = 2000
    RPC_PORT = 10889


class MyriadcoinTestnet(Myriadcoin):
    NAME = "Myriadcoin"
    SHORTNAME = "XMT"
    NET = "testnet"
    XPUB_VERBYTES = bytes.fromhex("043587cf")
    XPRV_VERBYTES = bytes.fromhex("04358394")
    P2PKH_VERBYTE = bytes.fromhex("58")
    P2SH_VERBYTES = [bytes.fromhex("bc")]
    WIF_BYTE = bytes.fromhex("ef")
    GENESIS_HASH = ('0000017ce2a79c8bddafbbe47c004aa9'
                    '2b20678c354b34085f62b762084b9788')


class Sparks(Coin):
    NAME = "Sparks"
    SHORTNAME = "SPK"
    NET = "mainnet"
    XPUB_VERBYTES = bytes.fromhex("0488B21E")
    XPRV_VERBYTES = bytes.fromhex("0488ADE4")
    GENESIS_HASH = ('00000a5c6ddfaac5097218560d5b92d4'
                    '16931cfeba1abf10c81d1d6a232fc8ea')
    P2PKH_VERBYTE = bytes.fromhex("26")
    P2SH_VERBYTES = [bytes.fromhex("0A")]
    WIF_BYTE = bytes.fromhex("C6")
    TX_COUNT_HEIGHT = 117400
    TX_COUNT = 162310
    TX_PER_BLOCK = 4
    RPC_PORT = 8818
    SESSIONCLS = DashElectrumX
    DAEMON = daemon.DashDaemon

    @classmethod
    def header_hash(cls, header):
        import neoscrypt
        return neoscrypt.getPoWHash(header)


# Source: https://github.com/LIMXTEC/BitSend
class Bitsend(Coin):
    NAME = "Bitsend"
    SHORTNAME = "BSD"
    NET = "mainnet"
    XPUB_VERBYTES = bytes.fromhex("0488B21E")
    XPRV_VERBYTES = bytes.fromhex("0488ADE4")
    P2PKH_VERBYTE = bytes.fromhex("66")
    WIF_BYTE = bytes.fromhex("cc")
    GENESIS_HASH = ('0000012e1b8843ac9ce8c18603658eaf'
                    '8895f99d3f5e7e1b7b1686f35e3c087a')
    TX_COUNT = 974672
    TX_COUNT_HEIGHT = 586022
    TX_PER_BLOCK = 2
    RPC_PORT = 8800
    REORG_LIMIT = 1000
    DESERIALIZER = lib_tx.DeserializerSegWit
    XEVAN_TIMESTAMP = 1477958400
    PEERS = [
        'ele1.bitsend.cc s t',
        '51.15.121.233 s t'
    ]

    @classmethod
    def header_hash(cls, header):
        timestamp, = util.unpack_le_uint32_from(header, 68)
        if timestamp > cls.XEVAN_TIMESTAMP:
            import xevan_hash
            return xevan_hash.getPoWHash(header)
        else:
            import x11_hash
            return x11_hash.getPoWHash(header)

    @classmethod
    def genesis_block(cls, block):
        header = cls.block_header(block, 0)
        header_hex_hash = hash_to_hex_str(cls.header_hash(header))
        if header_hex_hash != cls.GENESIS_HASH:
            raise CoinError('genesis block has hash {} expected {}'
                            .format(header_hex_hash, cls.GENESIS_HASH))
        return header + bytes(1)


class Ritocoin(Coin):
    NAME = "Ritocoin"
    SHORTNAME = "RITO"
    NET = "mainnet"
    XPUB_VERBYTES = bytes.fromhex("0534E7CA")
    XPRV_VERBYTES = bytes.fromhex("05347EAC")
    P2PKH_VERBYTE = bytes.fromhex("19")
    P2SH_VERBYTES = [bytes.fromhex("69")]
    GENESIS_HASH = ('00000075e344bdf1c0e433f453764b18'
                    '30a7aa19b2a5213e707502a22b779c1b')
    DESERIALIZER = lib_tx.DeserializerSegWit
    TX_COUNT = 1188090
    TX_COUNT_HEIGHT = 296030
    TX_PER_BLOCK = 3
    RPC_PORT = 8766
    REORG_LIMIT = 55
    PEERS = [
        'electrum-rito.minermore.com s t'
    ]
    @classmethod
    def header_hash(cls, header):
        '''Given a header return the hash.'''
        import x21s_hash
        return x21s_hash.getPoWHash(header)


class Ravencoin(Coin):
    NAME = "Ravencoin"
    SHORTNAME = "RVN"
    NET = "mainnet"
    XPUB_VERBYTES = bytes.fromhex("0488B21E")
    XPRV_VERBYTES = bytes.fromhex("0488ADE4")
    P2PKH_VERBYTE = bytes.fromhex("3C")
    P2SH_VERBYTES = [bytes.fromhex("7A")]
    GENESIS_HASH = ('0000006b444bc2f2ffe627be9d9e7e7a'
                    '0730000870ef6eb6da46c8eae389df90')
    DESERIALIZER = lib_tx.DeserializerSegWit
    TX_COUNT = 3911020
    TX_COUNT_HEIGHT = 602000
    TX_PER_BLOCK = 4
    RPC_PORT = 8766
    REORG_LIMIT = 55
    PEERS = [
        'rvn.satoshi.org.uk s t',
        'electrum-rvn.minermore.com s t',
        '153.126.197.243 s t'
    ]

    @classmethod
    def header_hash(cls, header):
        '''Given a header return the hash.'''
        import x16r_hash
        return x16r_hash.getPoWHash(header)


class RavencoinTestnet(Ravencoin):
    NET = "testnet"
    XPUB_VERBYTES = bytes.fromhex("043587CF")
    XPRV_VERBYTES = bytes.fromhex("04358394")
    P2PKH_VERBYTE = bytes.fromhex("6F")
    P2SH_VERBYTES = [bytes.fromhex("C4")]
    WIF_BYTE = bytes.fromhex("EF")
    GENESIS_HASH = ('000000ecfc5e6324a079542221d00e10'
                    '362bdc894d56500c414060eea8a3ad5a')
    TX_COUNT = 108085
    TX_COUNT_HEIGHT = 60590
    TX_PER_BLOCK = 4
    RPC_PORT = 18766
    PEER_DEFAULT_PORTS = {'t': '50003', 's': '50004'}
    REORG_LIMIT = 55
    PEERS = [
        'rvn.satoshi.org.uk s t'
    ]


class Bolivarcoin(Coin):
    NAME = "Bolivarcoin"
    SHORTNAME = "BOLI"
    NET = "mainnet"
    XPUB_VERBYTES = bytes.fromhex("0488B21E")
    XPRV_VERBYTES = bytes.fromhex("0488ADE4")
    P2PKH_VERBYTE = bytes.fromhex("55")
    P2SH_VERBYTES = [bytes.fromhex("05")]
    WIF_BYTE = bytes.fromhex("D5")
    GENESIS_HASH = ('00000e4fc293a1912b9d73cbb8d8f727'
                    '0007a7d84382f1370661e65d5d57b1f6')
    TX_COUNT = 1082515
    TX_COUNT_HEIGHT = 540410
    TX_PER_BLOCK = 10
    RPC_PORT = 3563
    REORG_LIMIT = 800
    PEERS = []
    SESSIONCLS = DashElectrumX
    DAEMON = daemon.DashDaemon

    @classmethod
    def header_hash(cls, header):
        '''Given a header return the hash.'''
        import x11_hash
        return x11_hash.getPoWHash(header)


class Onixcoin(Coin):
    NAME = "Onixcoin"
    SHORTNAME = "ONX"
    NET = "mainnet"
    XPUB_VERBYTES = bytes.fromhex("0488B21E")
    XPRV_VERBYTES = bytes.fromhex("0488ADE4")
    P2PKH_VERBYTE = bytes.fromhex("4B")
    GENESIS_HASH = ('000007140b7a6ca0b64965824f5731f6'
                    'e86daadf19eb299033530b1e61236e43')
    TX_COUNT = 431808
    TX_COUNT_HEIGHT = 321132
    TX_PER_BLOCK = 10
    RPC_PORT = 41019
    REORG_LIMIT = 800
    PEERS = []
    SESSIONCLS = DashElectrumX
    DAEMON = daemon.DashDaemon

    @classmethod
    def header_hash(cls, header):
        '''Given a header return the hash.'''
        import x11_hash
        return x11_hash.getPoWHash(header)


class Electra(Coin):
    NAME = "Electra"
    SHORTNAME = "ECA"
    NET = "mainnet"
    XPUB_VERBYTES = bytes.fromhex("0488b21e")
    XPRV_VERBYTES = bytes.fromhex("0488ade4")
    P2PKH_VERBYTE = bytes.fromhex("21")
    P2SH_VERBYTES = [bytes.fromhex("28")]
    WIF_BYTE = bytes.fromhex("A1")
    GENESIS_HASH = ('00000f98da995de0ef1665c7d3338687'
                    '923c1199230a44ecbdb5cec9306e4f4e')
    RPC_PORT = 5788
    TX_COUNT = 615729
    TX_COUNT_HEIGHT = 205243
    TX_PER_BLOCK = 3
    REORG_LIMIT = 100
    DESERIALIZER = lib_tx.DeserializerElectra

    @classmethod
    def header_hash(cls, header):
        '''Given a header return the hash.'''
        version, = util.unpack_le_uint32_from(header)
        import nist5_hash

        if version != 8:
            return nist5_hash.getPoWHash(header)
        else:
            return double_sha256(header)


class ECCoin(Coin):
    NAME = "ECCoin"
    SHORTNAME = "ECC"
    NET = "mainnet"
    DESERIALIZER = lib_tx.DeserializerECCoin
    XPUB_VERBYTES = bytes.fromhex("0488b21e")
    XPRV_VERBYTES = bytes.fromhex("0488ade4")
    P2PKH_VERBYTE = bytes.fromhex("21")
    P2SH_VERBYTES = [bytes.fromhex("08")]
    GENESIS_HASH = ('a60ac43c88dbc44b826cf315352a8a7b373d2af8b6e1c4c4a0638859c5e9ecd1')
    TX_COUNT = 4661197
    TX_COUNT_HEIGHT = 2114846
    TX_PER_BLOCK = 10
    VALUE_PER_COIN = 1000000
    RPC_PORT = 19119

    @classmethod
    def header_hash(cls, header):
        # you have to install scryp python module (pip install scrypt)
        import scrypt
        return scrypt.hash(header, header, 1024, 1, 1, 32)


class Bellcoin(Coin):
    NAME = "Bellcoin"
    SHORTNAME = "BELL"
    NET = "mainnet"
    XPUB_VERBYTES = bytes.fromhex("0488b21e")
    XPRV_VERBYTES = bytes.fromhex("0488ade4")
    P2PKH_VERBYTE = bytes.fromhex("19")
    P2SH_VERBYTES = [bytes.fromhex("55")]
    WIF_BYTE = bytes.fromhex("80")
    GENESIS_HASH = ('000008f3b6bd10c2d03b06674a006b8d'
                    '9731f6cb58179ef1eee008cee2209603')
    DESERIALIZER = lib_tx.DeserializerSegWit
    TX_COUNT = 264129
    TX_COUNT_HEIGHT = 219574
    TX_PER_BLOCK = 5
    RPC_PORT = 25252
    REORG_LIMIT = 1000
    PEERS = [
        'bell.electrumx.japanesecoin-pool.work s t',
        'bell.streetcrypto7.com s t',
    ]

    @classmethod
    def header_hash(cls, header):
        '''Given a header return the hash.'''
        import bell_yespower
        return bell_yespower.getPoWHash(header)


class CPUchain(Coin):
    NAME = "CPUchain"
    SHORTNAME = "CPU"
    NET = "mainnet"
    P2PKH_VERBYTE = bytes.fromhex("1C")
    P2SH_VERBYTES = [bytes.fromhex("1E")]
    GENESIS_HASH = ('000024d8766043ea0e1c9ad42e7ea4b5'
                    'fdb459887bd80b8f9756f3d87e128f12')
    DESERIALIZER = lib_tx.DeserializerSegWit
    TX_COUNT = 4471
    TX_COUNT_HEIGHT = 3491
    TX_PER_BLOCK = 2
    RPC_PORT = 19707
    REORG_LIMIT = 1000
    PEERS = [
        'electrumx.cpuchain.org s t',
    ]

    @classmethod
    def header_hash(cls, header):
        '''Given a header return the hash.'''
        import cpupower
        return cpupower.getPoWHash(header)


class Xaya(NameIndexMixin, AuxPowMixin, Coin):
    NAME = "Xaya"
    SHORTNAME = "CHI"
    NET = "mainnet"
    XPUB_VERBYTES = bytes.fromhex("0488b21e")
    XPRV_VERBYTES = bytes.fromhex("0488ade4")
    P2PKH_VERBYTE = bytes.fromhex("1c")
    P2SH_VERBYTES = [bytes.fromhex("1e")]
    WIF_BYTE = bytes.fromhex("82")
    GENESIS_HASH = ('e5062d76e5f50c42f493826ac9920b63'
                    'a8def2626fd70a5cec707ec47a4c4651')
    TX_COUNT = 1147749
    TX_COUNT_HEIGHT = 1030000
    TX_PER_BLOCK = 2
    DESERIALIZER = lib_tx.DeserializerXaya
    TRUNCATED_HEADER_SIZE = 80 + 5
    RPC_PORT = 8396
    PEERS = [
        'seeder.xaya.io s50002',
        'xaya.domob.eu s50002',
    ]

    # Op-codes for name operations
    OP_NAME_REGISTER = OpCodes.OP_1
    OP_NAME_UPDATE = OpCodes.OP_2

    # Valid name prefixes.
    NAME_REGISTER_OPS = [OP_NAME_REGISTER, "name", -1, OpCodes.OP_2DROP,
                         OpCodes.OP_DROP]
    NAME_UPDATE_OPS = [OP_NAME_UPDATE, "name", -1, OpCodes.OP_2DROP,
                       OpCodes.OP_DROP]
    NAME_OPERATIONS = [
        NAME_REGISTER_OPS,
        NAME_UPDATE_OPS,
    ]

    @classmethod
    def genesis_block(cls, block):
        super().genesis_block(block)

        # In Xaya, the genesis block's coinbase is spendable.  Thus unlike
        # the generic genesis_block() method, we return the full block here.
        return block


class XayaTestnet(Xaya):
    SHORTNAME = "XCH"
    NET = "testnet"
    P2PKH_VERBYTE = bytes.fromhex("58")
    P2SH_VERBYTES = [bytes.fromhex("5a")]
    WIF_BYTE = bytes.fromhex("e6")
    GENESIS_HASH = ('5195fc01d0e23d70d1f929f21ec55f47'
                    'e1c6ea1e66fae98ee44cbbc994509bba')
    TX_COUNT = 51557
    TX_COUNT_HEIGHT = 49000
    TX_PER_BLOCK = 1
    RPC_PORT = 18396
    PEERS = []


class XayaRegtest(XayaTestnet):
    NET = "regtest"
    GENESIS_HASH = ('6f750b36d22f1dc3d0a6e483af453010'
                    '22646dfc3b3ba2187865f5a7d6d83ab1')
    RPC_PORT = 18493<|MERGE_RESOLUTION|>--- conflicted
+++ resolved
@@ -40,13 +40,9 @@
 import electrumx.lib.util as util
 from electrumx.lib.hash import Base58, hash160, double_sha256, hash_to_hex_str
 from electrumx.lib.hash import HASHX_LEN, hex_str_to_hash
-<<<<<<< HEAD
-from electrumx.lib.script import ScriptPubKey, OpCodes
 from electrumx.lib.verus_hash import verus_hash, verus_hash2b
-=======
 from electrumx.lib.script import (_match_ops, Script, ScriptError,
                                   ScriptPubKey, OpCodes)
->>>>>>> 47565b5c
 import electrumx.lib.tx as lib_tx
 import electrumx.lib.tx_dash as lib_tx_dash
 import electrumx.lib.tx_axe as lib_tx_axe
