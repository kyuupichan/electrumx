--- conflicted
+++ resolved
@@ -36,11 +36,8 @@
   - pip install x16r_hash
   - pip install pycryptodomex
   - pip install git+https://github.com/Electra-project/nist5_hash
-<<<<<<< HEAD
   - pip install git+https://github.com/RitoProject/x21s_hash
-=======
   - pip install bell-yespower
->>>>>>> faf6d57e
 # command to run tests
 script:
   - pytest --cov=electrumx
