--- conflicted
+++ resolved
@@ -304,10 +304,6 @@
     IRC_CHANNEL = "#electrum"
     RPC_PORT = 8332
     PEERS = [
-<<<<<<< HEAD
-        '4cii7ryno5j3axe4.onion t',
-=======
->>>>>>> 23b7ec3f
         'btc.smsys.me s995',
         'ca6ulp2j2mpsft3y.onion s t',
         'electrum.be s t',
