# Copyright (c) 2016-2017, Neil Booth
# Copyright (c) 2017, the ElectrumX authors
#
# All rights reserved.
#
# The MIT License (MIT)
#
# Permission is hereby granted, free of charge, to any person obtaining
# a copy of this software and associated documentation files (the
# "Software"), to deal in the Software without restriction, including
# without limitation the rights to use, copy, modify, merge, publish,
# distribute, sublicense, and/or sell copies of the Software, and to
# permit persons to whom the Software is furnished to do so, subject to
# the following conditions:
#
# The above copyright notice and this permission notice shall be
# included in all copies or substantial portions of the Software.
#
# THE SOFTWARE IS PROVIDED "AS IS", WITHOUT WARRANTY OF ANY KIND,
# EXPRESS OR IMPLIED, INCLUDING BUT NOT LIMITED TO THE WARRANTIES OF
# MERCHANTABILITY, FITNESS FOR A PARTICULAR PURPOSE AND
# NONINFRINGEMENT. IN NO EVENT SHALL THE AUTHORS OR COPYRIGHT HOLDERS BE
# LIABLE FOR ANY CLAIM, DAMAGES OR OTHER LIABILITY, WHETHER IN AN ACTION
# OF CONTRACT, TORT OR OTHERWISE, ARISING FROM, OUT OF OR IN CONNECTION
# WITH THE SOFTWARE OR THE USE OR OTHER DEALINGS IN THE SOFTWARE.

'''Module providing coin abstraction.

Anything coin-specific should go in this file and be subclassed where
necessary for appropriate handling.
'''

from collections import namedtuple
import re
import struct
from decimal import Decimal
from hashlib import sha256
from functools import partial

import lib.util as util
from lib.hash import Base58, hash160, double_sha256, hash_to_str
from lib.script import ScriptPubKey, OpCodes
import lib.tx as lib_tx
from server.block_processor import BlockProcessor
import server.daemon as daemon
from server.session import ElectrumX, DashElectrumX, PacElectrumX


Block = namedtuple("Block", "raw header transactions")
OP_RETURN = OpCodes.OP_RETURN


class CoinError(Exception):
    '''Exception raised for coin-related errors.'''


class Coin(object):
    '''Base class of coin hierarchy.'''

    REORG_LIMIT = 200
    # Not sure if these are coin-specific
    RPC_URL_REGEX = re.compile('.+@(\[[0-9a-fA-F:]+\]|[^:]+)(:[0-9]+)?')
    VALUE_PER_COIN = 100000000
    CHUNK_SIZE = 2016
    HASHX_LEN = 11
    BASIC_HEADER_SIZE = 80
    STATIC_BLOCK_HEADERS = True
    SESSIONCLS = ElectrumX
    DESERIALIZER = lib_tx.Deserializer
    DAEMON = daemon.Daemon
    BLOCK_PROCESSOR = BlockProcessor
    XPUB_VERBYTES = bytes('????', 'utf-8')
    XPRV_VERBYTES = bytes('????', 'utf-8')
    ENCODE_CHECK = Base58.encode_check
    DECODE_CHECK = Base58.decode_check
    # Peer discovery
    PEER_DEFAULT_PORTS = {'t': '50001', 's': '50002'}
    PEERS = []

    @classmethod
    def lookup_coin_class(cls, name, net):
        '''Return a coin class given name and network.

        Raise an exception if unrecognised.'''
        req_attrs = ['TX_COUNT', 'TX_COUNT_HEIGHT', 'TX_PER_BLOCK']
        for coin in util.subclasses(Coin):
            if (coin.NAME.lower() == name.lower() and
                    coin.NET.lower() == net.lower()):
                coin_req_attrs = req_attrs.copy()
                missing = [attr for attr in coin_req_attrs
                           if not hasattr(coin, attr)]
                if missing:
                    raise CoinError('coin {} missing {} attributes'
                                    .format(name, missing))
                return coin
        raise CoinError('unknown coin {} and network {} combination'
                        .format(name, net))

    @classmethod
    def sanitize_url(cls, url):
        # Remove surrounding ws and trailing /s
        url = url.strip().rstrip('/')
        match = cls.RPC_URL_REGEX.match(url)
        if not match:
            raise CoinError('invalid daemon URL: "{}"'.format(url))
        if match.groups()[1] is None:
            url += ':{:d}'.format(cls.RPC_PORT)
        if not url.startswith('http://') and not url.startswith('https://'):
            url = 'http://' + url
        return url + '/'

    @classmethod
    def daemon_urls(cls, urls):
        return [cls.sanitize_url(url) for url in urls.split(',')]

    @classmethod
    def genesis_block(cls, block):
        '''Check the Genesis block is the right one for this coin.

        Return the block less its unspendable coinbase.
        '''
        header = cls.block_header(block, 0)
        header_hex_hash = hash_to_str(cls.header_hash(header))
        if header_hex_hash != cls.GENESIS_HASH:
            raise CoinError('genesis block has hash {} expected {}'
                            .format(header_hex_hash, cls.GENESIS_HASH))

        return header + bytes(1)

    @classmethod
    def hashX_from_script(cls, script):
        '''Returns a hashX from a script, or None if the script is provably
        unspendable so the output can be dropped.
        '''
        if script and script[0] == OP_RETURN:
            return None
        return sha256(script).digest()[:cls.HASHX_LEN]

    @util.cachedproperty
    def address_handlers(cls):
        return ScriptPubKey.PayToHandlers(
            address=cls.P2PKH_address_from_hash160,
            script_hash=cls.P2SH_address_from_hash160,
            pubkey=cls.P2PKH_address_from_pubkey,
            unspendable=lambda: None,
            strange=lambda script: None,
        )

    @classmethod
    def address_from_script(cls, script):
        '''Given a pk_script, return the adddress it pays to, or None.'''
        return ScriptPubKey.pay_to(cls.address_handlers, script)

    @staticmethod
    def lookup_xverbytes(verbytes):
        '''Return a (is_xpub, coin_class) pair given xpub/xprv verbytes.'''
        # Order means BTC testnet will override NMC testnet
        for coin in util.subclasses(Coin):
            if verbytes == coin.XPUB_VERBYTES:
                return True, coin
            if verbytes == coin.XPRV_VERBYTES:
                return False, coin
        raise CoinError('version bytes unrecognised')

    @classmethod
    def address_to_hashX(cls, address):
        '''Return a hashX given a coin address.'''
        return cls.hashX_from_script(cls.pay_to_address_script(address))

    @classmethod
    def P2PKH_address_from_hash160(cls, hash160):
        '''Return a P2PKH address given a public key.'''
        assert len(hash160) == 20
        return cls.ENCODE_CHECK(cls.P2PKH_VERBYTE + hash160)

    @classmethod
    def P2PKH_address_from_pubkey(cls, pubkey):
        '''Return a coin address given a public key.'''
        return cls.P2PKH_address_from_hash160(hash160(pubkey))

    @classmethod
    def P2SH_address_from_hash160(cls, hash160):
        '''Return a coin address given a hash160.'''
        assert len(hash160) == 20
        return cls.ENCODE_CHECK(cls.P2SH_VERBYTES[0] + hash160)

    @classmethod
    def multisig_address(cls, m, pubkeys):
        '''Return the P2SH address for an M of N multisig transaction.

        Pass the N pubkeys of which M are needed to sign it.  If
        generating an address for a wallet, it is the caller's
        responsibility to sort them to ensure order does not matter
        for, e.g., wallet recovery.
        '''
        script = cls.pay_to_multisig_script(m, pubkeys)
        return cls.P2SH_address_from_hash160(hash160(script))

    @classmethod
    def pay_to_multisig_script(cls, m, pubkeys):
        '''Return a P2SH script for an M of N multisig transaction.'''
        return ScriptPubKey.multisig_script(m, pubkeys)

    @classmethod
    def pay_to_pubkey_script(cls, pubkey):
        '''Return a pubkey script that pays to a pubkey.

        Pass the raw pubkey bytes (length 33 or 65).
        '''
        return ScriptPubKey.P2PK_script(pubkey)

    @classmethod
    def pay_to_address_script(cls, address):
        '''Return a pubkey script that pays to a pubkey hash.

        Pass the address (either P2PKH or P2SH) in base58 form.
        '''
        raw = cls.DECODE_CHECK(address)

        # Require version byte(s) plus hash160.
        verbyte = -1
        verlen = len(raw) - 20
        if verlen > 0:
            verbyte, hash_bytes = raw[:verlen], raw[verlen:]

        if verbyte == cls.P2PKH_VERBYTE:
            return ScriptPubKey.P2PKH_script(hash_bytes)
        if verbyte in cls.P2SH_VERBYTES:
            return ScriptPubKey.P2SH_script(hash_bytes)

        raise CoinError('invalid address: {}'.format(address))

    @classmethod
    def privkey_WIF(cls, privkey_bytes, compressed):
        '''Return the private key encoded in Wallet Import Format.'''
        payload = bytearray(cls.WIF_BYTE) + privkey_bytes
        if compressed:
            payload.append(0x01)
        return cls.ENCODE_CHECK(payload)

    @classmethod
    def header_hash(cls, header):
        '''Given a header return hash'''
        return double_sha256(header)

    @classmethod
    def header_prevhash(cls, header):
        '''Given a header return previous hash'''
        return header[4:36]

    @classmethod
    def static_header_offset(cls, height):
        '''Given a header height return its offset in the headers file.

        If header sizes change at some point, this is the only code
        that needs updating.'''
        assert cls.STATIC_BLOCK_HEADERS
        return height * cls.BASIC_HEADER_SIZE

    @classmethod
    def static_header_len(cls, height):
        '''Given a header height return its length.'''
        return cls.static_header_offset(height + 1) \
               - cls.static_header_offset(height)

    @classmethod
    def block_header(cls, block, height):
        '''Returns the block header given a block and its height.'''
        return block[:cls.static_header_len(height)]

    @classmethod
    def block(cls, raw_block, height):
        '''Return a Block namedtuple given a raw block and its height.'''
        header = cls.block_header(raw_block, height)
        txs = cls.DESERIALIZER(raw_block, start=len(header)).read_tx_block()
        return Block(raw_block, header, txs)

    @classmethod
    def decimal_value(cls, value):
        '''Return the number of standard coin units as a Decimal given a
        quantity of smallest units.

        For example 1 BTC is returned for 100 million satoshis.
        '''
        return Decimal(value) / cls.VALUE_PER_COIN

    @classmethod
    def electrum_header(cls, header, height):
        version, = struct.unpack('<I', header[:4])
        timestamp, bits, nonce = struct.unpack('<III', header[68:80])

        return {
            'block_height': height,
            'version': version,
            'prev_block_hash': hash_to_str(header[4:36]),
            'merkle_root': hash_to_str(header[36:68]),
            'timestamp': timestamp,
            'bits': bits,
            'nonce': nonce,
        }


class AuxPowMixin(object):
    STATIC_BLOCK_HEADERS = False
    DESERIALIZER = lib_tx.DeserializerAuxPow

    @classmethod
    def header_hash(cls, header):
        '''Given a header return hash'''
        return double_sha256(header[:cls.BASIC_HEADER_SIZE])

    @classmethod
    def block_header(cls, block, height):
        '''Return the AuxPow block header bytes'''
        deserializer = cls.DESERIALIZER(block)
        return deserializer.read_header(height, cls.BASIC_HEADER_SIZE)


class EquihashMixin(object):
    STATIC_BLOCK_HEADERS = False
    BASIC_HEADER_SIZE = 140 # Excluding Equihash solution
    DESERIALIZER = lib_tx.DeserializerEquihash

    @classmethod
    def electrum_header(cls, header, height):
        version, = struct.unpack('<I', header[:4])
        timestamp, bits = struct.unpack('<II', header[100:108])

        return {
            'block_height': height,
            'version': version,
            'prev_block_hash': hash_to_str(header[4:36]),
            'merkle_root': hash_to_str(header[36:68]),
            'timestamp': timestamp,
            'bits': bits,
            'nonce': hash_to_str(header[108:140]),
        }

    @classmethod
    def block_header(cls, block, height):
        '''Return the block header bytes'''
        deserializer = cls.DESERIALIZER(block)
        return deserializer.read_header(height, cls.BASIC_HEADER_SIZE)


class ScryptMixin(object):

    DESERIALIZER = lib_tx.DeserializerTxTime
    HEADER_HASH = None

    @classmethod
    def header_hash(cls, header):
        '''Given a header return the hash.'''
        if cls.HEADER_HASH is None:
            import scrypt
            cls.HEADER_HASH = lambda x: scrypt.hash(x, x, 1024, 1, 1, 32)

        version, = struct.unpack('<I', header[:4])
        if version > 6:
            return super().header_hash(header)
        else:
            return cls.HEADER_HASH(header)


class KomodoMixin(object):
    P2PKH_VERBYTE = bytes.fromhex("3C")
    P2SH_VERBYTES = [bytes.fromhex("55")]
    WIF_BYTE = bytes.fromhex("BC")
    GENESIS_HASH = ('027e3758c3a65b12aa1046462b486d0a'
                    '63bfa1beae327897f56c5cfb7daaae71')
    DESERIALIZER = lib_tx.DeserializerZcash


class BitcoinMixin(object):
    SHORTNAME = "BTC"
    NET = "mainnet"
    XPUB_VERBYTES = bytes.fromhex("0488b21e")
    XPRV_VERBYTES = bytes.fromhex("0488ade4")
    P2PKH_VERBYTE = bytes.fromhex("00")
    P2SH_VERBYTES = [bytes.fromhex("05")]
    WIF_BYTE = bytes.fromhex("80")
    GENESIS_HASH = ('000000000019d6689c085ae165831e93'
                    '4ff763ae46a2a6c172b3f1b60a8ce26f')
    RPC_PORT = 8332

class HOdlcoin(Coin):
    NAME = "HOdlcoin"
    SHORTNAME = "HODLC"
    NET = "mainnet"
    BASIC_HEADER_SIZE = 88
    P2PKH_VERBYTE = bytes.fromhex("28")
    P2SH_VERBYTES = [bytes.fromhex("05")]
    WIF_BYTE = bytes.fromhex("a8")
    GENESIS_HASH = ('008872e5582924544e5c707ee4b839bb'
                    '82c28a9e94e917c94b40538d5658c04b')
    DESERIALIZER = lib_tx.DeserializerSegWit
    TX_COUNT = 258858
    TX_COUNT_HEIGHT = 382138
    TX_PER_BLOCK = 5


class BitcoinCash(BitcoinMixin, Coin):
    NAME = "BitcoinCash"
    SHORTNAME = "BCC"
    TX_COUNT = 243631085
    TX_COUNT_HEIGHT = 479636
    TX_PER_BLOCK = 50
    PEERS = [
        'electrum-abc.criptolayer.net s50012',
        'electroncash.cascharia.com s50002',
        'bch.arihanc.com t52001 s52002',
        'bccarihace4jdcnt.onion t52001 s52002',
        'jelectrum-cash.1209k.com s t',
        'abc.vom-stausee.de t52001 s52002',
        'abc1.hsmiths.com t60001 s60002',
        'electroncash.checksum0.com s t',
    ]


class BitcoinSegwit(BitcoinMixin, Coin):
    NAME = "BitcoinSegwit"
    DESERIALIZER = lib_tx.DeserializerSegWit
    TX_COUNT = 217380620
    TX_COUNT_HEIGHT = 464000
    TX_PER_BLOCK = 1800
    PEERS = [
        'btc.smsys.me s995',
        'E-X.not.fyi s t',
        'elec.luggs.co s443',
        'electrum.vom-stausee.de s t',
        'electrum3.hachre.de p10000 s t',
        'electrum.hsmiths.com s t',
        'erbium1.sytes.net s t',
        'helicarrier.bauerj.eu s t',
        'hsmiths4fyqlw5xw.onion s t',
        'luggscoqbymhvnkp.onion t80',
        'ozahtqwp25chjdjd.onion s t',
        'us11.einfachmalnettsein.de s t',
        'ELEX01.blackpole.online s t',
        'node.arihanc.com s t',
        'arihancckjge66iv.onion s t',
    ]


class BitcoinGold(EquihashMixin, BitcoinMixin, Coin):
    CHUNK_SIZE = 252
    NAME = "BitcoinGold"
    SHORTNAME = "BTG"
    FORK_HEIGHT = 491407
    P2PKH_VERBYTE = bytes.fromhex("26")
    P2SH_VERBYTES = [bytes.fromhex("17")]
    DESERIALIZER = lib_tx.DeserializerEquihashSegWit
    TX_COUNT = 265026255
    TX_COUNT_HEIGHT = 499923
    TX_PER_BLOCK = 50
    REORG_LIMIT = 1000
    RPC_PORT = 8338

    @classmethod
    def header_hash(cls, header):
        '''Given a header return hash'''
        height, = struct.unpack('<I', header[68:72])

        if height >= cls.FORK_HEIGHT:
            return double_sha256(header)
        else:
            return double_sha256(header[:68] + header[100:112])

    @classmethod
    def electrum_header(cls, header, height):
        h = dict(
            block_height=height,
            version=struct.unpack('<I', header[:4])[0],
            prev_block_hash=hash_to_str(header[4:36]),
            merkle_root=hash_to_str(header[36:68]),
            timestamp=struct.unpack('<I', header[100:104])[0],
            reserved=hash_to_str(header[72:100]),
            bits=struct.unpack('<I', header[104:108])[0],
            nonce=hash_to_str(header[108:140]),
            solution=hash_to_str(header[140:])
        )

        return h


class BitcoinGoldTestnet(BitcoinGold):
    FORK_HEIGHT = 1
    SHORTNAME = "TBTG"
    XPUB_VERBYTES = bytes.fromhex("043587CF")
    XPRV_VERBYTES = bytes.fromhex("04358394")
    P2PKH_VERBYTE = bytes.fromhex("6F")
    P2SH_VERBYTES = [bytes.fromhex("C4")]
    WIF_BYTE = bytes.fromhex("EF")
    TX_COUNT = 0
    TX_COUNT_HEIGHT = 1
    NET = 'testnet'
    RPC_PORT = 18338
    GENESIS_HASH = ('00000000e0781ebe24b91eedc293adfe'
                    'a2f557b53ec379e78959de3853e6f9f6')


class BitcoinGoldRegtest(BitcoinGold):
    FORK_HEIGHT = 2000
    SHORTNAME = "TBTG"
    XPUB_VERBYTES = bytes.fromhex("043587CF")
    XPRV_VERBYTES = bytes.fromhex("04358394")
    P2PKH_VERBYTE = bytes.fromhex("6F")
    P2SH_VERBYTES = [bytes.fromhex("C4")]
    WIF_BYTE = bytes.fromhex("EF")
    TX_COUNT = 0
    TX_COUNT_HEIGHT = 1
    NET = 'regtest'
    RPC_PORT = 18444
    GENESIS_HASH = ('0f9188f13cb7b2c71f2a335e3a4fc328'
                    'bf5beb436012afca590b1a11466e2206')


class Emercoin(Coin):
    NAME = "Emercoin"
    SHORTNAME = "EMC"
    NET = "mainnet"
    XPUB_VERBYTES = bytes.fromhex("0488b21e")
    XPRV_VERBYTES = bytes.fromhex("0488ade4")
    P2PKH_VERBYTE = bytes.fromhex("21")
    P2SH_VERBYTES = [bytes.fromhex("5c")]
    WIF_BYTE = bytes.fromhex("80")
    GENESIS_HASH = ('00000000bcccd459d036a588d1008fce'
                    '8da3754b205736f32ddfd35350e84c2d')
    TX_COUNT = 217380620
    TX_COUNT_HEIGHT = 464000
    TX_PER_BLOCK = 1700
    VALUE_PER_COIN = 1000000
    RPC_PORT = 6662

    DESERIALIZER = lib_tx.DeserializerTxTimeAuxPow

    PEERS = []

    @classmethod
    def block_header(cls, block, height):
        '''Returns the block header given a block and its height.'''
        deserializer = cls.DESERIALIZER(block)

        if deserializer.is_merged_block():
            return deserializer.read_header(height, cls.BASIC_HEADER_SIZE)
        return block[:cls.static_header_len(height)]

    @classmethod
    def header_hash(cls, header):
        '''Given a header return hash'''
        return double_sha256(header[:cls.BASIC_HEADER_SIZE])


class BitcoinTestnetMixin(object):
    SHORTNAME = "XTN"
    NET = "testnet"
    XPUB_VERBYTES = bytes.fromhex("043587cf")
    XPRV_VERBYTES = bytes.fromhex("04358394")
    P2PKH_VERBYTE = bytes.fromhex("6f")
    P2SH_VERBYTES = [bytes.fromhex("c4")]
    WIF_BYTE = bytes.fromhex("ef")
    GENESIS_HASH = ('000000000933ea01ad0ee984209779ba'
                    'aec3ced90fa3f408719526f8d77f4943')
    REORG_LIMIT = 8000
    TX_COUNT = 12242438
    TX_COUNT_HEIGHT = 1035428
    TX_PER_BLOCK = 21
    RPC_PORT = 18332
    PEER_DEFAULT_PORTS = {'t': '51001', 's': '51002'}


class BitcoinCashTestnet(BitcoinTestnetMixin, Coin):
    '''Bitcoin Testnet for Bitcoin Cash daemons.'''
    NAME = "BitcoinCash"
    PEERS = [
        'electrum-testnet-abc.criptolayer.net s50112',
        'bchtestnet.arihanc.com t53001 s53002',
        'ciiattqkgzebpp6jofjbrkhvhwmgnsfoayljdcrve2p3qmkbv3duaoyd.onion t53001 s53002',     
    ]


class BitcoinSegwitTestnet(BitcoinTestnetMixin, Coin):
    '''Bitcoin Testnet for Core bitcoind >= 0.13.1.'''
    NAME = "BitcoinSegwit"
    DESERIALIZER = lib_tx.DeserializerSegWit
    PEERS = [
        'electrum.akinbo.org s t',
        'he36kyperp3kbuxu.onion s t',
        'testnet.hsmiths.com t53011 s53012',
        'hsmithsxurybd7uh.onion t53011 s53012',
        'testnetnode.arihanc.com s t',
        'w3e2orjpiiv2qwem3dw66d7c4krink4nhttngkylglpqe5r22n6n5wid.onion s t', 
    ]


class BitcoinSegwitRegtest(BitcoinSegwitTestnet):
    NAME = "BitcoinSegwit"
    NET = "regtest"
    GENESIS_HASH = ('0f9188f13cb7b2c71f2a335e3a4fc328'
                    'bf5beb436012afca590b1a11466e2206')
    PEERS= []
    TX_COUNT = 1
    TX_COUNT_HEIGHT = 1


class BitcoinNolnet(BitcoinCash):
    '''Bitcoin Unlimited nolimit testnet.'''
    NET = "nolnet"
    GENESIS_HASH = ('0000000057e31bd2066c939a63b7b862'
                    '3bd0f10d8c001304bdfc1a7902ae6d35')
    PEERS = []
    REORG_LIMIT = 8000
    TX_COUNT = 583589
    TX_COUNT_HEIGHT = 8617
    TX_PER_BLOCK = 50
    RPC_PORT = 28332
    PEER_DEFAULT_PORTS = {'t': '52001', 's': '52002'}


class Litecoin(Coin):
    NAME = "Litecoin"
    SHORTNAME = "LTC"
    NET = "mainnet"
    XPUB_VERBYTES = bytes.fromhex("0488b21e")
    XPRV_VERBYTES = bytes.fromhex("0488ade4")
    P2PKH_VERBYTE = bytes.fromhex("30")
    P2SH_VERBYTES = [bytes.fromhex("32"), bytes.fromhex("05")]
    WIF_BYTE = bytes.fromhex("b0")
    GENESIS_HASH = ('12a765e31ffd4059bada1e25190f6e98'
                    'c99d9714d334efa41a195a7e7e04bfe2')
    DESERIALIZER = lib_tx.DeserializerSegWit
    TX_COUNT = 8908766
    TX_COUNT_HEIGHT = 1105256
    TX_PER_BLOCK = 10
    RPC_PORT = 9332
    REORG_LIMIT = 800
    PEERS = [
        'elec.luggs.co s444',
        'electrum-ltc.bysh.me s t',
        'electrum-ltc.ddns.net s t',
        'electrum-ltc.wilv.in s t',
        'electrum.cryptomachine.com p1000 s t',
        'electrum.ltc.xurious.com s t',
        'eywr5eubdbbe2laq.onion s50008 t50007',
    ]


class LitecoinTestnet(Litecoin):
    SHORTNAME = "XLT"
    NET = "testnet"
    XPUB_VERBYTES = bytes.fromhex("043587cf")
    XPRV_VERBYTES = bytes.fromhex("04358394")
    P2PKH_VERBYTE = bytes.fromhex("6f")
    P2SH_VERBYTES = [bytes.fromhex("3a"), bytes.fromhex("c4")]
    WIF_BYTE = bytes.fromhex("ef")
    GENESIS_HASH = ('4966625a4b2851d9fdee139e56211a0d'
                    '88575f59ed816ff5e6a63deb4e3e29a0')
    TX_COUNT = 21772
    TX_COUNT_HEIGHT = 20800
    TX_PER_BLOCK = 2
    RPC_PORT = 19332
    REORG_LIMIT = 4000
    PEER_DEFAULT_PORTS = {'t': '51001', 's': '51002'}
    PEERS = [
        'electrum-ltc.bysh.me s t',
        'electrum.ltc.xurious.com s t',
    ]


class Viacoin(AuxPowMixin, Coin):
    NAME="Viacoin"
    SHORTNAME = "VIA"
    NET = "mainnet"
    P2PKH_VERBYTE = bytes.fromhex("47")
    P2SH_VERBYTES = [bytes.fromhex("21")]
    WIF_BYTE = bytes.fromhex("c7")
    GENESIS_HASH = ('4e9b54001f9976049830128ec0331515'
                    'eaabe35a70970d79971da1539a400ba1')
    TX_COUNT = 113638
    TX_COUNT_HEIGHT = 3473674
    TX_PER_BLOCK = 30
    RPC_PORT = 5222
    REORG_LIMIT = 5000
    DESERIALIZER = lib_tx.DeserializerAuxPowSegWit
    PEERS = [
        'vialectrum.bitops.me s t',
        'server.vialectrum.org s t',
        'vialectrum.viacoin.net s t',
        'viax1.bitops.me s t',
    ]


class ViacoinTestnet(Viacoin):
    SHORTNAME = "TVI"
    NET = "testnet"
    P2PKH_VERBYTE = bytes.fromhex("7f")
    P2SH_VERBYTES = [bytes.fromhex("c4")]
    WIF_BYTE = bytes.fromhex("ff")
    GENESIS_HASH = ('00000007199508e34a9ff81e6ec0c477'
                    'a4cccff2a4767a8eee39c11db367b008')
    RPC_PORT = 25222
    REORG_LIMIT = 2500
    PEER_DEFAULT_PORTS = {'t': '51001', 's': '51002'}
    PEERS = [
        'vialectrum.bysh.me s t',
    ]


class ViacoinTestnetSegWit(ViacoinTestnet):
    NET = "testnet-segwit"
    DESERIALIZER = lib_tx.DeserializerSegWit


# Source: namecoin.org
class Namecoin(AuxPowMixin, Coin):
    NAME = "Namecoin"
    SHORTNAME = "NMC"
    NET = "mainnet"
    XPUB_VERBYTES = bytes.fromhex("d7dd6370")
    XPRV_VERBYTES = bytes.fromhex("d7dc6e31")
    P2PKH_VERBYTE = bytes.fromhex("34")
    P2SH_VERBYTES = [bytes.fromhex("0d")]
    WIF_BYTE = bytes.fromhex("e4")
    GENESIS_HASH = ('000000000062b72c5e2ceb45fbc8587e'
                    '807c155b0da735e6483dfba2f0a9c770')
    TX_COUNT = 4415768
    TX_COUNT_HEIGHT = 329065
    TX_PER_BLOCK = 10
    PEERS = [
        'elec.luggs.co s446',
    ]


class NamecoinTestnet(Namecoin):
    NAME = "Namecoin"
    SHORTNAME = "XNM"
    NET = "testnet"
    P2PKH_VERBYTE = bytes.fromhex("6f")
    P2SH_VERBYTES = [bytes.fromhex("c4")]
    WIF_BYTE = bytes.fromhex("ef")
    GENESIS_HASH = ('00000007199508e34a9ff81e6ec0c477'
                    'a4cccff2a4767a8eee39c11db367b008')


class Dogecoin(AuxPowMixin, Coin):
    NAME = "Dogecoin"
    SHORTNAME = "DOGE"
    NET = "mainnet"
    XPUB_VERBYTES = bytes.fromhex("02facafd")
    XPRV_VERBYTES = bytes.fromhex("02fac398")
    P2PKH_VERBYTE = bytes.fromhex("1e")
    P2SH_VERBYTES = [bytes.fromhex("16")]
    WIF_BYTE = bytes.fromhex("9e")
    GENESIS_HASH = ('1a91e3dace36e2be3bf030a65679fe82'
                    '1aa1d6ef92e7c9902eb318182c355691')
    TX_COUNT = 27583427
    TX_COUNT_HEIGHT = 1604979
    TX_PER_BLOCK = 20
    REORG_LIMIT = 2000


class DogecoinTestnet(Dogecoin):
    NAME = "Dogecoin"
    SHORTNAME = "XDT"
    NET = "testnet"
    P2PKH_VERBYTE = bytes.fromhex("71")
    P2SH_VERBYTES = [bytes.fromhex("c4")]
    WIF_BYTE = bytes.fromhex("f1")
    GENESIS_HASH = ('bb0a78264637406b6360aad926284d54'
                    '4d7049f45189db5664f3c4d07350559e')


# Source: https://github.com/dashpay/dash
class Dash(Coin):
    NAME = "Dash"
    SHORTNAME = "DASH"
    NET = "mainnet"
    XPUB_VERBYTES = bytes.fromhex("02fe52cc")
    XPRV_VERBYTES = bytes.fromhex("02fe52f8")
    GENESIS_HASH = ('00000ffd590b1485b3caadc19b22e637'
                    '9c733355108f107a430458cdf3407ab6')
    P2PKH_VERBYTE = bytes.fromhex("4c")
    P2SH_VERBYTES = [bytes.fromhex("10")]
    WIF_BYTE = bytes.fromhex("cc")
    TX_COUNT_HEIGHT = 569399
    TX_COUNT = 2157510
    TX_PER_BLOCK = 4
    RPC_PORT = 9998
    PEERS = [
        'electrum.dash.org s t',
        'electrum.masternode.io s t',
        'electrum-drk.club s t',
        'dashcrypto.space s t',
        'electrum.dash.siampm.com s t',
        'wl4sfwq2hwxnodof.onion s t',
    ]
    SESSIONCLS = DashElectrumX
    DAEMON = daemon.DashDaemon

    @classmethod
    def header_hash(cls, header):
        '''Given a header return the hash.'''
        import x11_hash
        return x11_hash.getPoWHash(header)


class DashTestnet(Dash):
    SHORTNAME = "tDASH"
    NET = "testnet"
    XPUB_VERBYTES = bytes.fromhex("3a805837")
    XPRV_VERBYTES = bytes.fromhex("3a8061a0")
    GENESIS_HASH = ('00000bafbc94add76cb75e2ec9289483'
                    '7288a481e5c005f6563d91623bf8bc2c')
    P2PKH_VERBYTE = bytes.fromhex("8c")
    P2SH_VERBYTES = [bytes.fromhex("13")]
    WIF_BYTE = bytes.fromhex("ef")
    TX_COUNT_HEIGHT = 101619
    TX_COUNT = 132681
    TX_PER_BLOCK = 1
    RPC_PORT = 19998
    PEER_DEFAULT_PORTS = {'t': '51001', 's': '51002'}
    PEERS = [
        'electrum.dash.siampm.com s t',
    ]


class Argentum(AuxPowMixin, Coin):
    NAME = "Argentum"
    SHORTNAME = "ARG"
    NET = "mainnet"
    P2PKH_VERBYTE = bytes.fromhex("17")
    P2SH_VERBYTES = [bytes.fromhex("05")]
    WIF_BYTE = bytes.fromhex("97")
    GENESIS_HASH = ('88c667bc63167685e4e4da058fffdfe8'
                    'e007e5abffd6855de52ad59df7bb0bb2')
    TX_COUNT = 2263089
    TX_COUNT_HEIGHT = 2050260
    TX_PER_BLOCK = 2000
    RPC_PORT = 13581


class ArgentumTestnet(Argentum):
    SHORTNAME = "XRG"
    NET = "testnet"
    P2PKH_VERBYTE = bytes.fromhex("6f")
    P2SH_VERBYTES = [bytes.fromhex("c4")]
    WIF_BYTE = bytes.fromhex("ef")
    REORG_LIMIT = 2000


class DigiByte(Coin):
    NAME = "DigiByte"
    SHORTNAME = "DGB"
    NET = "mainnet"
    P2PKH_VERBYTE = bytes.fromhex("1E")
    P2SH_VERBYTES = [bytes.fromhex("05")]
    WIF_BYTE = bytes.fromhex("80")
    GENESIS_HASH = ('7497ea1b465eb39f1c8f507bc877078f'
                    'e016d6fcb6dfad3a64c98dcc6e1e8496')
    DESERIALIZER = lib_tx.DeserializerSegWit
    TX_COUNT = 1046018
    TX_COUNT_HEIGHT = 1435000
    TX_PER_BLOCK = 1000
    RPC_PORT = 12022


class DigiByteTestnet(DigiByte):
    NET = "testnet"
    P2PKH_VERBYTE = bytes.fromhex("6f")
    P2SH_VERBYTES = [bytes.fromhex("c4")]
    WIF_BYTE = bytes.fromhex("ef")
    GENESIS_HASH = ('b5dca8039e300198e5fe7cd23bdd1728'
                    'e2a444af34c447dbd0916fa3430a68c2')
    RPC_PORT = 15022
    REORG_LIMIT = 2000


class FairCoin(Coin):
    NAME = "FairCoin"
    SHORTNAME = "FAIR"
    NET = "mainnet"
    P2PKH_VERBYTE = bytes.fromhex("5f")
    P2SH_VERBYTES = [bytes.fromhex("24")]
    WIF_BYTE = bytes.fromhex("df")
    GENESIS_HASH = ('beed44fa5e96150d95d56ebd5d262578'
                    '1825a9407a5215dd7eda723373a0a1d7')
    BASIC_HEADER_SIZE = 108
    TX_COUNT = 505
    TX_COUNT_HEIGHT = 470
    TX_PER_BLOCK = 1
    RPC_PORT = 40405
    PEER_DEFAULT_PORTS = {'t': '51811', 's': '51812'}
    PEERS = [
        'electrum.faircoin.world s',
        'electrumfair.punto0.org s',
    ]

    @classmethod
    def block(cls, raw_block, height):
        '''Return a Block namedtuple given a raw block and its height.'''
        if height > 0:
            return super().block(raw_block, height)
        else:
            return Block(raw_block, cls.block_header(raw_block, height), [])

    @classmethod
    def electrum_header(cls, header, height):
        version, = struct.unpack('<I', header[:4])
        timestamp, creatorId = struct.unpack('<II', header[100:108])
        return {
            'block_height': height,
            'version': version,
            'prev_block_hash': hash_to_str(header[4:36]),
            'merkle_root': hash_to_str(header[36:68]),
            'payload_hash': hash_to_str(header[68:100]),
            'timestamp': timestamp,
            'creatorId': creatorId,
        }


class Zcash(EquihashMixin, Coin):
    NAME = "Zcash"
    SHORTNAME = "ZEC"
    NET = "mainnet"
    P2PKH_VERBYTE = bytes.fromhex("1CB8")
    P2SH_VERBYTES = [bytes.fromhex("1CBD")]
    WIF_BYTE = bytes.fromhex("80")
    GENESIS_HASH = ('00040fe8ec8471911baa1db1266ea15d'
                    'd06b4a8a5c453883c000b031973dce08')
    DESERIALIZER = lib_tx.DeserializerZcash
    TX_COUNT = 329196
    TX_COUNT_HEIGHT = 68379
    TX_PER_BLOCK = 5
    RPC_PORT = 8232
    REORG_LIMIT = 800

class SnowGem(EquihashMixin, Coin):
    NAME = "SnowGem"
    SHORTNAME = "SNG"
    NET = "mainnet"
    P2PKH_VERBYTE = bytes.fromhex("1C28")
    P2SH_VERBYTES = [bytes.fromhex("1C2D")]
    WIF_BYTE = bytes.fromhex("80")
    GENESIS_HASH = ('00068b35729d9d2b0c294ff1fe9af009'
                    '4740524311a131de40e7f705e4c29a5b')
    DESERIALIZER = lib_tx.DeserializerZcash
    TX_COUNT = 140698
    TX_COUNT_HEIGHT = 102802
    TX_PER_BLOCK = 2
    RPC_PORT = 16112
    REORG_LIMIT = 800

class BitcoinZ(EquihashMixin, Coin):
    NAME = "BitcoinZ"
    SHORTNAME = "BTCZ"
    NET = "mainnet"
    P2PKH_VERBYTE = bytes.fromhex("1CB8")
    P2SH_VERBYTES = [bytes.fromhex("1CBD")]
    WIF_BYTE = bytes.fromhex("80")
    GENESIS_HASH = ('f499ee3d498b4298ac6a64205b8addb7'
                    'c43197e2a660229be65db8a4534d75c1')
    DESERIALIZER = lib_tx.DeserializerZcash
    TX_COUNT = 171976
    TX_COUNT_HEIGHT = 81323
    TX_PER_BLOCK = 3
    RPC_PORT = 1979
    REORG_LIMIT = 800

class Hush(EquihashMixin, Coin):
    NAME = "Hush"
    SHORTNAME = "HUSH"
    NET = "mainnet"
    P2PKH_VERBYTE = bytes.fromhex("1CB8")
    P2SH_VERBYTES = [bytes.fromhex("1CBD")]
    WIF_BYTE = bytes.fromhex("80")
    GENESIS_HASH         = ( '0003a67bc26fe564b75daf11186d3606'
                          '52eb435a35ba3d9d3e7e5d5f8e62dc17')
    DESERIALIZER = lib_tx.DeserializerZcash
    TX_COUNT = 329196
    TX_COUNT_HEIGHT = 68379
    TX_PER_BLOCK = 5
    RPC_PORT = 8822
    REORG_LIMIT = 800

class Zclassic(EquihashMixin, Coin):
    NAME = "Zclassic"
    SHORTNAME = "ZCL"
    NET = "mainnet"
    P2PKH_VERBYTE = bytes.fromhex("1CB8")
    P2SH_VERBYTES = [bytes.fromhex("1CBD")]
    WIF_BYTE = bytes.fromhex("80")
    GENESIS_HASH         = ( '0007104ccda289427919efc39dc9e4d4'
                             '99804b7bebc22df55f8b834301260602')
    DESERIALIZER = lib_tx.DeserializerZcash
    TX_COUNT = 329196
    TX_COUNT_HEIGHT = 68379
    TX_PER_BLOCK = 5
    RPC_PORT = 8023
    REORG_LIMIT = 800

class Koto(Coin):
    NAME = "Koto"
    SHORTNAME = "KOTO"
    NET = "mainnet"
    P2PKH_VERBYTE = bytes.fromhex("1836")
    P2SH_VERBYTES = [bytes.fromhex("183B")]
    WIF_BYTE = bytes.fromhex("80")
    GENESIS_HASH = ('6d424c350729ae633275d51dc3496e16'
                    'cd1b1d195c164da00f39c499a2e9959e')
    DESERIALIZER = lib_tx.DeserializerZcash
    TX_COUNT = 158914
    TX_COUNT_HEIGHT = 67574
    TX_PER_BLOCK = 3
    RPC_PORT = 8432
    REORG_LIMIT = 800
    PEERS = [
        'fr.kotocoin.info s t',
        'electrum.kotocoin.info s t',
    ]

class Komodo(KomodoMixin, EquihashMixin, Coin):
    NAME = "Komodo"
    SHORTNAME = "KMD"
    NET = "mainnet"
    TX_COUNT = 693629
    TX_COUNT_HEIGHT = 491777
    TX_PER_BLOCK = 2
    RPC_PORT = 7771
    REORG_LIMIT = 800
    PEERS = []

class Monaize(KomodoMixin, EquihashMixin, Coin):
    NAME = "Monaize"
    SHORTNAME = "MNZ"
    NET = "mainnet"
    TX_COUNT = 256
    TX_COUNT_HEIGHT = 128
    TX_PER_BLOCK = 2
    RPC_PORT = 14337
    REORG_LIMIT = 800
    PEERS = []


class Einsteinium(Coin):
    NAME = "Einsteinium"
    SHORTNAME = "EMC2"
    NET = "mainnet"
    P2PKH_VERBYTE = bytes.fromhex("21")
    P2SH_VERBYTES = [bytes.fromhex("05")]
    WIF_BYTE = bytes.fromhex("b0")
    GENESIS_HASH = ('4e56204bb7b8ac06f860ff1c845f03f9'
                    '84303b5b97eb7b42868f714611aed94b')
    DESERIALIZER = lib_tx.DeserializerSegWit
    TX_COUNT = 2087559
    TX_COUNT_HEIGHT = 1358517
    TX_PER_BLOCK = 2
    RPC_PORT = 41879
    REORG_LIMIT = 2000


class Blackcoin(ScryptMixin, Coin):
    NAME = "Blackcoin"
    SHORTNAME = "BLK"
    NET = "mainnet"
    P2PKH_VERBYTE = bytes.fromhex("19")
    P2SH_VERBYTES = [bytes.fromhex("55")]
    WIF_BYTE = bytes.fromhex("99")
    GENESIS_HASH = ('000001faef25dec4fbcf906e6242621d'
                    'f2c183bf232f263d0ba5b101911e4563')
    DAEMON = daemon.LegacyRPCDaemon
    TX_COUNT = 4594999
    TX_COUNT_HEIGHT = 1667070
    TX_PER_BLOCK = 3
    RPC_PORT = 15715
    REORG_LIMIT = 5000


class Bitbay(ScryptMixin, Coin):
    NAME = "Bitbay"
    SHORTNAME = "BAY"
    NET = "mainnet"
    P2PKH_VERBYTE = bytes.fromhex("19")
    P2SH_VERBYTES = [bytes.fromhex("55")]
    WIF_BYTE = bytes.fromhex("99")
    GENESIS_HASH = ('0000075685d3be1f253ce777174b1594'
                    '354e79954d2a32a6f77fe9cba00e6467')
    TX_COUNT = 4594999
    TX_COUNT_HEIGHT = 1667070
    TX_PER_BLOCK = 3
    RPC_PORT = 19914
    REORG_LIMIT = 5000


class Peercoin(Coin):
    NAME = "Peercoin"
    SHORTNAME = "PPC"
    NET = "mainnet"
    P2PKH_VERBYTE = bytes.fromhex("37")
    P2SH_VERBYTES = [bytes.fromhex("75")]
    WIF_BYTE = bytes.fromhex("b7")
    GENESIS_HASH = ('0000000032fe677166d54963b62a4677'
                    'd8957e87c508eaa4fd7eb1c880cd27e3')
    DESERIALIZER = lib_tx.DeserializerTxTime
    DAEMON = daemon.LegacyRPCDaemon
    TX_COUNT = 1207356
    TX_COUNT_HEIGHT = 306425
    TX_PER_BLOCK = 4
    RPC_PORT = 9902
    REORG_LIMIT = 5000


class Reddcoin(Coin):
    NAME = "Reddcoin"
    SHORTNAME = "RDD"
    NET = "mainnet"
    P2PKH_VERBYTE = bytes.fromhex("3d")
    P2SH_VERBYTES = [bytes.fromhex("05")]
    WIF_BYTE = bytes.fromhex("bd")
    GENESIS_HASH = ('b868e0d95a3c3c0e0dadc67ee587aaf9'
                    'dc8acbf99e3b4b3110fad4eb74c1decc')
    DESERIALIZER = lib_tx.DeserializerReddcoin
    TX_COUNT = 5413508
    TX_COUNT_HEIGHT = 1717382
    TX_PER_BLOCK = 3
    RPC_PORT = 45443


class Vertcoin(Coin):
    NAME = "Vertcoin"
    SHORTNAME = "VTC"
    NET = "mainnet"
    XPUB_VERBYTES = bytes.fromhex("0488B21E")
    XPRV_VERBYTES = bytes.fromhex("0488ADE4")
    P2PKH_VERBYTE = bytes.fromhex("47")
    P2SH_VERBYTES = [bytes.fromhex("05")]
    WIF_BYTE = bytes.fromhex("80")
    GENESIS_HASH = ('4d96a915f49d40b1e5c2844d1ee2dccb'
                    '90013a990ccea12c492d22110489f0c4')
    DESERIALIZER = lib_tx.DeserializerSegWit
    TX_COUNT = 2383423
    TX_COUNT_HEIGHT = 759076
    TX_PER_BLOCK = 3
    RPC_PORT = 5888
    REORG_LIMIT = 1000


class Monacoin(Coin):
    NAME = "Monacoin"
    SHORTNAME = "MONA"
    NET = "mainnet"
    XPUB_VERBYTES = bytes.fromhex("0488B21E")
    XPRV_VERBYTES = bytes.fromhex("0488ADE4")
    P2PKH_VERBYTE = bytes.fromhex("32")
    P2SH_VERBYTES = [bytes.fromhex("37"), bytes.fromhex("05")]
    WIF_BYTE = bytes.fromhex("B0")
    GENESIS_HASH = ('ff9f1c0116d19de7c9963845e129f9ed'
                    '1bfc0b376eb54fd7afa42e0d418c8bb6')
    DESERIALIZER = lib_tx.DeserializerSegWit
    TX_COUNT = 2568580
    TX_COUNT_HEIGHT = 1029766
    TX_PER_BLOCK = 2
    RPC_PORT = 9402
    REORG_LIMIT = 1000
    PEERS = [
        'electrumx.tamami-foundation.org s t',
        'electrumx2.tamami-foundation.org s t',
        'electrumx3.tamami-foundation.org s t',
        'electrumx1.monacoin.nl s t',
        'electrumx2.monacoin.nl s t',
        'electrumx1.monacoin.ninja s t',
        'electrumx2.monacoin.ninja s t',
        'electrumx1.movsign.info t',
        'electrumx2.movsign.info s t',
        'electrum-mona.bitbank.cc s t',
    ]

class MonacoinTestnet(Monacoin):
    SHORTNAME = "XMN"
    NET = "testnet"
    XPUB_VERBYTES = bytes.fromhex("043587CF")
    XPRV_VERBYTES = bytes.fromhex("04358394")
    P2PKH_VERBYTE = bytes.fromhex("6F")
    P2SH_VERBYTES = [bytes.fromhex("75"), bytes.fromhex("C4")]
    WIF_BYTE = bytes.fromhex("EF")
    GENESIS_HASH = ('a2b106ceba3be0c6d097b2a6a6aacf9d'
                    '638ba8258ae478158f449c321061e0b2')
    TX_COUNT = 83602
    TX_COUNT_HEIGHT = 83252
    TX_PER_BLOCK = 1
    RPC_PORT = 19402
    REORG_LIMIT = 1000
    PEER_DEFAULT_PORTS = {'t': '51001', 's': '51002'}
    PEERS = [
        'electrumx1.testnet.monacoin.ninja s t',
        'electrumx1.testnet.monacoin.nl s t',
    ]


class Crown(AuxPowMixin, Coin):
    NAME = "Crown"
    SHORTNAME = "CRW"
    NET = "mainnet"
    XPUB_VERBYTES = bytes.fromhex("0488b21e")
    XPRV_VERBYTES = bytes.fromhex("0488ade4")
    P2PKH_VERBYTE = bytes.fromhex("00")
    P2SH_VERBYTES = [bytes.fromhex("1c")]
    WIF_BYTE = bytes.fromhex("80")
    GENESIS_HASH = ('0000000085370d5e122f64f4ab19c686'
                    '14ff3df78c8d13cb814fd7e69a1dc6da')
    TX_COUNT = 13336629
    TX_COUNT_HEIGHT = 1268206
    TX_PER_BLOCK = 10
    RPC_PORT = 9341
    REORG_LIMIT = 1000
    PEERS = [
        'sgp-crwseed.crowndns.info s t',
        'blr-crwseed.crowndns.info s t',
        'sfo-crwseed.crowndns.info s t',
        'nyc-crwseed.crowndns.info s t',
        'ams-crwseed.crowndns.info s t',
        'tor-crwseed.crowndns.info s t',
        'lon-crwseed.crowndns.info s t',
        'fra-crwseed.crowndns.info s t',
    ]


class Fujicoin(Coin):
    NAME = "Fujicoin"
    SHORTNAME = "FJC"
    NET = "mainnet"
    XPUB_VERBYTES = bytes.fromhex("0488b21e")
    XPRV_VERBYTES = bytes.fromhex("0488ade4")
    P2PKH_VERBYTE = bytes.fromhex("24")
    P2SH_VERBYTES = [bytes.fromhex("10")]
    WIF_BYTE = bytes.fromhex("a4")
    GENESIS_HASH = ('adb6d9cfd74075e7f91608add4bd2a2e'
                    'a636f70856183086842667a1597714a0')
    ESTIMATE_FEE = 0.001
    RELAY_FEE = 0.001
    TX_COUNT = 170478
    TX_COUNT_HEIGHT = 1521676
    TX_PER_BLOCK = 1
    RPC_PORT = 3776
    REORG_LIMIT = 1000


class Neblio(ScryptMixin, Coin):
    NAME = "Neblio"
    SHORTNAME = "NEBL"
    NET = "mainnet"
    XPUB_VERBYTES = bytes.fromhex("0488b21e")
    XPRV_VERBYTES = bytes.fromhex("0488ade4")
    P2PKH_VERBYTE = bytes.fromhex("35")
    P2SH_VERBYTES = [bytes.fromhex("70")]
    WIF_BYTE = bytes.fromhex("80")
    GENESIS_HASH = ('7286972be4dbc1463d256049b7471c25'
                    '2e6557e222cab9be73181d359cd28bcc')
    TX_COUNT = 23675
    TX_COUNT_HEIGHT = 22785
    TX_PER_BLOCK = 1
    RPC_PORT = 6326
    REORG_LIMIT = 1000


class Bitzeny(Coin):
    NAME = "Bitzeny"
    SHORTNAME = "ZNY"
    NET = "mainnet"
    XPUB_VERBYTES = bytes.fromhex("0488b21e")
    XPRV_VERBYTES = bytes.fromhex("0488ade4")
    P2PKH_VERBYTE = bytes.fromhex("51")
    P2SH_VERBYTES = [bytes.fromhex("05")]
    WIF_BYTE = bytes.fromhex("80")
    GENESIS_HASH = ('000009f7e55e9e3b4781e22bd87a7cfa'
                    '4acada9e4340d43ca738bf4e9fb8f5ce')
    ESTIMATE_FEE = 0.001
    RELAY_FEE = 0.001
    DAEMON = daemon.FakeEstimateFeeDaemon
    TX_COUNT = 1000
    TX_COUNT_HEIGHT = 10000
    TX_PER_BLOCK = 1
    RPC_PORT = 9252
    REORG_LIMIT = 1000


class CanadaeCoin(AuxPowMixin, Coin):
    NAME = "CanadaeCoin"
    SHORTNAME = "CDN"
    NET = "mainnet"
    XPUB_VERBYTES = bytes.fromhex("0488b21e")
    XPRV_VERBYTES = bytes.fromhex("0488ade4")
    P2PKH_VERBYTE = bytes.fromhex("1C")
    P2SH_VERBYTES = [bytes.fromhex("05")]
    WIF_BYTE = bytes.fromhex("9c")
    GENESIS_HASH = ('863626dadaef221e2e2f30ff3dacae44'
                    'cabdae9e0028058072181b3fb675d94a')
    ESTIMATE_FEE = 0.0001
    RELAY_FEE = 0.0001
    DAEMON = daemon.FakeEstimateFeeDaemon
    TX_COUNT = 3455905
    TX_COUNT_HEIGHT = 3645419
    TX_PER_BLOCK = 1
    RPC_PORT = 34330
    REORG_LIMIT = 1000

class Denarius(Coin):
    NAME = "Denarius"
    SHORTNAME = "DNR"
    NET = "mainnet"
    XPUB_VERBYTES = bytes.fromhex("0488b21e")
    XPRV_VERBYTES = bytes.fromhex("0488ade4")
    P2PKH_VERBYTE = bytes.fromhex("1E") #Address starts with a D
    P2SH_VERBYTES = [bytes.fromhex("5A")]
    WIF_BYTE = bytes.fromhex("9E") #WIF starts with a 6
    GENESIS_HASH = ('00000d5dbbda01621cfc16bbc1f9bf32'
                    '64d641a5dbf0de89fd0182c2c4828fcd')
    DESERIALIZER = lib_tx.DeserializerTxTime
    TX_COUNT = 4230
    RPC_PORT = 32339
    ESTIMATE_FEE = 0.00001
    RELAY_FEE = 0.00001
    DAEMON = daemon.FakeEstimateFeeDaemon
    TX_COUNT_HEIGHT = 306187
    TX_PER_BLOCK = 4000

    @classmethod
    def header_hash(cls, header):
        '''Given a header return the hash.'''
        import tribus_hash
        return tribus_hash.getPoWHash(header)


class DenariusTestnet(Denarius):
    NET = "testnet"
    XPUB_VERBYTES = bytes.fromhex("043587cf")
    XPRV_VERBYTES = bytes.fromhex("04358394")
    P2PKH_VERBYTE = bytes.fromhex("12")
    P2SH_VERBYTES = [bytes.fromhex("74")]
    WIF_BYTE = bytes.fromhex("ef")
    GENESIS_HASH = ('000086bfe8264d241f7f8e5393f74778'
                    '4b8ca2aa98bdd066278d590462a4fdb4')
    RPC_PORT = 32338
    REORG_LIMIT = 2000


class Sibcoin(Dash):
    NAME = "Sibcoin"
    SHORTNAME = "SIB"
    NET = "mainnet"
    XPUB_VERBYTES = bytes.fromhex("0488b21e")
    XPRV_VERBYTES = bytes.fromhex("0488ade4")
    P2PKH_VERBYTE = bytes.fromhex("3F")
    P2SH_VERBYTES = [bytes.fromhex("28")]
    WIF_BYTE = bytes.fromhex("80")
    GENESIS_HASH = ('00000c492bf73490420868bc577680bf'
                    'c4c60116e7e85343bc624787c21efa4c')
    DAEMON = daemon.DashDaemon
    TX_COUNT = 1000
    TX_COUNT_HEIGHT = 10000
    TX_PER_BLOCK = 1
    RPC_PORT = 1944
    REORG_LIMIT = 1000
    PEERS = []

    @classmethod
    def header_hash(cls, header):
        '''
        Given a header return the hash for sibcoin.
        Need to download `x11_gost_hash` module
        Source code: https://github.com/ivansib/x11_gost_hash
        '''
        import x11_gost_hash
        return x11_gost_hash.getPoWHash(header)


class Chips(Coin):
    NAME = "Chips"
    SHORTNAME = "CHIPS"
    NET = "mainnet"
    P2PKH_VERBYTE = bytes.fromhex("3c")
    P2SH_VERBYTES = [bytes.fromhex("55")]
    WIF_BYTE = bytes.fromhex("bc")
    GENESIS_HASH = ('0000006e75f6aa0efdbf7db03132aa4e'
                    '4d0c84951537a6f5a7c39a0a9d30e1e7')
    DESERIALIZER = lib_tx.DeserializerSegWit
    TX_COUNT = 145290
    TX_COUNT_HEIGHT = 318637
    TX_PER_BLOCK = 2
    RPC_PORT = 57776
    REORG_LIMIT = 800


class Feathercoin(Coin):
    NAME = "Feathercoin"
    SHORTNAME = "FTC"
    NET = "mainnet"
    XPUB_VERBYTES = bytes.fromhex("0488BC26")
    XPRV_VERBYTES = bytes.fromhex("0488DAEE")
    P2PKH_VERBYTE = bytes.fromhex("0E")
    P2SH_VERBYTES = [bytes.fromhex("05")]
    WIF_BYTE = bytes.fromhex("8E")
    GENESIS_HASH = ('12a765e31ffd4059bada1e25190f6e98'
                    'c99d9714d334efa41a195a7e7e04bfe2')
    TX_COUNT = 3170843
    TX_COUNT_HEIGHT = 1981777
    TX_PER_BLOCK = 2
    RPC_PORT = 9337
    REORG_LIMIT = 2000
    PEERS = [
        'electrumx-ch-1.feathercoin.ch s t',
    ]

class Newyorkcoin(AuxPowMixin, Coin):
    NAME = "Newyorkcoin"
    SHORTNAME = "NYC"
    NET = "mainnet"
    P2PKH_VERBYTE = bytes.fromhex("3c")
    P2SH_VERBYTES = [bytes.fromhex("16")]
    WIF_BYTE = bytes.fromhex("bc")
    GENESIS_HASH = ('5597f25c062a3038c7fd815fe46c67de'
                    'dfcb3c839fbc8e01ed4044540d08fe48')
    DAEMON = daemon.LegacyRPCDaemon
    TX_COUNT = 5161944
    TX_COUNT_HEIGHT = 3948743
    TX_PER_BLOCK = 2
    REORG_LIMIT = 2000

class Bitcore(BitcoinMixin, Coin):
    NAME = "Bitcore"
    SHORTNAME = "BTX"
    DESERIALIZER = lib_tx.DeserializerSegWit
    GENESIS_HASH = ('604148281e5c4b7f2487e5d03cd60d8e'
                    '6f69411d613f6448034508cea52e9574')
    TX_COUNT = 126979
    TX_COUNT_HEIGHT = 126946
    TX_PER_BLOCK = 2
    RPC_PORT = 8556


class BitcoinAtom(Coin):
    NAME = "BitcoinAtom"
    SHORTNAME = "BCA"
    NET = "mainnet"
    P2PKH_VERBYTE = bytes.fromhex("17")
    P2SH_VERBYTES = [bytes.fromhex("0a")]
    WIF_BYTE = bytes.fromhex("80")
    GENESIS_HASH = ('000000000019d6689c085ae165831e93'
                    '4ff763ae46a2a6c172b3f1b60a8ce26f')
    STATIC_BLOCK_HEADERS = False
    DESERIALIZER = lib_tx.DeserializerBitcoinAtom
    HEADER_SIZE_POST_FORK = 84
    BLOCK_PROOF_OF_STAKE = 0x01
    BLOCK_PROOF_OF_STAKE_FLAGS = b'\x01\x00\x00\x00'
    TX_COUNT = 295158744
    TX_COUNT_HEIGHT = 589197
    TX_PER_BLOCK = 10
    RPC_PORT = 9136
    REORG_LIMIT = 5000

    @classmethod
    def header_hash(cls, header):
        '''Given a header return hash'''
        header_to_be_hashed = header[:cls.BASIC_HEADER_SIZE]
        # New block header format has some extra flags in the end
        if len(header) == cls.HEADER_SIZE_POST_FORK:
            flags, = struct.unpack('<I', header[-4:])
            # Proof of work blocks have special serialization
            if flags & cls.BLOCK_PROOF_OF_STAKE != 0:
                header_to_be_hashed += cls.BLOCK_PROOF_OF_STAKE_FLAGS

        return double_sha256(header_to_be_hashed)

    @classmethod
    def block_header(cls, block, height):
        '''Return the block header bytes'''
        deserializer = cls.DESERIALIZER(block)
        return deserializer.read_header(height, cls.BASIC_HEADER_SIZE)

<<<<<<< HEAD
class Pac(Coin):
    NAME = "PAC"
    SHORTNAME = "PAC"
    NET = "mainnet"
    XPUB_VERBYTES = bytes.fromhex("0488B21E") 
    XPRV_VERBYTES = bytes.fromhex("0488ADE4") 
    GENESIS_HASH = ('00000354655ff039a51273fe61d3b493'
                    'bd2897fe6c16f732dbc4ae19f04b789e')
    P2PKH_VERBYTE = bytes.fromhex("37")
    P2SH_VERBYTES = [bytes.fromhex("0A")]
    WIF_BYTE = bytes.fromhex("CC")
    TX_COUNT_HEIGHT = 14939 
    TX_COUNT = 23708 
    TX_PER_BLOCK = 2 
    RPC_PORT = 7111
    PEERS = []
    SESSIONCLS = PacElectrumX
    DAEMON = daemon.PacDaemon
    ESTIMATE_FEE = 0.00001
    RELAY_FEE = 0.00001
=======

class Decred(Coin):
    NAME = "Decred"
    SHORTNAME = "DCR"
    NET = "mainnet"
    XPUB_VERBYTES = bytes('dpub', 'utf-8')
    XPRV_VERBYTES = bytes('dprv', 'utf-8')
    P2PKH_VERBYTE = bytes('Ds', 'utf-8')
    P2SH_VERBYTES = [bytes('Dc', 'utf-8')]
    WIF_BYTE = bytes('Pm', 'utf-8')
    GENESIS_HASH = ('298e5cc3d985bfe7f81dc135f360abe089edd4396b86d2de66b0cef42b21d980')
    DESERIALIZER = lib_tx.DeserializerDecred
    ENCODE_CHECK = partial(Base58.encode_check, hash_fn=lib_tx.DeserializerDecred.blake256)
    DECODE_CHECK = partial(Base58.decode_check, hash_fn=lib_tx.DeserializerDecred.blake256)
    HEADER_HASH = lib_tx.DeserializerDecred.blake256
    BASIC_HEADER_SIZE = 180
    ALLOW_ADVANCING_ERRORS = True
    TX_COUNT = 217380620
    TX_COUNT_HEIGHT = 218875
    TX_PER_BLOCK = 1000
    RPC_PORT = 9109
>>>>>>> 991ddf1d

    @classmethod
    def header_hash(cls, header):
        '''Given a header return the hash.'''
<<<<<<< HEAD
        import x11_hash
        return x11_hash.getPoWHash(header)

class PacTestnet(Coin):
    NAME = "testPAC"
    SHORTNAME = "testPAC"
    NET = "testnet"
    XPUB_VERBYTES = bytes.fromhex("043587CF")
    XPRV_VERBYTES = bytes.fromhex("04358394")
    GENESIS_HASH = ('00000da63bd9478b655ef6bf1bf76cd9'
                    'af05202ab68643f9091e049b2b5280ed')
    P2PKH_VERBYTE = bytes.fromhex("78")
    P2SH_VERBYTES = [bytes.fromhex("0E")]
    WIF_BYTE = bytes.fromhex("EF")
    TX_COUNT_HEIGHT = 0
    TX_COUNT = 0
    TX_PER_BLOCK = 1
    RPC_PORT = 71112
=======
        return cls.HEADER_HASH(header)

    @classmethod
    def block(cls, raw_block, height):
        '''Return a Block namedtuple given a raw block and its height.'''
        if height > 0:
            return super().block(raw_block, height)
        else:
            return Block(raw_block, cls.block_header(raw_block, height), [])        


class DecredTestnet(Decred):
    NAME = "Decred"
    NET = "testnet"
    XPUB_VERBYTES = bytes('tpub', 'utf-8')
    XPRV_VERBYTES = bytes('tprv', 'utf-8')
    P2PKH_VERBYTE = bytes('Ts', 'utf-8')
    P2SH_VERBYTES = [bytes('Tc', 'utf-8')]
    WIF_BYTE = bytes('Pt', 'utf-8')
    GENESIS_HASH = ('4261602a9d07d80ad47621a64ba6a07754902e496777edc4ff581946bd7bc29c')
    TX_COUNT = 3176305
    TX_COUNT_HEIGHT = 254198
    TX_PER_BLOCK = 1000
    RPC_PORT = 19109
    
>>>>>>> 991ddf1d
<|MERGE_RESOLUTION|>--- conflicted
+++ resolved
@@ -1476,7 +1476,56 @@
         deserializer = cls.DESERIALIZER(block)
         return deserializer.read_header(height, cls.BASIC_HEADER_SIZE)
 
-<<<<<<< HEAD
+class Decred(Coin):
+    NAME = "Decred"
+    SHORTNAME = "DCR"
+    NET = "mainnet"
+    XPUB_VERBYTES = bytes('dpub', 'utf-8')
+    XPRV_VERBYTES = bytes('dprv', 'utf-8')
+    P2PKH_VERBYTE = bytes('Ds', 'utf-8')
+    P2SH_VERBYTES = [bytes('Dc', 'utf-8')]
+    WIF_BYTE = bytes('Pm', 'utf-8')
+    GENESIS_HASH = ('298e5cc3d985bfe7f81dc135f360abe089edd4396b86d2de66b0cef42b21d980')
+    DESERIALIZER = lib_tx.DeserializerDecred
+    ENCODE_CHECK = partial(Base58.encode_check, hash_fn=lib_tx.DeserializerDecred.blake256)
+    DECODE_CHECK = partial(Base58.decode_check, hash_fn=lib_tx.DeserializerDecred.blake256)
+    HEADER_HASH = lib_tx.DeserializerDecred.blake256
+    BASIC_HEADER_SIZE = 180
+    ALLOW_ADVANCING_ERRORS = True
+    TX_COUNT = 217380620
+    TX_COUNT_HEIGHT = 218875
+    TX_PER_BLOCK = 1000
+    RPC_PORT = 9109
+
+    @classmethod
+    def header_hash(cls, header):
+        '''Given a header return the hash.'''
+        return cls.HEADER_HASH(header)
+
+    @classmethod
+    def block(cls, raw_block, height):
+        '''Return a Block namedtuple given a raw block and its height.'''
+        if height > 0:
+            return super().block(raw_block, height)
+        else:
+            return Block(raw_block, cls.block_header(raw_block, height), [])        
+
+
+class DecredTestnet(Decred):
+    NAME = "Decred"
+    NET = "testnet"
+    XPUB_VERBYTES = bytes('tpub', 'utf-8')
+    XPRV_VERBYTES = bytes('tprv', 'utf-8')
+    P2PKH_VERBYTE = bytes('Ts', 'utf-8')
+    P2SH_VERBYTES = [bytes('Tc', 'utf-8')]
+    WIF_BYTE = bytes('Pt', 'utf-8')
+    GENESIS_HASH = ('4261602a9d07d80ad47621a64ba6a07754902e496777edc4ff581946bd7bc29c')
+    TX_COUNT = 3176305
+    TX_COUNT_HEIGHT = 254198
+    TX_PER_BLOCK = 1000
+    RPC_PORT = 19119
+
+
 class Pac(Coin):
     NAME = "PAC"
     SHORTNAME = "PAC"
@@ -1497,34 +1546,10 @@
     DAEMON = daemon.PacDaemon
     ESTIMATE_FEE = 0.00001
     RELAY_FEE = 0.00001
-=======
-
-class Decred(Coin):
-    NAME = "Decred"
-    SHORTNAME = "DCR"
-    NET = "mainnet"
-    XPUB_VERBYTES = bytes('dpub', 'utf-8')
-    XPRV_VERBYTES = bytes('dprv', 'utf-8')
-    P2PKH_VERBYTE = bytes('Ds', 'utf-8')
-    P2SH_VERBYTES = [bytes('Dc', 'utf-8')]
-    WIF_BYTE = bytes('Pm', 'utf-8')
-    GENESIS_HASH = ('298e5cc3d985bfe7f81dc135f360abe089edd4396b86d2de66b0cef42b21d980')
-    DESERIALIZER = lib_tx.DeserializerDecred
-    ENCODE_CHECK = partial(Base58.encode_check, hash_fn=lib_tx.DeserializerDecred.blake256)
-    DECODE_CHECK = partial(Base58.decode_check, hash_fn=lib_tx.DeserializerDecred.blake256)
-    HEADER_HASH = lib_tx.DeserializerDecred.blake256
-    BASIC_HEADER_SIZE = 180
-    ALLOW_ADVANCING_ERRORS = True
-    TX_COUNT = 217380620
-    TX_COUNT_HEIGHT = 218875
-    TX_PER_BLOCK = 1000
-    RPC_PORT = 9109
->>>>>>> 991ddf1d
 
     @classmethod
     def header_hash(cls, header):
         '''Given a header return the hash.'''
-<<<<<<< HEAD
         import x11_hash
         return x11_hash.getPoWHash(header)
 
@@ -1542,31 +1567,4 @@
     TX_COUNT_HEIGHT = 0
     TX_COUNT = 0
     TX_PER_BLOCK = 1
-    RPC_PORT = 71112
-=======
-        return cls.HEADER_HASH(header)
-
-    @classmethod
-    def block(cls, raw_block, height):
-        '''Return a Block namedtuple given a raw block and its height.'''
-        if height > 0:
-            return super().block(raw_block, height)
-        else:
-            return Block(raw_block, cls.block_header(raw_block, height), [])        
-
-
-class DecredTestnet(Decred):
-    NAME = "Decred"
-    NET = "testnet"
-    XPUB_VERBYTES = bytes('tpub', 'utf-8')
-    XPRV_VERBYTES = bytes('tprv', 'utf-8')
-    P2PKH_VERBYTE = bytes('Ts', 'utf-8')
-    P2SH_VERBYTES = [bytes('Tc', 'utf-8')]
-    WIF_BYTE = bytes('Pt', 'utf-8')
-    GENESIS_HASH = ('4261602a9d07d80ad47621a64ba6a07754902e496777edc4ff581946bd7bc29c')
-    TX_COUNT = 3176305
-    TX_COUNT_HEIGHT = 254198
-    TX_PER_BLOCK = 1000
-    RPC_PORT = 19109
-    
->>>>>>> 991ddf1d
+    RPC_PORT = 71112 