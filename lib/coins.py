# Copyright (c) 2016-2017, Neil Booth
# Copyright (c) 2017, the ElectrumX authors
#
# All rights reserved.
#
# The MIT License (MIT)
#
# Permission is hereby granted, free of charge, to any person obtaining
# a copy of this software and associated documentation files (the
# "Software"), to deal in the Software without restriction, including
# without limitation the rights to use, copy, modify, merge, publish,
# distribute, sublicense, and/or sell copies of the Software, and to
# permit persons to whom the Software is furnished to do so, subject to
# the following conditions:
#
# The above copyright notice and this permission notice shall be
# included in all copies or substantial portions of the Software.
#
# THE SOFTWARE IS PROVIDED "AS IS", WITHOUT WARRANTY OF ANY KIND,
# EXPRESS OR IMPLIED, INCLUDING BUT NOT LIMITED TO THE WARRANTIES OF
# MERCHANTABILITY, FITNESS FOR A PARTICULAR PURPOSE AND
# NONINFRINGEMENT. IN NO EVENT SHALL THE AUTHORS OR COPYRIGHT HOLDERS BE
# LIABLE FOR ANY CLAIM, DAMAGES OR OTHER LIABILITY, WHETHER IN AN ACTION
# OF CONTRACT, TORT OR OTHERWISE, ARISING FROM, OUT OF OR IN CONNECTION
# WITH THE SOFTWARE OR THE USE OR OTHER DEALINGS IN THE SOFTWARE.

'''Module providing coin abstraction.

Anything coin-specific should go in this file and be subclassed where
necessary for appropriate handling.
'''

from collections import namedtuple
import re
import struct
from decimal import Decimal
from hashlib import sha256

import lib.util as util
from lib.hash import Base58, hash160, double_sha256, hash_to_str
from lib.script import ScriptPubKey, OpCodes
import lib.tx as lib_tx
from server.block_processor import BlockProcessor
import server.daemon as daemon
from server.session import ElectrumX, DashElectrumX


Block = namedtuple("Block", "raw header transactions")
OP_RETURN = OpCodes.OP_RETURN


class CoinError(Exception):
    '''Exception raised for coin-related errors.'''


class Coin(object):
    '''Base class of coin hierarchy.'''

    REORG_LIMIT = 200
    # Not sure if these are coin-specific
    RPC_URL_REGEX = re.compile('.+@(\[[0-9a-fA-F:]+\]|[^:]+)(:[0-9]+)?')
    VALUE_PER_COIN = 100000000
    CHUNK_SIZE = 2016
    HASHX_LEN = 11
    BASIC_HEADER_SIZE = 80
    STATIC_BLOCK_HEADERS = True
    SESSIONCLS = ElectrumX
    DESERIALIZER = lib_tx.Deserializer
    DAEMON = daemon.Daemon
    BLOCK_PROCESSOR = BlockProcessor
    XPUB_VERBYTES = bytes('????', 'utf-8')
    XPRV_VERBYTES = bytes('????', 'utf-8')
    ENCODE_CHECK = Base58.encode_check
    DECODE_CHECK = Base58.decode_check
    # Peer discovery
    PEER_DEFAULT_PORTS = {'t': '50001', 's': '50002'}
    PEERS = []

    @classmethod
    def lookup_coin_class(cls, name, net):
        '''Return a coin class given name and network.

        Raise an exception if unrecognised.'''
        req_attrs = ['TX_COUNT', 'TX_COUNT_HEIGHT', 'TX_PER_BLOCK']
        for coin in util.subclasses(Coin):
            if (coin.NAME.lower() == name.lower() and
                    coin.NET.lower() == net.lower()):
                coin_req_attrs = req_attrs.copy()
                missing = [attr for attr in coin_req_attrs
                           if not hasattr(coin, attr)]
                if missing:
                    raise CoinError('coin {} missing {} attributes'
                                    .format(name, missing))
                return coin
        raise CoinError('unknown coin {} and network {} combination'
                        .format(name, net))

    @classmethod
    def sanitize_url(cls, url):
        # Remove surrounding ws and trailing /s
        url = url.strip().rstrip('/')
        match = cls.RPC_URL_REGEX.match(url)
        if not match:
            raise CoinError('invalid daemon URL: "{}"'.format(url))
        if match.groups()[1] is None:
            url += ':{:d}'.format(cls.RPC_PORT)
        if not url.startswith('http://') and not url.startswith('https://'):
            url = 'http://' + url
        return url + '/'

    @classmethod
    def daemon_urls(cls, urls):
        return [cls.sanitize_url(url) for url in urls.split(',')]

    @classmethod
    def genesis_block(cls, block):
        '''Check the Genesis block is the right one for this coin.

        Return the block less its unspendable coinbase.
        '''
        header = cls.block_header(block, 0)
        header_hex_hash = hash_to_str(cls.header_hash(header))
        if header_hex_hash != cls.GENESIS_HASH:
            raise CoinError('genesis block has hash {} expected {}'
                            .format(header_hex_hash, cls.GENESIS_HASH))

        return header + bytes(1)

    @classmethod
    def hashX_from_script(cls, script):
        '''Returns a hashX from a script, or None if the script is provably
        unspendable so the output can be dropped.
        '''
        if script and script[0] == OP_RETURN:
            return None
        return sha256(script).digest()[:cls.HASHX_LEN]

    @util.cachedproperty
    def address_handlers(cls):
        return ScriptPubKey.PayToHandlers(
            address=cls.P2PKH_address_from_hash160,
            script_hash=cls.P2SH_address_from_hash160,
            pubkey=cls.P2PKH_address_from_pubkey,
            unspendable=lambda: None,
            strange=lambda script: None,
        )

    @classmethod
    def address_from_script(cls, script):
        '''Given a pk_script, return the adddress it pays to, or None.'''
        return ScriptPubKey.pay_to(cls.address_handlers, script)

    @staticmethod
    def lookup_xverbytes(verbytes):
        '''Return a (is_xpub, coin_class) pair given xpub/xprv verbytes.'''
        # Order means BTC testnet will override NMC testnet
        for coin in util.subclasses(Coin):
            if verbytes == coin.XPUB_VERBYTES:
                return True, coin
            if verbytes == coin.XPRV_VERBYTES:
                return False, coin
        raise CoinError('version bytes unrecognised')

    @classmethod
    def address_to_hashX(cls, address):
        '''Return a hashX given a coin address.'''
        return cls.hashX_from_script(cls.pay_to_address_script(address))

    @classmethod
    def P2PKH_address_from_hash160(cls, hash160):
        '''Return a P2PKH address given a public key.'''
        assert len(hash160) == 20
        return cls.ENCODE_CHECK(cls.P2PKH_VERBYTE + hash160)

    @classmethod
    def P2PKH_address_from_pubkey(cls, pubkey):
        '''Return a coin address given a public key.'''
        return cls.P2PKH_address_from_hash160(hash160(pubkey))

    @classmethod
    def P2SH_address_from_hash160(cls, hash160):
        '''Return a coin address given a hash160.'''
        assert len(hash160) == 20
        return cls.ENCODE_CHECK(cls.P2SH_VERBYTES[0] + hash160)

    @classmethod
    def multisig_address(cls, m, pubkeys):
        '''Return the P2SH address for an M of N multisig transaction.

        Pass the N pubkeys of which M are needed to sign it.  If
        generating an address for a wallet, it is the caller's
        responsibility to sort them to ensure order does not matter
        for, e.g., wallet recovery.
        '''
        script = cls.pay_to_multisig_script(m, pubkeys)
        return cls.P2SH_address_from_hash160(hash160(script))

    @classmethod
    def pay_to_multisig_script(cls, m, pubkeys):
        '''Return a P2SH script for an M of N multisig transaction.'''
        return ScriptPubKey.multisig_script(m, pubkeys)

    @classmethod
    def pay_to_pubkey_script(cls, pubkey):
        '''Return a pubkey script that pays to a pubkey.

        Pass the raw pubkey bytes (length 33 or 65).
        '''
        return ScriptPubKey.P2PK_script(pubkey)

    @classmethod
    def pay_to_address_script(cls, address):
        '''Return a pubkey script that pays to a pubkey hash.

        Pass the address (either P2PKH or P2SH) in base58 form.
        '''
        raw = cls.DECODE_CHECK(address)

        # Require version byte(s) plus hash160.
        verbyte = -1
        verlen = len(raw) - 20
        if verlen > 0:
            verbyte, hash_bytes = raw[:verlen], raw[verlen:]

        if verbyte == cls.P2PKH_VERBYTE:
            return ScriptPubKey.P2PKH_script(hash_bytes)
        if verbyte in cls.P2SH_VERBYTES:
            return ScriptPubKey.P2SH_script(hash_bytes)

        raise CoinError('invalid address: {}'.format(address))

    @classmethod
    def privkey_WIF(cls, privkey_bytes, compressed):
        '''Return the private key encoded in Wallet Import Format.'''
        payload = bytearray(cls.WIF_BYTE) + privkey_bytes
        if compressed:
            payload.append(0x01)
        return cls.ENCODE_CHECK(payload)

    @classmethod
    def header_hash(cls, header):
        '''Given a header return hash'''
        return double_sha256(header)

    @classmethod
    def header_prevhash(cls, header):
        '''Given a header return previous hash'''
        return header[4:36]

    @classmethod
    def static_header_offset(cls, height):
        '''Given a header height return its offset in the headers file.

        If header sizes change at some point, this is the only code
        that needs updating.'''
        assert cls.STATIC_BLOCK_HEADERS
        return height * cls.BASIC_HEADER_SIZE

    @classmethod
    def static_header_len(cls, height):
        '''Given a header height return its length.'''
        return cls.static_header_offset(height + 1) \
               - cls.static_header_offset(height)

    @classmethod
    def block_header(cls, block, height):
        '''Returns the block header given a block and its height.'''
        return block[:cls.static_header_len(height)]

    @classmethod
    def block(cls, raw_block, height):
        '''Return a Block namedtuple given a raw block and its height.'''
        header = cls.block_header(raw_block, height)
        txs = cls.DESERIALIZER(raw_block, start=len(header)).read_tx_block()
        return Block(raw_block, header, txs)

    @classmethod
    def decimal_value(cls, value):
        '''Return the number of standard coin units as a Decimal given a
        quantity of smallest units.

        For example 1 BTC is returned for 100 million satoshis.
        '''
        return Decimal(value) / cls.VALUE_PER_COIN

    @classmethod
    def electrum_header(cls, header, height):
        version, = struct.unpack('<I', header[:4])
        timestamp, bits, nonce = struct.unpack('<III', header[68:80])

        return {
            'block_height': height,
            'version': version,
            'prev_block_hash': hash_to_str(header[4:36]),
            'merkle_root': hash_to_str(header[36:68]),
            'timestamp': timestamp,
            'bits': bits,
            'nonce': nonce,
        }


class AuxPowMixin(object):
    STATIC_BLOCK_HEADERS = False
    DESERIALIZER = lib_tx.DeserializerAuxPow

    @classmethod
    def header_hash(cls, header):
        '''Given a header return hash'''
        return double_sha256(header[:cls.BASIC_HEADER_SIZE])

    @classmethod
    def block_header(cls, block, height):
        '''Return the AuxPow block header bytes'''
        deserializer = cls.DESERIALIZER(block)
        return deserializer.read_header(height, cls.BASIC_HEADER_SIZE)


class EquihashMixin(object):
    STATIC_BLOCK_HEADERS = False
    BASIC_HEADER_SIZE = 140 # Excluding Equihash solution
    DESERIALIZER = lib_tx.DeserializerEquihash

    @classmethod
    def electrum_header(cls, header, height):
        version, = struct.unpack('<I', header[:4])
        timestamp, bits = struct.unpack('<II', header[100:108])

        return {
            'block_height': height,
            'version': version,
            'prev_block_hash': hash_to_str(header[4:36]),
            'merkle_root': hash_to_str(header[36:68]),
            'timestamp': timestamp,
            'bits': bits,
            'nonce': hash_to_str(header[108:140]),
        }

    @classmethod
    def block_header(cls, block, height):
        '''Return the block header bytes'''
        deserializer = cls.DESERIALIZER(block)
        return deserializer.read_header(height, cls.BASIC_HEADER_SIZE)


class ScryptMixin(object):

    DESERIALIZER = lib_tx.DeserializerTxTime
    HEADER_HASH = None

    @classmethod
    def header_hash(cls, header):
        '''Given a header return the hash.'''
        if cls.HEADER_HASH is None:
            import scrypt
            cls.HEADER_HASH = lambda x: scrypt.hash(x, x, 1024, 1, 1, 32)

        version, = struct.unpack('<I', header[:4])
        if version > 6:
            return super().header_hash(header)
        else:
            return cls.HEADER_HASH(header)


class KomodoMixin(object):
    P2PKH_VERBYTE = bytes.fromhex("3C")
    P2SH_VERBYTES = [bytes.fromhex("55")]
    WIF_BYTE = bytes.fromhex("BC")
    GENESIS_HASH = ('027e3758c3a65b12aa1046462b486d0a'
                    '63bfa1beae327897f56c5cfb7daaae71')
    DESERIALIZER = lib_tx.DeserializerZcash


class BitcoinMixin(object):
    SHORTNAME = "BTC"
    NET = "mainnet"
    XPUB_VERBYTES = bytes.fromhex("0488b21e")
    XPRV_VERBYTES = bytes.fromhex("0488ade4")
    P2PKH_VERBYTE = bytes.fromhex("00")
    P2SH_VERBYTES = [bytes.fromhex("05")]
    WIF_BYTE = bytes.fromhex("80")
    GENESIS_HASH = ('000000000019d6689c085ae165831e93'
                    '4ff763ae46a2a6c172b3f1b60a8ce26f')
    RPC_PORT = 8332

class HOdlcoin(Coin):
    NAME = "HOdlcoin"
    SHORTNAME = "HODLC"
    NET = "mainnet"
    BASIC_HEADER_SIZE = 88
    P2PKH_VERBYTE = bytes.fromhex("28")
    P2SH_VERBYTES = [bytes.fromhex("05")]
    WIF_BYTE = bytes.fromhex("a8")
    GENESIS_HASH = ('008872e5582924544e5c707ee4b839bb'
                    '82c28a9e94e917c94b40538d5658c04b')
    DESERIALIZER = lib_tx.DeserializerSegWit
    TX_COUNT = 258858
    TX_COUNT_HEIGHT = 382138
    TX_PER_BLOCK = 5


class BitcoinCash(BitcoinMixin, Coin):
    NAME = "BitcoinCash"
    SHORTNAME = "BCC"
    TX_COUNT = 243631085
    TX_COUNT_HEIGHT = 479636
    TX_PER_BLOCK = 50
    PEERS = [
        'electroncash.bitcoinplug.com s t',  # 1 strike
        'electrum-abc.criptolayer.net s50012',
        'electroncash.cascharia.com s50002',
        'bch.arihanc.com t52001 s52002',
        'jelectrum-cash.1209k.com s t',
        'abc.vom-stausee.de t52001 s52002',
        'abc1.hsmiths.com t60001 s60002',
        'electroncash.checksum0.com s t',
    ]


class BitcoinSegwit(BitcoinMixin, Coin):
    NAME = "BitcoinSegwit"
    DESERIALIZER = lib_tx.DeserializerSegWit
    TX_COUNT = 217380620
    TX_COUNT_HEIGHT = 464000
    TX_PER_BLOCK = 1800
    PEERS = [
        'btc.smsys.me s995',
        'E-X.not.fyi s t',
        'elec.luggs.co s443',
        'electrum.vom-stausee.de s t',
        'electrum3.hachre.de p10000 s t',
        'electrum.hsmiths.com s t',
        'erbium1.sytes.net s t',
        'helicarrier.bauerj.eu s t',
        'hsmiths4fyqlw5xw.onion s t',
        'luggscoqbymhvnkp.onion t80',
        'ozahtqwp25chjdjd.onion s t',
        'us11.einfachmalnettsein.de s t',
        'ELEX01.blackpole.online s t',
    ]


class BitcoinGold(EquihashMixin, BitcoinMixin, Coin):
    NAME = "BitcoinGold"
    SHORTNAME = "BTG"
    FORK_HEIGHT = 491407
    P2PKH_VERBYTE = bytes.fromhex("26")
    P2SH_VERBYTES = [bytes.fromhex("17")]
    DESERIALIZER = lib_tx.DeserializerEquihashSegWit
    TX_COUNT = 265026255
    TX_COUNT_HEIGHT = 499923
    TX_PER_BLOCK = 50
    REORG_LIMIT = 1000

    @classmethod
    def header_hash(cls, header):
        '''Given a header return hash'''
        height, = struct.unpack('<I', header[68:72])

        if height >= cls.FORK_HEIGHT:
            return double_sha256(header)
        else:
            return double_sha256(header[:68] + header[100:112])


class Emercoin(Coin):
    NAME = "Emercoin"
    SHORTNAME = "EMC"
    NET = "mainnet"
    XPUB_VERBYTES = bytes.fromhex("0488b21e")
    XPRV_VERBYTES = bytes.fromhex("0488ade4")
    P2PKH_VERBYTE = bytes.fromhex("21")
    P2SH_VERBYTES = [bytes.fromhex("5c")]
    WIF_BYTE = bytes.fromhex("80")
    GENESIS_HASH = ('00000000bcccd459d036a588d1008fce'
                    '8da3754b205736f32ddfd35350e84c2d')
    TX_COUNT = 217380620
    TX_COUNT_HEIGHT = 464000
    TX_PER_BLOCK = 1700
    VALUE_PER_COIN = 1000000
    RPC_PORT = 6662

    DESERIALIZER = lib_tx.DeserializerTxTimeAuxPow

    PEERS = []

    @classmethod
    def block_header(cls, block, height):
        '''Returns the block header given a block and its height.'''
        deserializer = cls.DESERIALIZER(block)

        if deserializer.is_merged_block():
            return deserializer.read_header(height, cls.BASIC_HEADER_SIZE)
        return block[:cls.static_header_len(height)]

    @classmethod
    def header_hash(cls, header):
        '''Given a header return hash'''
        return double_sha256(header[:cls.BASIC_HEADER_SIZE])


class BitcoinTestnetMixin(object):
    SHORTNAME = "XTN"
    NET = "testnet"
    XPUB_VERBYTES = bytes.fromhex("043587cf")
    XPRV_VERBYTES = bytes.fromhex("04358394")
    P2PKH_VERBYTE = bytes.fromhex("6f")
    P2SH_VERBYTES = [bytes.fromhex("c4")]
    WIF_BYTE = bytes.fromhex("ef")
    GENESIS_HASH = ('000000000933ea01ad0ee984209779ba'
                    'aec3ced90fa3f408719526f8d77f4943')
    REORG_LIMIT = 8000
    TX_COUNT = 12242438
    TX_COUNT_HEIGHT = 1035428
    TX_PER_BLOCK = 21
    RPC_PORT = 18332
    PEER_DEFAULT_PORTS = {'t': '51001', 's': '51002'}


class BitcoinCashTestnet(BitcoinTestnetMixin, Coin):
    '''Bitcoin Testnet for Bitcoin Cash daemons.'''
    NAME = "BitcoinCash"
    PEERS = [
        'electrum-testnet-abc.criptolayer.net s50112',
    ]


class BitcoinSegwitTestnet(BitcoinTestnetMixin, Coin):
    '''Bitcoin Testnet for Core bitcoind >= 0.13.1.'''
    NAME = "BitcoinSegwit"
    DESERIALIZER = lib_tx.DeserializerSegWit
    PEERS = [
        'electrum.akinbo.org s t',
        'he36kyperp3kbuxu.onion s t',
        'testnet.hsmiths.com t53011 s53012',
        'hsmithsxurybd7uh.onion t53011 s53012',
        'testnetnode.arihanc.com s t',
    ]


class BitcoinGoldTestnet(BitcoinTestnetMixin, BitcoinGold):
    NAME = "BitcoinGold"
    FORK_HEIGHT = 1210320


class BitcoinSegwitRegtest(BitcoinSegwitTestnet):
    NAME = "BitcoinSegwit"
    NET = "regtest"
    GENESIS_HASH = ('0f9188f13cb7b2c71f2a335e3a4fc328'
                    'bf5beb436012afca590b1a11466e2206')
    PEERS= []
    TX_COUNT = 1
    TX_COUNT_HEIGHT = 1


class BitcoinNolnet(BitcoinCash):
    '''Bitcoin Unlimited nolimit testnet.'''
    NET = "nolnet"
    GENESIS_HASH = ('0000000057e31bd2066c939a63b7b862'
                    '3bd0f10d8c001304bdfc1a7902ae6d35')
    PEERS = []
    REORG_LIMIT = 8000
    TX_COUNT = 583589
    TX_COUNT_HEIGHT = 8617
    TX_PER_BLOCK = 50
    RPC_PORT = 28332
    PEER_DEFAULT_PORTS = {'t': '52001', 's': '52002'}


class Litecoin(Coin):
    NAME = "Litecoin"
    SHORTNAME = "LTC"
    NET = "mainnet"
    XPUB_VERBYTES = bytes.fromhex("019d9cfe")
    XPRV_VERBYTES = bytes.fromhex("019da462")
    P2PKH_VERBYTE = bytes.fromhex("30")
    P2SH_VERBYTES = [bytes.fromhex("32"), bytes.fromhex("05")]
    WIF_BYTE = bytes.fromhex("b0")
    GENESIS_HASH = ('12a765e31ffd4059bada1e25190f6e98'
                    'c99d9714d334efa41a195a7e7e04bfe2')
    DESERIALIZER = lib_tx.DeserializerSegWit
    TX_COUNT = 8908766
    TX_COUNT_HEIGHT = 1105256
    TX_PER_BLOCK = 10
    RPC_PORT = 9332
    REORG_LIMIT = 800
    PEERS = [
        'elec.luggs.co s444',
        'electrum-ltc.bysh.me s t',
        'electrum-ltc.ddns.net s t',
        'electrum-ltc.wilv.in s t',
        'electrum.cryptomachine.com p1000 s t',
        'electrum.ltc.xurious.com s t',
        'eywr5eubdbbe2laq.onion s50008 t50007',
    ]


class LitecoinTestnet(Litecoin):
    SHORTNAME = "XLT"
    NET = "testnet"
    XPUB_VERBYTES = bytes.fromhex("0436ef7d")
    XPRV_VERBYTES = bytes.fromhex("0436f6e1")
    P2PKH_VERBYTE = bytes.fromhex("6f")
    P2SH_VERBYTES = [bytes.fromhex("3a"), bytes.fromhex("c4")]
    WIF_BYTE = bytes.fromhex("ef")
    GENESIS_HASH = ('4966625a4b2851d9fdee139e56211a0d'
                    '88575f59ed816ff5e6a63deb4e3e29a0')
    TX_COUNT = 21772
    TX_COUNT_HEIGHT = 20800
    TX_PER_BLOCK = 2
    RPC_PORT = 19332
    REORG_LIMIT = 4000
    PEER_DEFAULT_PORTS = {'t': '51001', 's': '51002'}
    PEERS = [
        'electrum-ltc.bysh.me s t',
        'electrum.ltc.xurious.com s t',
    ]


class Viacoin(AuxPowMixin, Coin):
    NAME="Viacoin"
    SHORTNAME = "VIA"
    NET = "mainnet"
    P2PKH_VERBYTE = bytes.fromhex("47")
    P2SH_VERBYTES = [bytes.fromhex("21")]
    WIF_BYTE = bytes.fromhex("c7")
    GENESIS_HASH = ('4e9b54001f9976049830128ec0331515'
                    'eaabe35a70970d79971da1539a400ba1')
    TX_COUNT = 113638
    TX_COUNT_HEIGHT = 3473674
    TX_PER_BLOCK = 30
    RPC_PORT = 5222
    REORG_LIMIT = 5000
    DESERIALIZER = lib_tx.DeserializerAuxPowSegWit
    PEERS = [
        'vialectrum.bitops.me s t',
        'server.vialectrum.org s t',
        'vialectrum.viacoin.net s t',
        'viax1.bitops.me s t',
    ]


class ViacoinTestnet(Viacoin):
    SHORTNAME = "TVI"
    NET = "testnet"
    P2PKH_VERBYTE = bytes.fromhex("7f")
    P2SH_VERBYTES = [bytes.fromhex("c4")]
    WIF_BYTE = bytes.fromhex("ff")
    GENESIS_HASH = ('00000007199508e34a9ff81e6ec0c477'
                    'a4cccff2a4767a8eee39c11db367b008')
    RPC_PORT = 25222
    REORG_LIMIT = 2500
    PEER_DEFAULT_PORTS = {'t': '51001', 's': '51002'}
    PEERS = [
        'vialectrum.bysh.me s t',
    ]


class ViacoinTestnetSegWit(ViacoinTestnet):
    NET = "testnet-segwit"
    DESERIALIZER = lib_tx.DeserializerSegWit


# Source: namecoin.org
class Namecoin(AuxPowMixin, Coin):
    NAME = "Namecoin"
    SHORTNAME = "NMC"
    NET = "mainnet"
    XPUB_VERBYTES = bytes.fromhex("d7dd6370")
    XPRV_VERBYTES = bytes.fromhex("d7dc6e31")
    P2PKH_VERBYTE = bytes.fromhex("34")
    P2SH_VERBYTES = [bytes.fromhex("0d")]
    WIF_BYTE = bytes.fromhex("e4")
    GENESIS_HASH = ('000000000062b72c5e2ceb45fbc8587e'
                    '807c155b0da735e6483dfba2f0a9c770')
    TX_COUNT = 4415768
    TX_COUNT_HEIGHT = 329065
    TX_PER_BLOCK = 10
    PEERS = [
        'elec.luggs.co s446',
    ]


class NamecoinTestnet(Namecoin):
    NAME = "Namecoin"
    SHORTNAME = "XNM"
    NET = "testnet"
    P2PKH_VERBYTE = bytes.fromhex("6f")
    P2SH_VERBYTES = [bytes.fromhex("c4")]
    WIF_BYTE = bytes.fromhex("ef")
    GENESIS_HASH = ('00000007199508e34a9ff81e6ec0c477'
                    'a4cccff2a4767a8eee39c11db367b008')


class Dogecoin(AuxPowMixin, Coin):
    NAME = "Dogecoin"
    SHORTNAME = "DOGE"
    NET = "mainnet"
    XPUB_VERBYTES = bytes.fromhex("02facafd")
    XPRV_VERBYTES = bytes.fromhex("02fac398")
    P2PKH_VERBYTE = bytes.fromhex("1e")
    P2SH_VERBYTES = [bytes.fromhex("16")]
    WIF_BYTE = bytes.fromhex("9e")
    GENESIS_HASH = ('1a91e3dace36e2be3bf030a65679fe82'
                    '1aa1d6ef92e7c9902eb318182c355691')
    TX_COUNT = 27583427
    TX_COUNT_HEIGHT = 1604979
    TX_PER_BLOCK = 20
    REORG_LIMIT = 2000


class DogecoinTestnet(Dogecoin):
    NAME = "Dogecoin"
    SHORTNAME = "XDT"
    NET = "testnet"
    P2PKH_VERBYTE = bytes.fromhex("71")
    P2SH_VERBYTES = [bytes.fromhex("c4")]
    WIF_BYTE = bytes.fromhex("f1")
    GENESIS_HASH = ('bb0a78264637406b6360aad926284d54'
                    '4d7049f45189db5664f3c4d07350559e')


# Source: https://github.com/dashpay/dash
class Dash(Coin):
    NAME = "Dash"
    SHORTNAME = "DASH"
    NET = "mainnet"
    XPUB_VERBYTES = bytes.fromhex("02fe52cc")
    XPRV_VERBYTES = bytes.fromhex("02fe52f8")
    GENESIS_HASH = ('00000ffd590b1485b3caadc19b22e637'
                    '9c733355108f107a430458cdf3407ab6')
    P2PKH_VERBYTE = bytes.fromhex("4c")
    P2SH_VERBYTES = [bytes.fromhex("10")]
    WIF_BYTE = bytes.fromhex("cc")
    TX_COUNT_HEIGHT = 569399
    TX_COUNT = 2157510
    TX_PER_BLOCK = 4
    RPC_PORT = 9998
    PEERS = [
        'electrum.dash.org s t',
        'electrum.masternode.io s t',
        'electrum-drk.club s t',
        'dashcrypto.space s t',
        'electrum.dash.siampm.com s t',
        'wl4sfwq2hwxnodof.onion s t',
    ]
    SESSIONCLS = DashElectrumX
    DAEMON = daemon.DashDaemon

    @classmethod
    def header_hash(cls, header):
        '''Given a header return the hash.'''
        import x11_hash
        return x11_hash.getPoWHash(header)


class DashTestnet(Dash):
    SHORTNAME = "tDASH"
    NET = "testnet"
    XPUB_VERBYTES = bytes.fromhex("3a805837")
    XPRV_VERBYTES = bytes.fromhex("3a8061a0")
    GENESIS_HASH = ('00000bafbc94add76cb75e2ec9289483'
                    '7288a481e5c005f6563d91623bf8bc2c')
    P2PKH_VERBYTE = bytes.fromhex("8c")
    P2SH_VERBYTES = [bytes.fromhex("13")]
    WIF_BYTE = bytes.fromhex("ef")
    TX_COUNT_HEIGHT = 101619
    TX_COUNT = 132681
    TX_PER_BLOCK = 1
    RPC_PORT = 19998
    PEER_DEFAULT_PORTS = {'t': '51001', 's': '51002'}
    PEERS = [
        'electrum.dash.siampm.com s t',
    ]


class Argentum(AuxPowMixin, Coin):
    NAME = "Argentum"
    SHORTNAME = "ARG"
    NET = "mainnet"
    P2PKH_VERBYTE = bytes.fromhex("17")
    P2SH_VERBYTES = [bytes.fromhex("05")]
    WIF_BYTE = bytes.fromhex("97")
    GENESIS_HASH = ('88c667bc63167685e4e4da058fffdfe8'
                    'e007e5abffd6855de52ad59df7bb0bb2')
    TX_COUNT = 2263089
    TX_COUNT_HEIGHT = 2050260
    TX_PER_BLOCK = 2000
    RPC_PORT = 13581


class ArgentumTestnet(Argentum):
    SHORTNAME = "XRG"
    NET = "testnet"
    P2PKH_VERBYTE = bytes.fromhex("6f")
    P2SH_VERBYTES = [bytes.fromhex("c4")]
    WIF_BYTE = bytes.fromhex("ef")
    REORG_LIMIT = 2000


class DigiByte(Coin):
    NAME = "DigiByte"
    SHORTNAME = "DGB"
    NET = "mainnet"
    P2PKH_VERBYTE = bytes.fromhex("1E")
    P2SH_VERBYTES = [bytes.fromhex("05")]
    WIF_BYTE = bytes.fromhex("80")
    GENESIS_HASH = ('7497ea1b465eb39f1c8f507bc877078f'
                    'e016d6fcb6dfad3a64c98dcc6e1e8496')
    DESERIALIZER = lib_tx.DeserializerSegWit
    TX_COUNT = 1046018
    TX_COUNT_HEIGHT = 1435000
    TX_PER_BLOCK = 1000
    RPC_PORT = 12022


class DigiByteTestnet(DigiByte):
    NET = "testnet"
    P2PKH_VERBYTE = bytes.fromhex("6f")
    P2SH_VERBYTES = [bytes.fromhex("c4")]
    WIF_BYTE = bytes.fromhex("ef")
    GENESIS_HASH = ('b5dca8039e300198e5fe7cd23bdd1728'
                    'e2a444af34c447dbd0916fa3430a68c2')
    RPC_PORT = 15022
    REORG_LIMIT = 2000


class FairCoin(Coin):
    NAME = "FairCoin"
    SHORTNAME = "FAIR"
    NET = "mainnet"
    P2PKH_VERBYTE = bytes.fromhex("5f")
    P2SH_VERBYTES = [bytes.fromhex("24")]
    WIF_BYTE = bytes.fromhex("df")
    GENESIS_HASH = ('beed44fa5e96150d95d56ebd5d262578'
                    '1825a9407a5215dd7eda723373a0a1d7')
    BASIC_HEADER_SIZE = 108
    TX_COUNT = 505
    TX_COUNT_HEIGHT = 470
    TX_PER_BLOCK = 1
    RPC_PORT = 40405
    PEER_DEFAULT_PORTS = {'t': '51811', 's': '51812'}
    PEERS = [
        'electrum.faircoin.world s',
        'electrumfair.punto0.org s',
    ]

    @classmethod
    def block(cls, raw_block, height):
        '''Return a Block namedtuple given a raw block and its height.'''
        if height > 0:
            return super().block(raw_block, height)
        else:
            return Block(raw_block, cls.block_header(raw_block, height), [])

    @classmethod
    def electrum_header(cls, header, height):
        version, = struct.unpack('<I', header[:4])
        timestamp, creatorId = struct.unpack('<II', header[100:108])
        return {
            'block_height': height,
            'version': version,
            'prev_block_hash': hash_to_str(header[4:36]),
            'merkle_root': hash_to_str(header[36:68]),
            'payload_hash': hash_to_str(header[68:100]),
            'timestamp': timestamp,
            'creatorId': creatorId,
        }


class Zcash(EquihashMixin, Coin):
    NAME = "Zcash"
    SHORTNAME = "ZEC"
    NET = "mainnet"
    P2PKH_VERBYTE = bytes.fromhex("1CB8")
    P2SH_VERBYTES = [bytes.fromhex("1CBD")]
    WIF_BYTE = bytes.fromhex("80")
    GENESIS_HASH = ('00040fe8ec8471911baa1db1266ea15d'
                    'd06b4a8a5c453883c000b031973dce08')
    DESERIALIZER = lib_tx.DeserializerZcash
    TX_COUNT = 329196
    TX_COUNT_HEIGHT = 68379
    TX_PER_BLOCK = 5
    RPC_PORT = 8232
    REORG_LIMIT = 800

class BitcoinZ(EquihashMixin, Coin):
    NAME = "BitcoinZ"
    SHORTNAME = "BTCZ"
    NET = "mainnet"
    P2PKH_VERBYTE = bytes.fromhex("1CB8")
    P2SH_VERBYTES = [bytes.fromhex("1CBD")]
    WIF_BYTE = bytes.fromhex("80")
    GENESIS_HASH = ('f499ee3d498b4298ac6a64205b8addb7'
                    'c43197e2a660229be65db8a4534d75c1')
    DESERIALIZER = lib_tx.DeserializerZcash
    TX_COUNT = 171976
    TX_COUNT_HEIGHT = 81323
    TX_PER_BLOCK = 3
    RPC_PORT = 1979
    REORG_LIMIT = 800

class Hush(EquihashMixin, Coin):
    NAME = "Hush"
    SHORTNAME = "HUSH"
    NET = "mainnet"
    P2PKH_VERBYTE = bytes.fromhex("1CB8")
    P2SH_VERBYTES = [bytes.fromhex("1CBD")]
    WIF_BYTE = bytes.fromhex("80")
    GENESIS_HASH         = ( '0003a67bc26fe564b75daf11186d3606'
                          '52eb435a35ba3d9d3e7e5d5f8e62dc17')
    DESERIALIZER = lib_tx.DeserializerZcash
    TX_COUNT = 329196
    TX_COUNT_HEIGHT = 68379
    TX_PER_BLOCK = 5
    RPC_PORT = 8822
    REORG_LIMIT = 800

class Zclassic(EquihashMixin, Coin):
    NAME = "Zclassic"
    SHORTNAME = "ZCL"
    NET = "mainnet"
    P2PKH_VERBYTE = bytes.fromhex("1CB8")
    P2SH_VERBYTES = [bytes.fromhex("1CBD")]
    WIF_BYTE = bytes.fromhex("80")
    GENESIS_HASH         = ( '0007104ccda289427919efc39dc9e4d4'
                             '99804b7bebc22df55f8b834301260602')
    DESERIALIZER = lib_tx.DeserializerZcash
    TX_COUNT = 329196
    TX_COUNT_HEIGHT = 68379
    TX_PER_BLOCK = 5
    RPC_PORT = 8023
    REORG_LIMIT = 800

class Koto(Coin):
    NAME = "Koto"
    SHORTNAME = "KOTO"
    NET = "mainnet"
    P2PKH_VERBYTE = bytes.fromhex("1836")
    P2SH_VERBYTES = [bytes.fromhex("183B")]
    WIF_BYTE = bytes.fromhex("80")
    GENESIS_HASH = ('6d424c350729ae633275d51dc3496e16'
                    'cd1b1d195c164da00f39c499a2e9959e')
    DESERIALIZER = lib_tx.DeserializerZcash
    TX_COUNT = 158914
    TX_COUNT_HEIGHT = 67574
    TX_PER_BLOCK = 3
    RPC_PORT = 8432
    REORG_LIMIT = 800

class Komodo(KomodoMixin, EquihashMixin, Coin):
    NAME = "Komodo"
    SHORTNAME = "KMD"
    NET = "mainnet"
    TX_COUNT = 693629
    TX_COUNT_HEIGHT = 491777
    TX_PER_BLOCK = 2
    RPC_PORT = 7771
    REORG_LIMIT = 800
    PEERS = []

class Monaize(KomodoMixin, EquihashMixin, Coin):
    NAME = "Monaize"
    SHORTNAME = "MNZ"
    NET = "mainnet"
    TX_COUNT = 256
    TX_COUNT_HEIGHT = 128
    TX_PER_BLOCK = 2
    RPC_PORT = 14337
    REORG_LIMIT = 800
    PEERS = []


class Einsteinium(Coin):
    NAME = "Einsteinium"
    SHORTNAME = "EMC2"
    NET = "mainnet"
    P2PKH_VERBYTE = bytes.fromhex("21")
    P2SH_VERBYTES = [bytes.fromhex("05")]
    WIF_BYTE = bytes.fromhex("b0")
    GENESIS_HASH = ('4e56204bb7b8ac06f860ff1c845f03f9'
                    '84303b5b97eb7b42868f714611aed94b')
    DESERIALIZER = lib_tx.DeserializerSegWit
    TX_COUNT = 2087559
    TX_COUNT_HEIGHT = 1358517
    TX_PER_BLOCK = 2
    RPC_PORT = 41879
    REORG_LIMIT = 2000


class Blackcoin(ScryptMixin, Coin):
    NAME = "Blackcoin"
    SHORTNAME = "BLK"
    NET = "mainnet"
    P2PKH_VERBYTE = bytes.fromhex("19")
    P2SH_VERBYTES = [bytes.fromhex("55")]
    WIF_BYTE = bytes.fromhex("99")
    GENESIS_HASH = ('000001faef25dec4fbcf906e6242621d'
                    'f2c183bf232f263d0ba5b101911e4563')
    DAEMON = daemon.LegacyRPCDaemon
    TX_COUNT = 4594999
    TX_COUNT_HEIGHT = 1667070
    TX_PER_BLOCK = 3
    RPC_PORT = 15715
    REORG_LIMIT = 5000


class Bitbay(ScryptMixin, Coin):
    NAME = "Bitbay"
    SHORTNAME = "BAY"
    NET = "mainnet"
    P2PKH_VERBYTE = bytes.fromhex("19")
    P2SH_VERBYTES = [bytes.fromhex("55")]
    WIF_BYTE = bytes.fromhex("99")
    GENESIS_HASH = ('0000075685d3be1f253ce777174b1594'
                    '354e79954d2a32a6f77fe9cba00e6467')
    DAEMON = daemon.LegacyRPCDaemon
    TX_COUNT = 4594999
    TX_COUNT_HEIGHT = 1667070
    TX_PER_BLOCK = 3
    RPC_PORT = 19914
    REORG_LIMIT = 5000


class Peercoin(Coin):
    NAME = "Peercoin"
    SHORTNAME = "PPC"
    NET = "mainnet"
    P2PKH_VERBYTE = bytes.fromhex("37")
    P2SH_VERBYTES = [bytes.fromhex("75")]
    WIF_BYTE = bytes.fromhex("b7")
    GENESIS_HASH = ('0000000032fe677166d54963b62a4677'
                    'd8957e87c508eaa4fd7eb1c880cd27e3')
    DESERIALIZER = lib_tx.DeserializerTxTime
    DAEMON = daemon.LegacyRPCDaemon
    TX_COUNT = 1207356
    TX_COUNT_HEIGHT = 306425
    TX_PER_BLOCK = 4
    RPC_PORT = 9902
    REORG_LIMIT = 5000


class Reddcoin(Coin):
    NAME = "Reddcoin"
    SHORTNAME = "RDD"
    NET = "mainnet"
    P2PKH_VERBYTE = bytes.fromhex("3d")
    P2SH_VERBYTES = [bytes.fromhex("05")]
    WIF_BYTE = bytes.fromhex("bd")
    GENESIS_HASH = ('b868e0d95a3c3c0e0dadc67ee587aaf9'
                    'dc8acbf99e3b4b3110fad4eb74c1decc')
    DESERIALIZER = lib_tx.DeserializerReddcoin
    TX_COUNT = 5413508
    TX_COUNT_HEIGHT = 1717382
    TX_PER_BLOCK = 3
    RPC_PORT = 45443


class Vertcoin(Coin):
    NAME = "Vertcoin"
    SHORTNAME = "VTC"
    NET = "mainnet"
    XPUB_VERBYTES = bytes.fromhex("0488B21E")
    XPRV_VERBYTES = bytes.fromhex("0488ADE4")
    P2PKH_VERBYTE = bytes.fromhex("47")
    P2SH_VERBYTES = [bytes.fromhex("05")]
    WIF_BYTE = bytes.fromhex("80")
    GENESIS_HASH = ('4d96a915f49d40b1e5c2844d1ee2dccb'
                    '90013a990ccea12c492d22110489f0c4')
    DESERIALIZER = lib_tx.DeserializerSegWit
    TX_COUNT = 2383423
    TX_COUNT_HEIGHT = 759076
    TX_PER_BLOCK = 3
    RPC_PORT = 5888
    REORG_LIMIT = 1000


class Monacoin(Coin):
    NAME = "Monacoin"
    SHORTNAME = "MONA"
    NET = "mainnet"
    XPUB_VERBYTES = bytes.fromhex("0488B21E")
    XPRV_VERBYTES = bytes.fromhex("0488ADE4")
    P2PKH_VERBYTE = bytes.fromhex("32")
    P2SH_VERBYTES = [bytes.fromhex("37"), bytes.fromhex("05")]
    WIF_BYTE = bytes.fromhex("B0")
    GENESIS_HASH = ('ff9f1c0116d19de7c9963845e129f9ed'
                    '1bfc0b376eb54fd7afa42e0d418c8bb6')
    DESERIALIZER = lib_tx.DeserializerSegWit
    TX_COUNT = 2568580
    TX_COUNT_HEIGHT = 1029766
    TX_PER_BLOCK = 2
    RPC_PORT = 9402
    REORG_LIMIT = 1000
    PEERS = [
        'electrumx.tamami-foundation.org s t',
        'electrumx2.tamami-foundation.org s t',
        'electrumx3.tamami-foundation.org s t',
        'electrumx1.monacoin.nl s t',
        'electrumx2.monacoin.nl s t',
        'electrumx1.monacoin.ninja s t',
        'electrumx2.monacoin.ninja s t',
        'electrumx1.movsign.info t',
        'electrumx2.movsign.info t',
        'electrum-mona.bitbank.cc s t',
    ]

class MonacoinTestnet(Monacoin):
    SHORTNAME = "XMN"
    NET = "testnet"
    XPUB_VERBYTES = bytes.fromhex("043587CF")
    XPRV_VERBYTES = bytes.fromhex("04358394")
    P2PKH_VERBYTE = bytes.fromhex("6F")
    P2SH_VERBYTES = [bytes.fromhex("75"), bytes.fromhex("C4")]
    WIF_BYTE = bytes.fromhex("EF")
    GENESIS_HASH = ('a2b106ceba3be0c6d097b2a6a6aacf9d'
                    '638ba8258ae478158f449c321061e0b2')
    TX_COUNT = 83602
    TX_COUNT_HEIGHT = 83252
    TX_PER_BLOCK = 1
    RPC_PORT = 19402
    REORG_LIMIT = 1000
    PEER_DEFAULT_PORTS = {'t': '51001', 's': '51002'}
    PEERS = [
        'electrumx1.testnet.monacoin.ninja s t',
        'electrumx1.testnet.monacoin.nl s t',
    ]


class Crown(AuxPowMixin, Coin):
    NAME = "Crown"
    SHORTNAME = "CRW"
    NET = "mainnet"
    XPUB_VERBYTES = bytes.fromhex("0488b21e")
    XPRV_VERBYTES = bytes.fromhex("0488ade4")
    P2PKH_VERBYTE = bytes.fromhex("00")
    P2SH_VERBYTES = [bytes.fromhex("1c")]
    WIF_BYTE = bytes.fromhex("80")
    GENESIS_HASH = ('0000000085370d5e122f64f4ab19c686'
                    '14ff3df78c8d13cb814fd7e69a1dc6da')
    TX_COUNT = 13336629
    TX_COUNT_HEIGHT = 1268206
    TX_PER_BLOCK = 10
    RPC_PORT = 9341
    REORG_LIMIT = 1000
    PEERS = [
        'sgp-crwseed.crowndns.info s t',
        'blr-crwseed.crowndns.info s t',
        'sfo-crwseed.crowndns.info s t',
        'nyc-crwseed.crowndns.info s t',
        'ams-crwseed.crowndns.info s t',
        'tor-crwseed.crowndns.info s t',
        'lon-crwseed.crowndns.info s t',
        'fra-crwseed.crowndns.info s t',
    ]


class Fujicoin(Coin):
    NAME = "Fujicoin"
    SHORTNAME = "FJC"
    NET = "mainnet"
    XPUB_VERBYTES = bytes.fromhex("0488b21e")
    XPRV_VERBYTES = bytes.fromhex("0488ade4")
    P2PKH_VERBYTE = bytes.fromhex("24")
    P2SH_VERBYTES = [bytes.fromhex("10")]
    WIF_BYTE = bytes.fromhex("a4")
    GENESIS_HASH = ('adb6d9cfd74075e7f91608add4bd2a2e'
                    'a636f70856183086842667a1597714a0')
    ESTIMATE_FEE = 0.001
    RELAY_FEE = 0.001
    TX_COUNT = 170478
    TX_COUNT_HEIGHT = 1521676
    TX_PER_BLOCK = 1
    RPC_PORT = 3776
    REORG_LIMIT = 1000


class Neblio(ScryptMixin, Coin):
    NAME = "Neblio"
    SHORTNAME = "NEBL"
    NET = "mainnet"
    XPUB_VERBYTES = bytes.fromhex("0488b21e")
    XPRV_VERBYTES = bytes.fromhex("0488ade4")
    P2PKH_VERBYTE = bytes.fromhex("35")
    P2SH_VERBYTES = [bytes.fromhex("70")]
    WIF_BYTE = bytes.fromhex("80")
    GENESIS_HASH = ('7286972be4dbc1463d256049b7471c25'
                    '2e6557e222cab9be73181d359cd28bcc')
    TX_COUNT = 23675
    TX_COUNT_HEIGHT = 22785
    TX_PER_BLOCK = 1
    RPC_PORT = 6326
    REORG_LIMIT = 1000


class Bitzeny(Coin):
    NAME = "Bitzeny"
    SHORTNAME = "ZNY"
    NET = "mainnet"
    XPUB_VERBYTES = bytes.fromhex("0488b21e")
    XPRV_VERBYTES = bytes.fromhex("0488ade4")
    P2PKH_VERBYTE = bytes.fromhex("51")
    P2SH_VERBYTES = [bytes.fromhex("05")]
    WIF_BYTE = bytes.fromhex("80")
    GENESIS_HASH = ('000009f7e55e9e3b4781e22bd87a7cfa'
                    '4acada9e4340d43ca738bf4e9fb8f5ce')
    ESTIMATE_FEE = 0.001
    RELAY_FEE = 0.001
    DAEMON = daemon.FakeEstimateFeeDaemon
    TX_COUNT = 1000
    TX_COUNT_HEIGHT = 10000
    TX_PER_BLOCK = 1
    RPC_PORT = 9252
    REORG_LIMIT = 1000


class CanadaeCoin(AuxPowMixin, Coin):
    NAME = "CanadaeCoin"
    SHORTNAME = "CDN"
    NET = "mainnet"
    XPUB_VERBYTES = bytes.fromhex("0488b21e")
    XPRV_VERBYTES = bytes.fromhex("0488ade4")
    P2PKH_VERBYTE = bytes.fromhex("1C")
    P2SH_VERBYTES = [bytes.fromhex("05")]
    WIF_BYTE = bytes.fromhex("9c")
    GENESIS_HASH = ('863626dadaef221e2e2f30ff3dacae44'
                    'cabdae9e0028058072181b3fb675d94a')
    ESTIMATE_FEE = 0.0001
    RELAY_FEE = 0.0001
    DAEMON = daemon.FakeEstimateFeeDaemon
    TX_COUNT = 3455905
    TX_COUNT_HEIGHT = 3645419
    TX_PER_BLOCK = 1
    RPC_PORT = 34330
    REORG_LIMIT = 1000
<<<<<<< HEAD
	
class Denarius(Coin):
    NAME = "Denarius"
    SHORTNAME = "DNR"
    NET = "mainnet"
    XPUB_VERBYTES = bytes.fromhex("0488b21e")
    XPRV_VERBYTES = bytes.fromhex("0488ade4")
    P2PKH_VERBYTE = bytes.fromhex("1E") #Address starts with a D
    P2SH_VERBYTES = [bytes.fromhex("5A")]
    WIF_BYTE = bytes.fromhex("9E") #WIF starts with a 6
    GENESIS_HASH = ('00000d5dbbda01621cfc16bbc1f9bf32'
                    '64d641a5dbf0de89fd0182c2c4828fcd')
    DESERIALIZER = lib_tx.DeserializerTxTime
    TX_COUNT = 4230
    RPC_PORT = 32339
    ESTIMATE_FEE = 0.00001
    RELAY_FEE = 0.00001
    DAEMON = daemon.FakeEstimateFeeDaemon
    TX_COUNT_HEIGHT = 306187
    TX_PER_BLOCK = 4000
    
    @classmethod
    def header_hash(cls, header):
        '''Given a header return the hash.'''
        import tribus_hash
        return tribus_hash.getPoWHash(header)


class DenariusTestnet(Denarius):
    NET = "testnet"
    XPUB_VERBYTES = bytes.fromhex("043587cf")
    XPRV_VERBYTES = bytes.fromhex("04358394")
    P2PKH_VERBYTE = bytes.fromhex("12")
    P2SH_VERBYTES = [bytes.fromhex("74")]
    WIF_BYTE = bytes.fromhex("ef")
    GENESIS_HASH = ('000086bfe8264d241f7f8e5393f74778'
                    '4b8ca2aa98bdd066278d590462a4fdb4')
    RPC_PORT = 32338
    REORG_LIMIT = 2000
=======


class Sibcoin(Dash):
    NAME = "Sibcoin"
    SHORTNAME = "SIB"
    NET = "mainnet"
    XPUB_VERBYTES = bytes.fromhex("0488b21e")
    XPRV_VERBYTES = bytes.fromhex("0488ade4")
    P2PKH_VERBYTE = bytes.fromhex("3F")
    P2SH_VERBYTES = [bytes.fromhex("28")]
    WIF_BYTE = bytes.fromhex("80")
    GENESIS_HASH = ('00000c492bf73490420868bc577680bf'
                    'c4c60116e7e85343bc624787c21efa4c')
    DAEMON = daemon.DashDaemon
    TX_COUNT = 1000
    TX_COUNT_HEIGHT = 10000
    TX_PER_BLOCK = 1
    RPC_PORT = 1944
    REORG_LIMIT = 1000
    PEERS = []

    @classmethod
    def header_hash(cls, header):
        '''
        Given a header return the hash for sibcoin.
        Need to download `x11_gost_hash` module
        Source code: https://github.com/ivansib/x11_gost_hash
        '''
        import x11_gost_hash
        return x11_gost_hash.getPoWHash(header)


class Chips(Coin):
    NAME = "Chips"
    SHORTNAME = "CHIPS"
    NET = "mainnet"
    P2PKH_VERBYTE = bytes.fromhex("3c")
    P2SH_VERBYTES = [bytes.fromhex("55")]
    WIF_BYTE = bytes.fromhex("bc")
    GENESIS_HASH = ('0000006e75f6aa0efdbf7db03132aa4e'
                    '4d0c84951537a6f5a7c39a0a9d30e1e7')
    DESERIALIZER = lib_tx.DeserializerSegWit
    TX_COUNT = 145290
    TX_COUNT_HEIGHT = 318637
    TX_PER_BLOCK = 2
    RPC_PORT = 57776
    REORG_LIMIT = 800


class Feathercoin(Coin):
    NAME = "Feathercoin"
    SHORTNAME = "FTC"
    NET = "mainnet"
    XPUB_VERBYTES = bytes.fromhex("0488BC26")
    XPRV_VERBYTES = bytes.fromhex("0488DAEE")
    P2PKH_VERBYTE = bytes.fromhex("0E")
    P2SH_VERBYTES = [bytes.fromhex("05")]
    WIF_BYTE = bytes.fromhex("8E")
    GENESIS_HASH = ('12a765e31ffd4059bada1e25190f6e98'
                    'c99d9714d334efa41a195a7e7e04bfe2')
    TX_COUNT = 3170843
    TX_COUNT_HEIGHT = 1981777
    TX_PER_BLOCK = 2
    RPC_PORT = 9337
    REORG_LIMIT = 2000
    PEERS = [
        'electrumx-ch-1.feathercoin.ch s t',
    ]

class Newyorkcoin(AuxPowMixin, Coin):
    NAME = "Newyorkcoin"
    SHORTNAME = "NYC"
    NET = "mainnet"
    P2PKH_VERBYTE = bytes.fromhex("3c")
    P2SH_VERBYTES = [bytes.fromhex("16")]
    WIF_BYTE = bytes.fromhex("bc")
    GENESIS_HASH = ('5597f25c062a3038c7fd815fe46c67de'
                    'dfcb3c839fbc8e01ed4044540d08fe48')
    DAEMON = daemon.LegacyRPCDaemon
    TX_COUNT = 5161944
    TX_COUNT_HEIGHT = 3948743
    TX_PER_BLOCK = 2
    REORG_LIMIT = 2000

class Bitcore(BitcoinMixin, Coin):
    NAME = "Bitcore"
    SHORTNAME = "BTX"
    DESERIALIZER = lib_tx.DeserializerSegWit
    GENESIS_HASH = ('604148281e5c4b7f2487e5d03cd60d8e'
                    '6f69411d613f6448034508cea52e9574')
    TX_COUNT = 126979
    TX_COUNT_HEIGHT = 126946
    TX_PER_BLOCK = 2
    RPC_PORT = 8556


class BitcoinAtom(Coin):
    NAME = "BitcoinAtom"
    SHORTNAME = "BCA"
    NET = "mainnet"
    P2PKH_VERBYTE = bytes.fromhex("17")
    P2SH_VERBYTES = [bytes.fromhex("0a")]
    WIF_BYTE = bytes.fromhex("80")
    GENESIS_HASH = ('000000000019d6689c085ae165831e93'
                    '4ff763ae46a2a6c172b3f1b60a8ce26f')
    STATIC_BLOCK_HEADERS = False
    DESERIALIZER = lib_tx.DeserializerBitcoinAtom
    HEADER_SIZE_POST_FORK = 84
    BLOCK_PROOF_OF_STAKE = 0x01
    BLOCK_PROOF_OF_STAKE_FLAGS = b'\x01\x00\x00\x00'
    TX_COUNT = 295158744
    TX_COUNT_HEIGHT = 589197
    TX_PER_BLOCK = 10
    RPC_PORT = 9136
    REORG_LIMIT = 5000

    @classmethod
    def header_hash(cls, header):
        '''Given a header return hash'''
        header_to_be_hashed = header[:cls.BASIC_HEADER_SIZE]
        # New block header format has some extra flags in the end
        if len(header) == cls.HEADER_SIZE_POST_FORK:
            flags, = struct.unpack('<I', header[-4:])
            # Proof of work blocks have special serialization
            if flags & cls.BLOCK_PROOF_OF_STAKE != 0:
                header_to_be_hashed += cls.BLOCK_PROOF_OF_STAKE_FLAGS

        return double_sha256(header_to_be_hashed)

    @classmethod
    def block_header(cls, block, height):
        '''Return the block header bytes'''
        deserializer = cls.DESERIALIZER(block)
        return deserializer.read_header(height, cls.BASIC_HEADER_SIZE)
>>>>>>> adf81138
<|MERGE_RESOLUTION|>--- conflicted
+++ resolved
@@ -1232,7 +1232,6 @@
     TX_PER_BLOCK = 1
     RPC_PORT = 34330
     REORG_LIMIT = 1000
-<<<<<<< HEAD
 	
 class Denarius(Coin):
     NAME = "Denarius"
@@ -1272,7 +1271,6 @@
                     '4b8ca2aa98bdd066278d590462a4fdb4')
     RPC_PORT = 32338
     REORG_LIMIT = 2000
-=======
 
 
 class Sibcoin(Dash):
@@ -1406,5 +1404,4 @@
     def block_header(cls, block, height):
         '''Return the block header bytes'''
         deserializer = cls.DESERIALIZER(block)
-        return deserializer.read_header(height, cls.BASIC_HEADER_SIZE)
->>>>>>> adf81138
+        return deserializer.read_header(height, cls.BASIC_HEADER_SIZE)