# Tests of server/env.py

import os
import random
import re

import pytest

from electrumx.server.env import Env, NetIdentity
import electrumx.lib.coins as lib_coins


BASE_DAEMON_URL = 'http://username:password@hostname:321/'
BASE_DB_DIR = '/some/dir'

base_environ = {
    'DB_DIRECTORY': BASE_DB_DIR,
    'DAEMON_URL': BASE_DAEMON_URL,
    'COIN': 'BitcoinCash',
}


def setup_base_env():
    os.environ.clear()
    os.environ.update(base_environ)


def assert_required(env_var):
    setup_base_env()
    os.environ.pop(env_var, None)
    with pytest.raises(Env.Error):
        Env()


def assert_default(env_var, attr, default):
    setup_base_env()
    e = Env()
    assert getattr(e, attr) == default
    os.environ[env_var] = 'foo'
    e = Env()
    assert getattr(e, attr) == 'foo'


def assert_integer(env_var, attr, default=''):
    if default != '':
        e = Env()
        assert getattr(e, attr) == default
    value = random.randrange(5, 2000)
    os.environ[env_var] = str(value) + '.1'
    with pytest.raises(Env.Error):
        Env()
    os.environ[env_var] = str(value)
    e = Env()
    assert getattr(e, attr) == value


def assert_boolean(env_var, attr, default):
    e = Env()
    assert getattr(e, attr) == default
    os.environ[env_var] = 'foo'
    e = Env()
    assert getattr(e, attr) == True
    os.environ[env_var] = ''
    e = Env()
    assert getattr(e, attr) == False


def test_minimal():
    setup_base_env()
    Env()


def test_DB_DIRECTORY():
    assert_required('DB_DIRECTORY')
    setup_base_env()
    e = Env()
    assert e.db_dir == BASE_DB_DIR


def test_DAEMON_URL():
    assert_required('DAEMON_URL')
    setup_base_env()
    e = Env()
    assert e.daemon_url == BASE_DAEMON_URL


def test_COIN_NET():
    '''Test COIN and NET defaults and redirection.'''
    setup_base_env()
    e = Env()
    assert e.coin == lib_coins.BitcoinCash
    os.environ['NET'] = 'testnet'
    e = Env()
    assert e.coin == lib_coins.BitcoinCashTestnet
    os.environ['NET'] = ' testnet '
    e = Env()
    assert e.coin == lib_coins.BitcoinCashTestnet
    os.environ.pop('NET')
    os.environ['COIN'] = ' Litecoin '
    e = Env()
    assert e.coin == lib_coins.Litecoin
    os.environ['NET'] = 'testnet'
    e = Env()
    assert e.coin == lib_coins.LitecoinTestnet
    os.environ.pop('NET')
    os.environ['COIN'] = ' BitcoinGold '
    e = Env()
    assert e.coin == lib_coins.BitcoinGold
    os.environ['NET'] = 'testnet'
    e = Env()
    assert e.coin == lib_coins.BitcoinGoldTestnet
    os.environ['NET'] = 'regtest'
    e = Env()
    assert e.coin == lib_coins.BitcoinGoldRegtest
    os.environ.pop('NET')
<<<<<<< HEAD
    os.environ['COIN'] = ' Pivx '
    os.environ['NET'] = 'mainnet'
    e = Env()
    assert e.coin == lib_coins.Pivx
    os.environ['NET'] = 'testnet'
    e = Env()
    assert e.coin == lib_coins.PivxTestnet
=======
    os.environ['COIN'] = ' BitcoinGreen '
    e = Env()
    assert e.coin == lib_coins.Bitg
    os.environ['NET'] = 'mainnet'
    e = Env()
>>>>>>> 6dd70493
    os.environ.pop('NET')


def test_CACHE_MB():
    assert_integer('CACHE_MB', 'cache_MB', 1200)


def test_HOST():
    assert_default('HOST', 'host', 'localhost')
    os.environ['HOST'] = ''
    e = Env()
    assert e.cs_host(for_rpc=False) == ''
    os.environ['HOST'] = '192.168.0.1,23.45.67.89'
    e = Env()
    assert e.cs_host(for_rpc=False) == ['192.168.0.1', '23.45.67.89']
    os.environ['HOST'] = '192.168.0.1 , 23.45.67.89 '
    e = Env()
    assert e.cs_host(for_rpc=False) == ['192.168.0.1', '23.45.67.89']


def test_RPC_HOST():
    assert_default('RPC_HOST', 'rpc_host', 'localhost')
    os.environ['RPC_HOST'] = ''
    e = Env()
    # Blank reverts to localhost
    assert e.cs_host(for_rpc=True) == 'localhost'
    os.environ['RPC_HOST'] = '127.0.0.1, ::1'
    e = Env()
    assert e.cs_host(for_rpc=True) == ['127.0.0.1', '::1']


def test_REORG_LIMIT():
    assert_integer('REORG_LIMIT', 'reorg_limit',
                   lib_coins.BitcoinCash.REORG_LIMIT)


def test_TCP_PORT():
    assert_integer('TCP_PORT', 'tcp_port', None)


def test_SSL_PORT():
    # Requires both SSL_CERTFILE and SSL_KEYFILE to be set
    os.environ['SSL_PORT'] = '50002'
    os.environ['SSL_CERTFILE'] = 'certfile'
    with pytest.raises(Env.Error):
        Env()
    os.environ.pop('SSL_CERTFILE')
    os.environ['SSL_KEYFILE'] = 'keyfile'
    with pytest.raises(Env.Error):
        Env()
    os.environ['SSL_CERTFILE'] = 'certfile'
    Env()
    os.environ.pop('SSL_PORT')
    assert_integer('SSL_PORT', 'ssl_port', None)


def test_RPC_PORT():
    assert_integer('RPC_PORT', 'rpc_port', 8000)


def test_MAX_SUBSCRIPTIONS():
    assert_integer('MAX_SUBSCRIPTIONS', 'max_subscriptions', 10000)


def test_LOG_SESSIONS():
    assert_integer('LOG_SESSIONS', 'log_sessions', 3600)


def test_DONATION_ADDRESS():
    assert_default('DONATION_ADDRESS', 'donation_address', '')


def test_DB_ENGINE():
    assert_default('DB_ENGINE', 'db_engine', 'leveldb')


def test_MAX_SEND():
    assert_integer('MAX_SEND', 'max_send', 1000000)


def test_MAX_SUBS():
    assert_integer('MAX_SUBS', 'max_subs', 250000)


def test_MAX_SESSIONS():
    too_big = 1000000
    os.environ['MAX_SESSIONS'] = str(too_big)
    e = Env()
    assert e.max_sessions < too_big
    # Cannot test default as it may be lowered by the open file limit cap


def test_MAX_SESSION_SUBS():
    assert_integer('MAX_SESSION_SUBS', 'max_session_subs', 50000)


def test_BANDWIDTH_LIMIT():
    assert_integer('BANDWIDTH_LIMIT', 'bandwidth_limit', 2000000)


def test_SESSION_TIMEOUT():
    assert_integer('SESSION_TIMEOUT', 'session_timeout', 600)


def test_BANNER_FILE():
    e = Env()
    assert e.banner_file is None
    assert e.tor_banner_file is None
    os.environ['BANNER_FILE'] = 'banner_file'
    e = Env()
    assert e.banner_file == 'banner_file'
    assert e.tor_banner_file == 'banner_file'
    os.environ['TOR_BANNER_FILE'] = 'tor_banner_file'
    e = Env()
    assert e.banner_file == 'banner_file'
    assert e.tor_banner_file == 'tor_banner_file'


def test_EVENT_LOOP_POLICY():
    e = Env()
    assert e.loop_policy is None
    os.environ['EVENT_LOOP_POLICY'] = 'foo'
    with pytest.raises(Env.Error):
        Env()
    os.environ['EVENT_LOOP_POLICY'] = 'uvloop'
    try:
        Env()
    except ImportError:
        pass
    del os.environ['EVENT_LOOP_POLICY']


def test_ANON_LOGS():
    assert_boolean('ANON_LOGS', 'anon_logs', False)


def test_PEER_DISCOVERY():
    e = Env()
    assert e.peer_discovery == Env.PD_ON
    os.environ['PEER_DISCOVERY'] = ' '
    e = Env()
    assert e.peer_discovery == Env.PD_OFF
    os.environ['PEER_DISCOVERY'] = 'ON'
    e = Env()
    assert e.peer_discovery == Env.PD_ON
    os.environ['PEER_DISCOVERY'] = 'self'
    e = Env()
    assert e.peer_discovery == Env.PD_SELF


def test_PEER_ANNOUNCE():
    assert_boolean('PEER_ANNOUNCE', 'peer_announce', True)


def test_FORCE_PROXY():
    assert_boolean('FORCE_PROXY', 'force_proxy', False)


def test_TOR_PROXY_HOST():
    assert_default('TOR_PROXY_HOST', 'tor_proxy_host', 'localhost')


def test_TOR_PROXY_PORT():
    assert_integer('TOR_PROXY_PORT', 'tor_proxy_port', None)


def test_clearnet_identity():
    os.environ['REPORT_TCP_PORT'] = '456'
    e = Env()
    assert len(e.identities) == 0
    os.environ['REPORT_HOST'] = '8.8.8.8'
    e = Env()
    assert len(e.identities) == 1
    assert e.identities[0].host == '8.8.8.8'
    os.environ['REPORT_HOST'] = 'localhost'
    with pytest.raises(Env.Error):
        Env()
    os.environ['REPORT_HOST'] = ''
    with pytest.raises(Env.Error):
        Env()
    os.environ['REPORT_HOST'] = '127.0.0.1'
    with pytest.raises(Env.Error):
        Env()
    os.environ['REPORT_HOST'] = '0.0.0.0'
    with pytest.raises(Env.Error):
        Env()
    os.environ['REPORT_HOST'] = '224.0.0.2'
    with pytest.raises(Env.Error):
        Env()
    os.environ['REPORT_HOST'] = '$HOST'
    with pytest.raises(Env.Error):
        Env()
    # Accept private IP, unless PEER_ANNOUNCE
    os.environ['PEER_ANNOUNCE'] = ''
    os.environ['REPORT_HOST'] = '192.168.0.1'
    os.environ['SSL_CERTFILE'] = 'certfile'
    os.environ['SSL_KEYFILE'] = 'keyfile'
    Env()
    os.environ['PEER_ANNOUNCE'] = 'OK'
    with pytest.raises(Env.Error) as err:
        Env()
    os.environ.pop('PEER_ANNOUNCE', None)
    assert 'not a valid REPORT_HOST' in str(err)

    os.environ['REPORT_HOST'] = '1.2.3.4'
    os.environ['REPORT_SSL_PORT'] = os.environ['REPORT_TCP_PORT']
    with pytest.raises(Env.Error) as err:
        Env()
    assert 'both resolve' in str(err)

    os.environ['REPORT_SSL_PORT'] = '457'
    os.environ['REPORT_HOST'] = 'foo.com'
    e = Env()
    assert len(e.identities) == 1
    ident = e.identities[0]
    assert ident.host == 'foo.com'
    assert ident.tcp_port == 456
    assert ident.ssl_port == 457
    assert ident.nick_suffix == ''


def test_tor_identity():
    tor_host = 'something.onion'
    os.environ.pop('REPORT_HOST', None)
    os.environ.pop('REPORT_HOST_TOR', None)
    e = Env()
    assert len(e.identities) == 0
    os.environ['REPORT_HOST_TOR'] = 'foo'
    os.environ['REPORT_SSL_PORT_TOR'] = '123'
    os.environ['TCP_PORT'] = '456'
    with pytest.raises(Env.Error):
        Env()
    os.environ['REPORT_HOST_TOR'] = tor_host
    e = Env()
    assert len(e.identities) == 1
    ident = e.identities[0]
    assert ident.host == tor_host
    assert ident.tcp_port == 456
    assert ident.ssl_port == 123
    assert ident.nick_suffix == '_tor'
    os.environ['REPORT_TCP_PORT_TOR'] = os.environ['REPORT_SSL_PORT_TOR']
    with pytest.raises(Env.Error):
        Env()
    os.environ['REPORT_HOST'] = 'foo.com'
    os.environ['TCP_PORT'] = '456'
    os.environ['SSL_PORT'] = '789'
    os.environ['REPORT_TCP_PORT'] = '654'
    os.environ['REPORT_SSL_PORT'] = '987'
    os.environ['SSL_CERTFILE'] = 'certfile'
    os.environ['SSL_KEYFILE'] = 'keyfile'
    os.environ.pop('REPORT_TCP_PORT_TOR', None)
    os.environ.pop('REPORT_SSL_PORT_TOR', None)
    e = Env()
    assert len(e.identities) == 2
    ident = e.identities[1]
    assert ident.host == tor_host
    assert ident.tcp_port == 654
    assert ident.ssl_port == 987
    os.environ['REPORT_TCP_PORT_TOR'] = '234'
    os.environ['REPORT_SSL_PORT_TOR'] = '432'
    e = Env()
    assert len(e.identities) == 2
    ident = e.identities[1]
    assert ident.host == tor_host
    assert ident.tcp_port == 234
    assert ident.ssl_port == 432


def test_ban_versions():
    e = Env()
    assert e.drop_client is None
    ban_re = '1\.[0-2]\.\d+?[_\w]*'
    os.environ['DROP_CLIENT'] = ban_re
    e = Env()
    assert e.drop_client == re.compile(ban_re)
    assert e.drop_client.match("1.2.3_buggy_client")
    assert e.drop_client.match("1.3.0_good_client") is None


def test_coin_class_provided():
    e = Env(lib_coins.BitcoinCash)
    assert e.coin == lib_coins.BitcoinCash<|MERGE_RESOLUTION|>--- conflicted
+++ resolved
@@ -113,7 +113,6 @@
     e = Env()
     assert e.coin == lib_coins.BitcoinGoldRegtest
     os.environ.pop('NET')
-<<<<<<< HEAD
     os.environ['COIN'] = ' Pivx '
     os.environ['NET'] = 'mainnet'
     e = Env()
@@ -121,13 +120,12 @@
     os.environ['NET'] = 'testnet'
     e = Env()
     assert e.coin == lib_coins.PivxTestnet
-=======
+    os.environ.pop('NET')
     os.environ['COIN'] = ' BitcoinGreen '
     e = Env()
     assert e.coin == lib_coins.Bitg
     os.environ['NET'] = 'mainnet'
     e = Env()
->>>>>>> 6dd70493
     os.environ.pop('NET')
 
 
