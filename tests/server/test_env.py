# Tests of server/env.py

import os
import random
import re

import pytest

from electrumx.server.env import Env, NetIdentity
import electrumx.lib.coins as lib_coins


BASE_DAEMON_URL = 'http://username:password@hostname:321/'
BASE_DB_DIR = '/some/dir'

base_environ = {
    'DB_DIRECTORY': BASE_DB_DIR,
    'DAEMON_URL': BASE_DAEMON_URL,
    'COIN': 'BitcoinCash',
}


def setup_base_env():
    os.environ.clear()
    os.environ.update(base_environ)


def assert_required(env_var):
    setup_base_env()
    os.environ.pop(env_var, None)
    with pytest.raises(Env.Error):
        Env()


def assert_default(env_var, attr, default):
    setup_base_env()
    e = Env()
    assert getattr(e, attr) == default
    os.environ[env_var] = 'foo'
    e = Env()
    assert getattr(e, attr) == 'foo'


def assert_integer(env_var, attr, default=''):
    if default != '':
        e = Env()
        assert getattr(e, attr) == default
    value = random.randrange(5, 2000)
    os.environ[env_var] = str(value) + '.1'
    with pytest.raises(Env.Error):
        Env()
    os.environ[env_var] = str(value)
    e = Env()
    assert getattr(e, attr) == value


def assert_boolean(env_var, attr, default):
    e = Env()
    assert getattr(e, attr) == default
    os.environ[env_var] = 'foo'
    e = Env()
    assert getattr(e, attr) == True
    os.environ[env_var] = ''
    e = Env()
    assert getattr(e, attr) == False


def test_minimal():
    setup_base_env()
    Env()


def test_DB_DIRECTORY():
    assert_required('DB_DIRECTORY')
    setup_base_env()
    e = Env()
    assert e.db_dir == BASE_DB_DIR


def test_DAEMON_URL():
    assert_required('DAEMON_URL')
    setup_base_env()
    e = Env()
    assert e.daemon_url == BASE_DAEMON_URL


def test_COIN_NET():
    '''Test COIN and NET defaults and redirection.'''
    setup_base_env()
    e = Env()
    assert e.coin == lib_coins.BitcoinCash
    os.environ['NET'] = 'testnet'
    e = Env()
    assert e.coin == lib_coins.BitcoinCashTestnet
    os.environ['NET'] = ' testnet '
    e = Env()
    assert e.coin == lib_coins.BitcoinCashTestnet
    os.environ.pop('NET')
    os.environ['COIN'] = ' Litecoin '
    e = Env()
    assert e.coin == lib_coins.Litecoin
    os.environ['NET'] = 'testnet'
    e = Env()
    assert e.coin == lib_coins.LitecoinTestnet
    os.environ.pop('NET')
    os.environ['COIN'] = ' BitcoinGold '
    e = Env()
    assert e.coin == lib_coins.BitcoinGold
    os.environ['NET'] = 'testnet'
    e = Env()
    assert e.coin == lib_coins.BitcoinGoldTestnet
    os.environ['NET'] = 'regtest'
    e = Env()
    assert e.coin == lib_coins.BitcoinGoldRegtest
    os.environ.pop('NET')
<<<<<<< HEAD
    os.environ['COIN'] = ' Decred '
    e = Env()
    assert e.coin == lib_coins.Decred
    os.environ['NET'] = 'testnet'
    e = Env()
    assert e.coin == lib_coins.DecredTestnet
=======
    os.environ['COIN'] = ' BitcoinGreen '
    e = Env()
    assert e.coin == lib_coins.Bitg
    os.environ['NET'] = 'mainnet'
    e = Env()
    os.environ.pop('NET')
>>>>>>> 6dd70493


def test_CACHE_MB():
    assert_integer('CACHE_MB', 'cache_MB', 1200)


def test_HOST():
    assert_default('HOST', 'host', 'localhost')
    os.environ['HOST'] = ''
    e = Env()
    assert e.cs_host(for_rpc=False) == ''
    os.environ['HOST'] = '192.168.0.1,23.45.67.89'
    e = Env()
    assert e.cs_host(for_rpc=False) == ['192.168.0.1', '23.45.67.89']
    os.environ['HOST'] = '192.168.0.1 , 23.45.67.89 '
    e = Env()
    assert e.cs_host(for_rpc=False) == ['192.168.0.1', '23.45.67.89']


def test_RPC_HOST():
    assert_default('RPC_HOST', 'rpc_host', 'localhost')
    os.environ['RPC_HOST'] = ''
    e = Env()
    # Blank reverts to localhost
    assert e.cs_host(for_rpc=True) == 'localhost'
    os.environ['RPC_HOST'] = '127.0.0.1, ::1'
    e = Env()
    assert e.cs_host(for_rpc=True) == ['127.0.0.1', '::1']


def test_REORG_LIMIT():
    assert_integer('REORG_LIMIT', 'reorg_limit',
                   lib_coins.BitcoinCash.REORG_LIMIT)


def test_TCP_PORT():
    assert_integer('TCP_PORT', 'tcp_port', None)


def test_SSL_PORT():
    # Requires both SSL_CERTFILE and SSL_KEYFILE to be set
    os.environ['SSL_PORT'] = '50002'
    os.environ['SSL_CERTFILE'] = 'certfile'
    with pytest.raises(Env.Error):
        Env()
    os.environ.pop('SSL_CERTFILE')
    os.environ['SSL_KEYFILE'] = 'keyfile'
    with pytest.raises(Env.Error):
        Env()
    os.environ['SSL_CERTFILE'] = 'certfile'
    Env()
    os.environ.pop('SSL_PORT')
    assert_integer('SSL_PORT', 'ssl_port', None)


def test_RPC_PORT():
    assert_integer('RPC_PORT', 'rpc_port', 8000)


def test_MAX_SUBSCRIPTIONS():
    assert_integer('MAX_SUBSCRIPTIONS', 'max_subscriptions', 10000)


def test_LOG_SESSIONS():
    assert_integer('LOG_SESSIONS', 'log_sessions', 3600)


def test_DONATION_ADDRESS():
    assert_default('DONATION_ADDRESS', 'donation_address', '')


def test_DB_ENGINE():
    assert_default('DB_ENGINE', 'db_engine', 'leveldb')


def test_MAX_SEND():
    assert_integer('MAX_SEND', 'max_send', 1000000)


def test_MAX_SUBS():
    assert_integer('MAX_SUBS', 'max_subs', 250000)


def test_MAX_SESSIONS():
    too_big = 1000000
    os.environ['MAX_SESSIONS'] = str(too_big)
    e = Env()
    assert e.max_sessions < too_big
    # Cannot test default as it may be lowered by the open file limit cap


def test_MAX_SESSION_SUBS():
    assert_integer('MAX_SESSION_SUBS', 'max_session_subs', 50000)


def test_BANDWIDTH_LIMIT():
    assert_integer('BANDWIDTH_LIMIT', 'bandwidth_limit', 2000000)


def test_SESSION_TIMEOUT():
    assert_integer('SESSION_TIMEOUT', 'session_timeout', 600)


def test_BANNER_FILE():
    e = Env()
    assert e.banner_file is None
    assert e.tor_banner_file is None
    os.environ['BANNER_FILE'] = 'banner_file'
    e = Env()
    assert e.banner_file == 'banner_file'
    assert e.tor_banner_file == 'banner_file'
    os.environ['TOR_BANNER_FILE'] = 'tor_banner_file'
    e = Env()
    assert e.banner_file == 'banner_file'
    assert e.tor_banner_file == 'tor_banner_file'


def test_EVENT_LOOP_POLICY():
    e = Env()
    assert e.loop_policy is None
    os.environ['EVENT_LOOP_POLICY'] = 'foo'
    with pytest.raises(Env.Error):
        Env()
    os.environ['EVENT_LOOP_POLICY'] = 'uvloop'
    try:
        Env()
    except ImportError:
        pass
    del os.environ['EVENT_LOOP_POLICY']


def test_ANON_LOGS():
    assert_boolean('ANON_LOGS', 'anon_logs', False)


def test_PEER_DISCOVERY():
    e = Env()
    assert e.peer_discovery == Env.PD_ON
    os.environ['PEER_DISCOVERY'] = ' '
    e = Env()
    assert e.peer_discovery == Env.PD_OFF
    os.environ['PEER_DISCOVERY'] = 'ON'
    e = Env()
    assert e.peer_discovery == Env.PD_ON
    os.environ['PEER_DISCOVERY'] = 'self'
    e = Env()
    assert e.peer_discovery == Env.PD_SELF


def test_PEER_ANNOUNCE():
    assert_boolean('PEER_ANNOUNCE', 'peer_announce', True)


def test_FORCE_PROXY():
    assert_boolean('FORCE_PROXY', 'force_proxy', False)


def test_TOR_PROXY_HOST():
    assert_default('TOR_PROXY_HOST', 'tor_proxy_host', 'localhost')


def test_TOR_PROXY_PORT():
    assert_integer('TOR_PROXY_PORT', 'tor_proxy_port', None)


def test_clearnet_identity():
    os.environ['REPORT_TCP_PORT'] = '456'
    e = Env()
    assert len(e.identities) == 0
    os.environ['REPORT_HOST'] = '8.8.8.8'
    e = Env()
    assert len(e.identities) == 1
    assert e.identities[0].host == '8.8.8.8'
    os.environ['REPORT_HOST'] = 'localhost'
    with pytest.raises(Env.Error):
        Env()
    os.environ['REPORT_HOST'] = ''
    with pytest.raises(Env.Error):
        Env()
    os.environ['REPORT_HOST'] = '127.0.0.1'
    with pytest.raises(Env.Error):
        Env()
    os.environ['REPORT_HOST'] = '0.0.0.0'
    with pytest.raises(Env.Error):
        Env()
    os.environ['REPORT_HOST'] = '224.0.0.2'
    with pytest.raises(Env.Error):
        Env()
    os.environ['REPORT_HOST'] = '$HOST'
    with pytest.raises(Env.Error):
        Env()
    # Accept private IP, unless PEER_ANNOUNCE
    os.environ['PEER_ANNOUNCE'] = ''
    os.environ['REPORT_HOST'] = '192.168.0.1'
    os.environ['SSL_CERTFILE'] = 'certfile'
    os.environ['SSL_KEYFILE'] = 'keyfile'
    Env()
    os.environ['PEER_ANNOUNCE'] = 'OK'
    with pytest.raises(Env.Error) as err:
        Env()
    os.environ.pop('PEER_ANNOUNCE', None)
    assert 'not a valid REPORT_HOST' in str(err)

    os.environ['REPORT_HOST'] = '1.2.3.4'
    os.environ['REPORT_SSL_PORT'] = os.environ['REPORT_TCP_PORT']
    with pytest.raises(Env.Error) as err:
        Env()
    assert 'both resolve' in str(err)

    os.environ['REPORT_SSL_PORT'] = '457'
    os.environ['REPORT_HOST'] = 'foo.com'
    e = Env()
    assert len(e.identities) == 1
    ident = e.identities[0]
    assert ident.host == 'foo.com'
    assert ident.tcp_port == 456
    assert ident.ssl_port == 457
    assert ident.nick_suffix == ''


def test_tor_identity():
    tor_host = 'something.onion'
    os.environ.pop('REPORT_HOST', None)
    os.environ.pop('REPORT_HOST_TOR', None)
    e = Env()
    assert len(e.identities) == 0
    os.environ['REPORT_HOST_TOR'] = 'foo'
    os.environ['REPORT_SSL_PORT_TOR'] = '123'
    os.environ['TCP_PORT'] = '456'
    with pytest.raises(Env.Error):
        Env()
    os.environ['REPORT_HOST_TOR'] = tor_host
    e = Env()
    assert len(e.identities) == 1
    ident = e.identities[0]
    assert ident.host == tor_host
    assert ident.tcp_port == 456
    assert ident.ssl_port == 123
    assert ident.nick_suffix == '_tor'
    os.environ['REPORT_TCP_PORT_TOR'] = os.environ['REPORT_SSL_PORT_TOR']
    with pytest.raises(Env.Error):
        Env()
    os.environ['REPORT_HOST'] = 'foo.com'
    os.environ['TCP_PORT'] = '456'
    os.environ['SSL_PORT'] = '789'
    os.environ['REPORT_TCP_PORT'] = '654'
    os.environ['REPORT_SSL_PORT'] = '987'
    os.environ['SSL_CERTFILE'] = 'certfile'
    os.environ['SSL_KEYFILE'] = 'keyfile'
    os.environ.pop('REPORT_TCP_PORT_TOR', None)
    os.environ.pop('REPORT_SSL_PORT_TOR', None)
    e = Env()
    assert len(e.identities) == 2
    ident = e.identities[1]
    assert ident.host == tor_host
    assert ident.tcp_port == 654
    assert ident.ssl_port == 987
    os.environ['REPORT_TCP_PORT_TOR'] = '234'
    os.environ['REPORT_SSL_PORT_TOR'] = '432'
    e = Env()
    assert len(e.identities) == 2
    ident = e.identities[1]
    assert ident.host == tor_host
    assert ident.tcp_port == 234
    assert ident.ssl_port == 432


def test_ban_versions():
    e = Env()
    assert e.drop_client is None
    ban_re = '1\.[0-2]\.\d+?[_\w]*'
    os.environ['DROP_CLIENT'] = ban_re
    e = Env()
    assert e.drop_client == re.compile(ban_re)
    assert e.drop_client.match("1.2.3_buggy_client")
    assert e.drop_client.match("1.3.0_good_client") is None


def test_coin_class_provided():
    e = Env(lib_coins.BitcoinCash)
    assert e.coin == lib_coins.BitcoinCash<|MERGE_RESOLUTION|>--- conflicted
+++ resolved
@@ -113,21 +113,19 @@
     e = Env()
     assert e.coin == lib_coins.BitcoinGoldRegtest
     os.environ.pop('NET')
-<<<<<<< HEAD
     os.environ['COIN'] = ' Decred '
     e = Env()
     assert e.coin == lib_coins.Decred
     os.environ['NET'] = 'testnet'
     e = Env()
     assert e.coin == lib_coins.DecredTestnet
-=======
+    os.environ.pop('NET')
     os.environ['COIN'] = ' BitcoinGreen '
     e = Env()
     assert e.coin == lib_coins.Bitg
     os.environ['NET'] = 'mainnet'
     e = Env()
     os.environ.pop('NET')
->>>>>>> 6dd70493
 
 
 def test_CACHE_MB():
