--- conflicted
+++ resolved
@@ -113,7 +113,6 @@
     e = Env()
     assert e.coin == lib_coins.BitcoinGoldRegtest
     os.environ.pop('NET')
-<<<<<<< HEAD
     os.environ['COIN'] = ' Pivx '
     os.environ['NET'] = 'mainnet'
     e = Env()
@@ -121,7 +120,6 @@
     os.environ['NET'] = 'testnet'
     e = Env()
     assert e.coin == lib_coins.PivxTestnet
-=======
     os.environ['COIN'] = ' Decred '
     e = Env()
     assert e.coin == lib_coins.Decred
@@ -134,7 +132,6 @@
     assert e.coin == lib_coins.Bitg
     os.environ['NET'] = 'mainnet'
     e = Env()
->>>>>>> 60d4ae52
     os.environ.pop('NET')
 
 
