import setuptools
version = '1.10.0'

setuptools.setup(
    name='electrumX',
    version=version,
    scripts=['electrumx_server', 'electrumx_rpc', 'electrumx_compact_history'],
    python_requires='>=3.6',
    # via environment variables, in which case I've tested with 15.0.4
    # "x11_hash" package (1.4) is required to sync DASH network.
    # "x13_hash" package is required to sync BitcoinPlus network.
    # "tribus_hash" package is required to sync Denarius network.
    # "blake256" package is required to sync Decred network.
    # "xevan_hash" package is required to sync Xuez network.
    # "groestlcoin_hash" package is required to sync Groestlcoin network.
    # "pycryptodomex" package is required to sync SmartCash network.
<<<<<<< HEAD
    install_requires=['aiorpcX>=0.10.4,<0.11', 'attrs',
                      'plyvel', 'pylru', 'aiohttp >= 2',
                      'websockets >= 7.0'],
=======
    install_requires=['aiorpcX>=0.11.0,<0.12', 'attrs',
                      'plyvel', 'pylru', 'aiohttp >= 2'],
>>>>>>> 1bafc340
    packages=setuptools.find_packages(include=('electrumx*',)),
    description='ElectrumX Server',
    author='Neil Booth',
    author_email='kyuupichan@gmail.com',
    license='MIT Licence',
    url='https://github.com/kyuupichan/electrumx',
    long_description='Server implementation for the Electrum protocol',
    download_url=('https://github.com/kyuupichan/electrumX/archive/'
                  f'{version}.tar.gz'),
    classifiers=[
        'Development Status :: 5 - Production/Stable',
        'Framework :: AsyncIO',
        'License :: OSI Approved :: MIT License',
        'Operating System :: Unix',
        "Programming Language :: Python :: 3.6",
        "Topic :: Database",
        'Topic :: Internet',
    ],
)<|MERGE_RESOLUTION|>--- conflicted
+++ resolved
@@ -14,14 +14,9 @@
     # "xevan_hash" package is required to sync Xuez network.
     # "groestlcoin_hash" package is required to sync Groestlcoin network.
     # "pycryptodomex" package is required to sync SmartCash network.
-<<<<<<< HEAD
-    install_requires=['aiorpcX>=0.10.4,<0.11', 'attrs',
+    install_requires=['aiorpcX>=0.11.0,<0.12', 'attrs',
                       'plyvel', 'pylru', 'aiohttp >= 2',
                       'websockets >= 7.0'],
-=======
-    install_requires=['aiorpcX>=0.11.0,<0.12', 'attrs',
-                      'plyvel', 'pylru', 'aiohttp >= 2'],
->>>>>>> 1bafc340
     packages=setuptools.find_packages(include=('electrumx*',)),
     description='ElectrumX Server',
     author='Neil Booth',
